/*
 * Copyright (c) 2012, Oracle and/or its affiliates. All rights reserved.
 * DO NOT ALTER OR REMOVE COPYRIGHT NOTICES OR THIS FILE HEADER.
 *
 * This code is free software; you can redistribute it and/or modify it
 * under the terms of the GNU General Public License version 2 only, as
 * published by the Free Software Foundation.  Oracle designates this
 * particular file as subject to the "Classpath" exception as provided
 * by Oracle in the LICENSE file that accompanied this code.
 *
 * This code is distributed in the hope that it will be useful, but WITHOUT
 * ANY WARRANTY; without even the implied warranty of MERCHANTABILITY or
 * FITNESS FOR A PARTICULAR PURPOSE.  See the GNU General Public License
 * version 2 for more details (a copy is included in the LICENSE file that
 * accompanied this code).
 *
 * You should have received a copy of the GNU General Public License version
 * 2 along with this work; if not, write to the Free Software Foundation,
 * Inc., 51 Franklin St, Fifth Floor, Boston, MA 02110-1301 USA.
 *
 * Please contact Oracle, 500 Oracle Parkway, Redwood Shores, CA 94065 USA
 * or visit www.oracle.com if you need additional information or have any
 * questions.
 */

package sun.corba;

<<<<<<< HEAD
import com.sun.corba.se.impl.io.ValueUtility;
import jdk.internal.misc.Unsafe;
=======
import java.lang.reflect.Field;
import java.security.AccessController;
import java.security.PrivilegedAction;

import com.sun.corba.se.impl.io.ValueUtility;
import sun.misc.Unsafe;
>>>>>>> e9e9f1be

/** A repository of "shared secrets", which are a mechanism for
    calling implementation-private methods in another package without
    using reflection. A package-private class implements a public
    interface and provides the ability to call package-private methods
    within that package; the object implementing that interface is
    provided through a third package to which access is restricted.
    This framework avoids the primary disadvantage of using reflection
    for this purpose, namely the loss of compile-time checking. */

// SharedSecrets cloned in corba repo to avoid build issues
public class SharedSecrets {
<<<<<<< HEAD
    private static final Unsafe unsafe = Unsafe.getUnsafe();
    private static JavaCorbaAccess javaCorbaAccess;

=======

    /** Access to Unsafe to read/write fields. */
    private static final Unsafe unsafe = AccessController.doPrivileged(
            (PrivilegedAction<Unsafe>)() -> {
                try {
                    Field field = Unsafe.class.getDeclaredField("theUnsafe");
                    field.setAccessible(true);
                    return (Unsafe)field.get(null);

                } catch (NoSuchFieldException |IllegalAccessException ex) {
                    throw new InternalError("Unsafe.theUnsafe field not available", ex);
                }
            }
    );

    private static JavaCorbaAccess javaCorbaAccess;

>>>>>>> e9e9f1be
    public static JavaCorbaAccess getJavaCorbaAccess() {
        if (javaCorbaAccess == null) {
            // Ensure ValueUtility is initialized; we know that that class
            // provides the shared secret
            unsafe.ensureClassInitialized(ValueUtility.class);
        }
        return javaCorbaAccess;
    }

    public static void setJavaCorbaAccess(JavaCorbaAccess access) {
        javaCorbaAccess = access;
    }

}<|MERGE_RESOLUTION|>--- conflicted
+++ resolved
@@ -25,17 +25,12 @@
 
 package sun.corba;
 
-<<<<<<< HEAD
-import com.sun.corba.se.impl.io.ValueUtility;
-import jdk.internal.misc.Unsafe;
-=======
 import java.lang.reflect.Field;
 import java.security.AccessController;
 import java.security.PrivilegedAction;
 
 import com.sun.corba.se.impl.io.ValueUtility;
 import sun.misc.Unsafe;
->>>>>>> e9e9f1be
 
 /** A repository of "shared secrets", which are a mechanism for
     calling implementation-private methods in another package without
@@ -48,11 +43,6 @@
 
 // SharedSecrets cloned in corba repo to avoid build issues
 public class SharedSecrets {
-<<<<<<< HEAD
-    private static final Unsafe unsafe = Unsafe.getUnsafe();
-    private static JavaCorbaAccess javaCorbaAccess;
-
-=======
 
     /** Access to Unsafe to read/write fields. */
     private static final Unsafe unsafe = AccessController.doPrivileged(
@@ -70,7 +60,6 @@
 
     private static JavaCorbaAccess javaCorbaAccess;
 
->>>>>>> e9e9f1be
     public static JavaCorbaAccess getJavaCorbaAccess() {
         if (javaCorbaAccess == null) {
             // Ensure ValueUtility is initialized; we know that that class
