/*
 * Copyright (c) 2015, Oracle and/or its affiliates. All rights reserved.
 * DO NOT ALTER OR REMOVE COPYRIGHT NOTICES OR THIS FILE HEADER.
 *
 * This code is free software; you can redistribute it and/or modify it
 * under the terms of the GNU General Public License version 2 only, as
 * published by the Free Software Foundation.  Oracle designates this
 * particular file as subject to the "Classpath" exception as provided
 * by Oracle in the LICENSE file that accompanied this code.
 *
 * This code is distributed in the hope that it will be useful, but WITHOUT
 * ANY WARRANTY; without even the implied warranty of MERCHANTABILITY or
 * FITNESS FOR A PARTICULAR PURPOSE.  See the GNU General Public License
 * version 2 for more details (a copy is included in the LICENSE file that
 * accompanied this code).
 *
 * You should have received a copy of the GNU General Public License version
 * 2 along with this work; if not, write to the Free Software Foundation,
 * Inc., 51 Franklin St, Fifth Floor, Boston, MA 02110-1301 USA.
 *
 * Please contact Oracle, 500 Oracle Parkway, Redwood Shores, CA 94065 USA
 * or visit www.oracle.com if you need additional information or have any
 * questions.
 */
package jdk.tools.jlink.internal;

import java.lang.module.ModuleDescriptor;
import java.nio.ByteBuffer;
import java.nio.ByteOrder;
import java.util.HashSet;
import java.util.LinkedHashMap;
import java.util.Map;
import java.util.Objects;
import java.util.Optional;
import java.util.Set;
import java.util.stream.Stream;
import jdk.internal.jimage.decompressor.CompressedResourceHeader;
import jdk.internal.loader.ResourceHelper;
import jdk.tools.jlink.plugin.ResourcePool;
import jdk.tools.jlink.plugin.ResourcePoolBuilder;
import jdk.tools.jlink.plugin.ResourcePoolEntry;
import jdk.tools.jlink.plugin.ResourcePoolModule;
import jdk.tools.jlink.plugin.ResourcePoolModuleView;
import jdk.tools.jlink.plugin.PluginException;

/**
 * A manager for pool of resources.
 */
public class ResourcePoolManager {
    // utility to read ModuleDescriptor of the given ResourcePoolModule
    static ModuleDescriptor readModuleDescriptor(ResourcePoolModule mod) {
        String p = "/" + mod.name() + "/module-info.class";
        Optional<ResourcePoolEntry> content = mod.findEntry(p);
        if (!content.isPresent()) {
              throw new PluginException("No module-info for " + mod.name()
                      + " module");
        }
        ByteBuffer bb = ByteBuffer.wrap(content.get().contentBytes());
        return ModuleDescriptor.read(bb);
    }

    /**
     * Returns true if a resource has an effective package.
     */
    public static boolean isNamedPackageResource(String path) {
        return (path.endsWith(".class") && !path.endsWith("module-info.class")) ||
                !ResourceHelper.isSimpleResource(path);
    }

    class ResourcePoolModuleImpl implements ResourcePoolModule {

        final Map<String, ResourcePoolEntry> moduleContent = new LinkedHashMap<>();
        // lazily initialized
        private ModuleDescriptor descriptor;
        final String name;

        private ResourcePoolModuleImpl(String name) {
            this.name = name;
        }

        @Override
        public String name() {
            return name;
        }

        @Override
        public Optional<ResourcePoolEntry> findEntry(String path) {
            if (!path.startsWith("/")) {
                path = "/" + path;
            }
            if (!path.startsWith("/" + name + "/")) {
                path = "/" + name + path; // path already starts with '/'
            }
            return Optional.ofNullable(moduleContent.get(path));
        }

        @Override
        public ModuleDescriptor descriptor() {
            if (descriptor == null) {
                descriptor = readModuleDescriptor(this);
            }
            return descriptor;
        }

        @Override
        public Set<String> packages() {
            Set<String> pkgs = new HashSet<>();
            moduleContent.values().stream()
                .filter(m -> m.type() == ResourcePoolEntry.Type.CLASS_OR_RESOURCE)
                .forEach(res -> {
                    String name = ImageFileCreator.resourceName(res.path());
<<<<<<< HEAD
                    if (name.endsWith(".class") && !name.endsWith("module-info.class")) {
=======
                    if (isNamedPackageResource(name)) {
>>>>>>> 9e46ed0a
                        String pkg = ImageFileCreator.toPackage(name);
                        if (!pkg.isEmpty()) {
                            pkgs.add(pkg);
                        }
                    }
                });
            return pkgs;
        }

        @Override
        public String toString() {
            return name();
        }

        @Override
        public Stream<ResourcePoolEntry> entries() {
            return moduleContent.values().stream();
        }

        @Override
        public int entryCount() {
            return moduleContent.values().size();
        }
    }

    public class ResourcePoolImpl implements ResourcePool {
        @Override
        public ResourcePoolModuleView moduleView() {
            return ResourcePoolManager.this.moduleView();
        }

        @Override
        public Stream<ResourcePoolEntry> entries() {
            return ResourcePoolManager.this.entries();
        }

        @Override
        public int entryCount() {
            return ResourcePoolManager.this.entryCount();
        }

        @Override
        public Optional<ResourcePoolEntry> findEntry(String path) {
            return ResourcePoolManager.this.findEntry(path);
        }

        @Override
        public Optional<ResourcePoolEntry> findEntryInContext(String path, ResourcePoolEntry context) {
            return ResourcePoolManager.this.findEntryInContext(path, context);
        }

        @Override
        public boolean contains(ResourcePoolEntry data) {
            return ResourcePoolManager.this.contains(data);
        }

        @Override
        public boolean isEmpty() {
            return ResourcePoolManager.this.isEmpty();
        }

        @Override
        public ByteOrder byteOrder() {
            return ResourcePoolManager.this.byteOrder();
        }

        public StringTable getStringTable() {
            return ResourcePoolManager.this.getStringTable();
        }
    }

    class ResourcePoolBuilderImpl implements ResourcePoolBuilder {
        private boolean built;

        @Override
        public void add(ResourcePoolEntry data) {
            if (built) {
                throw new IllegalStateException("resource pool already built!");
            }
            ResourcePoolManager.this.add(data);
        }

        @Override
        public ResourcePool build() {
            built = true;
            return ResourcePoolManager.this.resourcePool();
        }
    }

    class ResourcePoolModuleViewImpl implements ResourcePoolModuleView {
        @Override
        public Optional<ResourcePoolModule> findModule(String name) {
            return ResourcePoolManager.this.findModule(name);
        }

        @Override
        public Stream<ResourcePoolModule> modules() {
            return ResourcePoolManager.this.modules();
        }

        @Override
        public int moduleCount() {
            return ResourcePoolManager.this.moduleCount();
        }
    }

    private final Map<String, ResourcePoolEntry> resources = new LinkedHashMap<>();
    private final Map<String, ResourcePoolModule> modules = new LinkedHashMap<>();
    private final ByteOrder order;
    private final StringTable table;
    private final ResourcePool poolImpl;
    private final ResourcePoolBuilder poolBuilderImpl;
    private final ResourcePoolModuleView moduleViewImpl;

    public ResourcePoolManager() {
        this(ByteOrder.nativeOrder());
    }

    public ResourcePoolManager(ByteOrder order) {
        this(order, new StringTable() {

            @Override
            public int addString(String str) {
                return -1;
            }

            @Override
            public String getString(int id) {
                return null;
            }
        });
    }

    public ResourcePoolManager(ByteOrder order, StringTable table) {
        this.order = Objects.requireNonNull(order);
        this.table = Objects.requireNonNull(table);
        this.poolImpl = new ResourcePoolImpl();
        this.poolBuilderImpl = new ResourcePoolBuilderImpl();
        this.moduleViewImpl = new ResourcePoolModuleViewImpl();
    }

    public ResourcePool resourcePool() {
        return poolImpl;
    }

    public ResourcePoolBuilder resourcePoolBuilder() {
        return poolBuilderImpl;
    }

    public ResourcePoolModuleView moduleView() {
        return moduleViewImpl;
    }

    /**
     * Add a ResourcePoolEntry.
     *
     * @param data The ResourcePoolEntry to add.
     */
    public void add(ResourcePoolEntry data) {
        Objects.requireNonNull(data);
        if (resources.get(data.path()) != null) {
            throw new PluginException("Resource " + data.path()
                    + " already present");
        }
        String modulename = data.moduleName();
        ResourcePoolModuleImpl m = (ResourcePoolModuleImpl)modules.get(modulename);
        if (m == null) {
            m = new ResourcePoolModuleImpl(modulename);
            modules.put(modulename, m);
        }
        resources.put(data.path(), data);
        m.moduleContent.put(data.path(), data);
    }

    /**
     * Retrieves the module for the provided name.
     *
     * @param name The module name
     * @return the module of matching name, if found
     */
    public Optional<ResourcePoolModule> findModule(String name) {
        Objects.requireNonNull(name);
        return Optional.ofNullable(modules.get(name));
    }

    /**
     * The stream of modules contained in this ResourcePool.
     *
     * @return The stream of modules.
     */
    public Stream<ResourcePoolModule> modules() {
        return modules.values().stream();
    }

    /**
     * Return the number of ResourcePoolModule count in this ResourcePool.
     *
     * @return the module count.
     */
    public int moduleCount() {
        return modules.size();
    }

    /**
     * Get all ResourcePoolEntry contained in this ResourcePool instance.
     *
     * @return The stream of ResourcePoolModuleEntries.
     */
    public Stream<ResourcePoolEntry> entries() {
        return resources.values().stream();
    }

    /**
     * Return the number of ResourcePoolEntry count in this ResourcePool.
     *
     * @return the entry count.
     */
    public int entryCount() {
        return resources.values().size();
    }

    /**
     * Get the ResourcePoolEntry for the passed path.
     *
     * @param path A data path
     * @return A ResourcePoolEntry instance or null if the data is not found
     */
    public Optional<ResourcePoolEntry> findEntry(String path) {
        Objects.requireNonNull(path);
        return Optional.ofNullable(resources.get(path));
    }

    /**
     * Get the ResourcePoolEntry for the passed path restricted to supplied context.
     *
     * @param path A data path
     * @param context A context of the search
     * @return A ResourcePoolEntry instance or null if the data is not found
     */
    public Optional<ResourcePoolEntry> findEntryInContext(String path, ResourcePoolEntry context) {
        Objects.requireNonNull(path);
        Objects.requireNonNull(context);
        ResourcePoolModule module = modules.get(context.moduleName());
        Objects.requireNonNull(module);
        Optional<ResourcePoolEntry> entry = module.findEntry(path);
        // Navigating other modules via requires and exports is problematic
        // since we cannot construct the runtime model of loaders and layers.
        return entry;
     }

    /**
     * Check if the ResourcePool contains the given ResourcePoolEntry.
     *
     * @param data The module data to check existence for.
     * @return The module data or null if not found.
     */
    public boolean contains(ResourcePoolEntry data) {
        Objects.requireNonNull(data);
        return findEntry(data.path()).isPresent();
    }

    /**
     * Check if the ResourcePool contains some content at all.
     *
     * @return True, no content, false otherwise.
     */
    public boolean isEmpty() {
        return resources.isEmpty();
    }

    /**
     * The ByteOrder currently in use when generating the jimage file.
     *
     * @return The ByteOrder.
     */
    public ByteOrder byteOrder() {
        return order;
    }

    public StringTable getStringTable() {
        return table;
    }

    /**
     * A resource that has been compressed.
     */
    public static final class CompressedModuleData extends ByteArrayResourcePoolEntry {

        final long uncompressed_size;

        private CompressedModuleData(String module, String path,
                byte[] content, long uncompressed_size) {
            super(module, path, ResourcePoolEntry.Type.CLASS_OR_RESOURCE, content);
            this.uncompressed_size = uncompressed_size;
        }

        public long getUncompressedSize() {
            return uncompressed_size;
        }

        @Override
        public boolean equals(Object other) {
            if (!(other instanceof CompressedModuleData)) {
                return false;
            }
            CompressedModuleData f = (CompressedModuleData) other;
            return f.path().equals(path());
        }

        @Override
        public int hashCode() {
            return super.hashCode();
        }
    }

    public static CompressedModuleData newCompressedResource(ResourcePoolEntry original,
            ByteBuffer compressed,
            String plugin, String pluginConfig, StringTable strings,
            ByteOrder order) {
        Objects.requireNonNull(original);
        Objects.requireNonNull(compressed);
        Objects.requireNonNull(plugin);

        boolean isTerminal = !(original instanceof CompressedModuleData);
        long uncompressed_size = original.contentLength();
        if (original instanceof CompressedModuleData) {
            CompressedModuleData comp = (CompressedModuleData) original;
            uncompressed_size = comp.getUncompressedSize();
        }
        int nameOffset = strings.addString(plugin);
        int configOffset = -1;
        if (pluginConfig != null) {
            configOffset = strings.addString(plugin);
        }
        CompressedResourceHeader rh
                = new CompressedResourceHeader(compressed.limit(), original.contentLength(),
                        nameOffset, configOffset, isTerminal);
        // Merge header with content;
        byte[] h = rh.getBytes(order);
        ByteBuffer bb = ByteBuffer.allocate(compressed.limit() + h.length);
        bb.order(order);
        bb.put(h);
        bb.put(compressed);
        byte[] contentWithHeader = bb.array();

        CompressedModuleData compressedResource
                = new CompressedModuleData(original.moduleName(), original.path(),
                        contentWithHeader, uncompressed_size);
        return compressedResource;
    }
}<|MERGE_RESOLUTION|>--- conflicted
+++ resolved
@@ -109,11 +109,7 @@
                 .filter(m -> m.type() == ResourcePoolEntry.Type.CLASS_OR_RESOURCE)
                 .forEach(res -> {
                     String name = ImageFileCreator.resourceName(res.path());
-<<<<<<< HEAD
-                    if (name.endsWith(".class") && !name.endsWith("module-info.class")) {
-=======
                     if (isNamedPackageResource(name)) {
->>>>>>> 9e46ed0a
                         String pkg = ImageFileCreator.toPackage(name);
                         if (!pkg.isEmpty()) {
                             pkgs.add(pkg);
