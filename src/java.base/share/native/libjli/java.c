/*
 * Copyright (c) 1995, 2015, Oracle and/or its affiliates. All rights reserved.
 * DO NOT ALTER OR REMOVE COPYRIGHT NOTICES OR THIS FILE HEADER.
 *
 * This code is free software; you can redistribute it and/or modify it
 * under the terms of the GNU General Public License version 2 only, as
 * published by the Free Software Foundation.  Oracle designates this
 * particular file as subject to the "Classpath" exception as provided
 * by Oracle in the LICENSE file that accompanied this code.
 *
 * This code is distributed in the hope that it will be useful, but WITHOUT
 * ANY WARRANTY; without even the implied warranty of MERCHANTABILITY or
 * FITNESS FOR A PARTICULAR PURPOSE.  See the GNU General Public License
 * version 2 for more details (a copy is included in the LICENSE file that
 * accompanied this code).
 *
 * You should have received a copy of the GNU General Public License version
 * 2 along with this work; if not, write to the Free Software Foundation,
 * Inc., 51 Franklin St, Fifth Floor, Boston, MA 02110-1301 USA.
 *
 * Please contact Oracle, 500 Oracle Parkway, Redwood Shores, CA 94065 USA
 * or visit www.oracle.com if you need additional information or have any
 * questions.
 */

/*
 * Shared source for 'java' command line tool.
 *
 * If JAVA_ARGS is defined, then acts as a launcher for applications. For
 * instance, the JDK command line tools such as javac and javadoc (see
 * makefiles for more details) are built with this program.  Any arguments
 * prefixed with '-J' will be passed directly to the 'java' command.
 */

/*
 * One job of the launcher is to remove command line options which the
 * vm does not understand and will not process.  These options include
 * options which select which style of vm is run (e.g. -client and
 * -server) as well as options which select the data model to use.
 * Additionally, for tools which invoke an underlying vm "-J-foo"
 * options are turned into "-foo" options to the vm.  This option
 * filtering is handled in a number of places in the launcher, some of
 * it in machine-dependent code.  In this file, the function
 * CheckJvmType removes vm style options and TranslateApplicationArgs
 * removes "-J" prefixes.  The CreateExecutionEnvironment function processes
 * and removes -d<n> options. On unix, there is a possibility that the running
 * data model may not match to the desired data model, in this case an exec is
 * required to start the desired model. If the data models match, then
 * ParseArguments will remove the -d<n> flags. If the data models do not match
 * the CreateExecutionEnviroment will remove the -d<n> flags.
 */


#include "java.h"

/*
 * A NOTE TO DEVELOPERS: For performance reasons it is important that
 * the program image remain relatively small until after SelectVersion
 * CreateExecutionEnvironment have finished their possibly recursive
 * processing. Watch everything, but resist all temptations to use Java
 * interfaces.
 */

/* we always print to stderr */
#define USE_STDERR JNI_TRUE

static jboolean printVersion = JNI_FALSE; /* print and exit */
static jboolean showVersion = JNI_FALSE;  /* print but continue */
static jboolean printUsage = JNI_FALSE;   /* print and exit*/
static jboolean printXUsage = JNI_FALSE;  /* print and exit*/
static jboolean dryRun = JNI_FALSE;       /* initialize VM and exit */
<<<<<<< HEAD
static char     *showSettings = NULL;      /* print but continue */
=======
static char     *showSettings = NULL;     /* print but continue */
>>>>>>> 7a714616
static char     *listModules = NULL;


static const char *_program_name;
static const char *_launcher_name;
static jboolean _is_java_args = JNI_FALSE;
static jboolean _have_classpath = JNI_FALSE;
static const char *_fVersion;
static jboolean _wc_enabled = JNI_FALSE;
static jint _ergo_policy = DEFAULT_POLICY;

/*
 * Entries for splash screen environment variables.
 * putenv is performed in SelectVersion. We need
 * them in memory until UnsetEnv, so they are made static
 * global instead of auto local.
 */
static char* splash_file_entry = NULL;
static char* splash_jar_entry = NULL;

/*
 * List of VM options to be specified when the VM is created.
 */
static JavaVMOption *options;
static int numOptions, maxOptions;

/*
 * Prototypes for functions internal to launcher.
 */
static void SetClassPath(const char *s);
static void SetMainModule(const char *s);
static void SelectVersion(int argc, char **argv, char **main_class);
static void SetJvmEnvironment(int argc, char **argv);
static jboolean ParseArguments(int *pargc, char ***pargv,
                               int *pmode, char **pwhat,
                               int *pret, const char *jrepath);
static jboolean InitializeJVM(JavaVM **pvm, JNIEnv **penv,
                              InvocationFunctions *ifn);
static jstring NewPlatformString(JNIEnv *env, char *s);
static jclass LoadMainClass(JNIEnv *env, int mode, char *name);
static jclass GetApplicationClass(JNIEnv *env);

static void TranslateApplicationArgs(int jargc, const char **jargv, int *pargc, char ***pargv);
static jboolean AddApplicationOptions(int cpathc, const char **cpathv);
static void SetApplicationClassPath(const char**);

static void PrintJavaVersion(JNIEnv *env, jboolean extraLF);
static void PrintUsage(JNIEnv* env, jboolean doXUsage);
static void ShowSettings(JNIEnv* env, char *optString);
static void ListModules(JNIEnv* env, char *optString);

static void SetPaths(int argc, char **argv);

static void DumpState();
static jboolean RemovableOption(char *option);

enum OptionKind {
    LAUNCHER_OPTION = 0,
    LAUNCHER_OPTION_WITH_ARGUMENT,
    LAUNCHER_MAIN_OPTION,
    VM_LONG_OPTION,
    VM_LONG_OPTION_WITH_ARGUMENT,
    VM_OPTION
};

static int GetOpt(int *pargc, char ***pargv, char **poption, char **pvalue);
static jboolean IsOptionWithArgument(int argc, char **argv);

/* Maximum supported entries from jvm.cfg. */
#define INIT_MAX_KNOWN_VMS      10

/* Values for vmdesc.flag */
enum vmdesc_flag {
    VM_UNKNOWN = -1,
    VM_KNOWN,
    VM_ALIASED_TO,
    VM_WARN,
    VM_ERROR,
    VM_IF_SERVER_CLASS,
    VM_IGNORE
};

struct vmdesc {
    char *name;
    int flag;
    char *alias;
    char *server_class;
};
static struct vmdesc *knownVMs = NULL;
static int knownVMsCount = 0;
static int knownVMsLimit = 0;

static void GrowKnownVMs(int minimum);
static int  KnownVMIndex(const char* name);
static void FreeKnownVMs();
static jboolean IsWildCardEnabled();

/*
 * This reports error.  VM will not be created and no usage is printed.
 */
#define REPORT_ERROR(AC_ok, AC_failure_message, AC_questionable_arg) \
    do { \
        if (!AC_ok) { \
            JLI_ReportErrorMessage(AC_failure_message, AC_questionable_arg); \
            printUsage = JNI_FALSE; \
            *pret = 1; \
            return JNI_FALSE; \
        } \
    } while (JNI_FALSE)

#define ARG_CHECK(AC_arg_count, AC_failure_message, AC_questionable_arg) \
    do { \
        if (AC_arg_count < 1) { \
            JLI_ReportErrorMessage(AC_failure_message, AC_questionable_arg); \
            printUsage = JNI_TRUE; \
            *pret = 1; \
            return JNI_TRUE; \
        } \
    } while (JNI_FALSE)

/*
 * Running Java code in primordial thread caused many problems. We will
 * create a new thread to invoke JVM. See 6316197 for more information.
 */
static jlong threadStackSize    = 0;  /* stack size of the new thread */
static jlong maxHeapSize        = 0;  /* max heap size */
static jlong initialHeapSize    = 0;  /* inital heap size */

/*
 * A minimum -Xss stack size suitable for all platforms.
 */
#ifndef STACK_SIZE_MINIMUM
#define STACK_SIZE_MINIMUM (32 * KB)
#endif

/*
 * Entry point.
 */
int
JLI_Launch(int argc, char ** argv,              /* main argc, argc */
        int jargc, const char** jargv,          /* java args */
        int appclassc, const char** appclassv,  /* app classpath */
        const char* fullversion,                /* full version defined */
        const char* dotversion,                 /* UNUSED dot version defined */
        const char* pname,                      /* program name */
        const char* lname,                      /* launcher name */
        jboolean javaargs,                      /* JAVA_ARGS */
        jboolean cpwildcard,                    /* classpath wildcard*/
        jboolean javaw,                         /* windows-only javaw */
        jint ergo                               /* ergonomics class policy */
)
{
    int mode = LM_UNKNOWN;
    char *what = NULL;
    char *main_class = NULL;
    int ret;
    InvocationFunctions ifn;
    jlong start, end;
    char jvmpath[MAXPATHLEN];
    char jrepath[MAXPATHLEN];
    char jvmcfg[MAXPATHLEN];

    _fVersion = fullversion;
    _launcher_name = lname;
    _program_name = pname;
    _is_java_args = javaargs;
    _wc_enabled = cpwildcard;
    _ergo_policy = ergo;

    InitLauncher(javaw);
    DumpState();
    if (JLI_IsTraceLauncher()) {
        int i;
        printf("Command line args:\n");
        for (i = 0; i < argc ; i++) {
            printf("argv[%d] = %s\n", i, argv[i]);
        }
        AddOption("-Dsun.java.launcher.diag=true", NULL);
    }

    /*
     * SelectVersion() has several responsibilities:
     *
     *  1) Disallow specification of another JRE.  With 1.9, another
     *     version of the JRE cannot be invoked.
     *  2) Allow for a JRE version to invoke JDK 1.9 or later.  Since
     *     all mJRE directives have been stripped from the request but
     *     the pre 1.9 JRE [ 1.6 thru 1.8 ], it is as if 1.9+ has been
     *     invoked from the command line.
     */
    SelectVersion(argc, argv, &main_class);

    CreateExecutionEnvironment(&argc, &argv,
                               jrepath, sizeof(jrepath),
                               jvmpath, sizeof(jvmpath),
                               jvmcfg,  sizeof(jvmcfg));

    if (!IsJavaArgs()) {
        SetJvmEnvironment(argc,argv);
    }

    ifn.CreateJavaVM = 0;
    ifn.GetDefaultJavaVMInitArgs = 0;

    if (JLI_IsTraceLauncher()) {
        start = CounterGet();
    }

    if (!LoadJavaVM(jvmpath, &ifn)) {
        return(6);
    }

    if (JLI_IsTraceLauncher()) {
        end   = CounterGet();
    }

    JLI_TraceLauncher("%ld micro seconds to LoadJavaVM\n",
             (long)(jint)Counter2Micros(end-start));

    ++argv;
    --argc;

    if (IsJavaArgs()) {
        /* Preprocess wrapper arguments */
        TranslateApplicationArgs(jargc, jargv, &argc, &argv);
        if (!AddApplicationOptions(appclassc, appclassv)) {
            return(1);
        }
    } else {
        /* Set default CLASSPATH */
        char* cpath = getenv("CLASSPATH");
        if (cpath != NULL) {
            SetClassPath(cpath);
        }
    }

    /* Parse command line options; if the return value of
     * ParseArguments is false, the program should exit.
     */
    if (!ParseArguments(&argc, &argv, &mode, &what, &ret, jrepath))
    {
        return(ret);
    }

    /* Override class path if -jar flag was specified */
    if (mode == LM_JAR) {
        SetClassPath(what);     /* Override class path */
    }

    /* set the -Dsun.java.command pseudo property */
    SetJavaCommandLineProp(what, argc, argv);

    /* Set the -Dsun.java.launcher pseudo property */
    SetJavaLauncherProp();

    /* set the -Dsun.java.launcher.* platform properties */
    SetJavaLauncherPlatformProps();

    return JVMInit(&ifn, threadStackSize, argc, argv, mode, what, ret);
}
/*
 * Always detach the main thread so that it appears to have ended when
 * the application's main method exits.  This will invoke the
 * uncaught exception handler machinery if main threw an
 * exception.  An uncaught exception handler cannot change the
 * launcher's return code except by calling System.exit.
 *
 * Wait for all non-daemon threads to end, then destroy the VM.
 * This will actually create a trivial new Java waiter thread
 * named "DestroyJavaVM", but this will be seen as a different
 * thread from the one that executed main, even though they are
 * the same C thread.  This allows mainThread.join() and
 * mainThread.isAlive() to work as expected.
 */
#define LEAVE() \
    do { \
        if ((*vm)->DetachCurrentThread(vm) != JNI_OK) { \
            JLI_ReportErrorMessage(JVM_ERROR2); \
            ret = 1; \
        } \
        if (JNI_TRUE) { \
            (*vm)->DestroyJavaVM(vm); \
            return ret; \
        } \
    } while (JNI_FALSE)

#define CHECK_EXCEPTION_NULL_LEAVE(CENL_exception) \
    do { \
        if ((*env)->ExceptionOccurred(env)) { \
            JLI_ReportExceptionDescription(env); \
            LEAVE(); \
        } \
        if ((CENL_exception) == NULL) { \
            JLI_ReportErrorMessage(JNI_ERROR); \
            LEAVE(); \
        } \
    } while (JNI_FALSE)

#define CHECK_EXCEPTION_LEAVE(CEL_return_value) \
    do { \
        if ((*env)->ExceptionOccurred(env)) { \
            JLI_ReportExceptionDescription(env); \
            ret = (CEL_return_value); \
            LEAVE(); \
        } \
    } while (JNI_FALSE)


int JNICALL
JavaMain(void * _args)
{
    JavaMainArgs *args = (JavaMainArgs *)_args;
    int argc = args->argc;
    char **argv = args->argv;
    int mode = args->mode;
    char *what = args->what;
    InvocationFunctions ifn = args->ifn;

    JavaVM *vm = 0;
    JNIEnv *env = 0;
    jclass mainClass = NULL;
    jclass appClass = NULL; // actual application class being launched
    jmethodID mainID;
    jobjectArray mainArgs;
    int ret = 0;
    jlong start, end;

    RegisterThread();

    /* Initialize the virtual machine */
    start = CounterGet();
    if (!InitializeJVM(&vm, &env, &ifn)) {
        JLI_ReportErrorMessage(JVM_ERROR1);
        exit(1);
    }

    if (showSettings != NULL) {
        ShowSettings(env, showSettings);
        CHECK_EXCEPTION_LEAVE(1);
    }

    if (listModules != NULL) {
        ListModules(env, listModules);
        CHECK_EXCEPTION_LEAVE(1);
        LEAVE();
    }

    if (printVersion || showVersion) {
        PrintJavaVersion(env, showVersion);
        CHECK_EXCEPTION_LEAVE(0);
        if (printVersion) {
            LEAVE();
        }
    }

    /* If the user specified neither a class name nor a JAR file */
    if (printXUsage || printUsage || what == 0 || mode == LM_UNKNOWN) {
        PrintUsage(env, printXUsage);
        CHECK_EXCEPTION_LEAVE(1);
        LEAVE();
    }

    FreeKnownVMs();  /* after last possible PrintUsage() */

    if (JLI_IsTraceLauncher()) {
        end = CounterGet();
        JLI_TraceLauncher("%ld micro seconds to InitializeJVM\n",
               (long)(jint)Counter2Micros(end-start));
    }

    /* At this stage, argc/argv have the application's arguments */
    if (JLI_IsTraceLauncher()){
        int i;
        printf("%s is '%s'\n", launchModeNames[mode], what);
        printf("App's argc is %d\n", argc);
        for (i=0; i < argc; i++) {
            printf("    argv[%2d] = '%s'\n", i, argv[i]);
        }
    }

    ret = 1;

    /*
     * Get the application's main class. It also checks if the main
     * method exists.
     *
     * See bugid 5030265.  The Main-Class name has already been parsed
     * from the manifest, but not parsed properly for UTF-8 support.
     * Hence the code here ignores the value previously extracted and
     * uses the pre-existing code to reextract the value.  This is
     * possibly an end of release cycle expedient.  However, it has
     * also been discovered that passing some character sets through
     * the environment has "strange" behavior on some variants of
     * Windows.  Hence, maybe the manifest parsing code local to the
     * launcher should never be enhanced.
     *
     * Hence, future work should either:
     *     1)   Correct the local parsing code and verify that the
     *          Main-Class attribute gets properly passed through
     *          all environments,
     *     2)   Remove the vestages of maintaining main_class through
     *          the environment (and remove these comments).
     *
     * This method also correctly handles launching existing JavaFX
     * applications that may or may not have a Main-Class manifest entry.
     */
    mainClass = LoadMainClass(env, mode, what);
    CHECK_EXCEPTION_NULL_LEAVE(mainClass);
    /*
     * In some cases when launching an application that needs a helper, e.g., a
     * JavaFX application with no main method, the mainClass will not be the
     * applications own main class but rather a helper class. To keep things
     * consistent in the UI we need to track and report the application main class.
     */
    appClass = GetApplicationClass(env);
    NULL_CHECK_RETURN_VALUE(appClass, -1);

    /* Build platform specific argument array */
    mainArgs = CreateApplicationArgs(env, argv, argc);
    CHECK_EXCEPTION_NULL_LEAVE(mainArgs);

    if (dryRun) {
        ret = 0;
        LEAVE();
    }

    /*
     * PostJVMInit uses the class name as the application name for GUI purposes,
     * for example, on OSX this sets the application name in the menu bar for
     * both SWT and JavaFX. So we'll pass the actual application class here
     * instead of mainClass as that may be a launcher or helper class instead
     * of the application class.
     */
    PostJVMInit(env, appClass, vm);
    CHECK_EXCEPTION_LEAVE(1);

    /*
     * The LoadMainClass not only loads the main class, it will also ensure
     * that the main method's signature is correct, therefore further checking
     * is not required. The main method is invoked here so that extraneous java
     * stacks are not in the application stack trace.
     */
    mainID = (*env)->GetStaticMethodID(env, mainClass, "main",
                                       "([Ljava/lang/String;)V");
    CHECK_EXCEPTION_NULL_LEAVE(mainID);

<<<<<<< HEAD
    /* Invoke main method. */
    (*env)->CallStaticVoidMethod(env, mainClass, mainID, mainArgs);

    /*
     * The launcher's exit code (in the absence of calls to
     * System.exit) will be non-zero if main threw an exception.
     */
    ret = (*env)->ExceptionOccurred(env) == NULL ? 0 : 1;

=======
    /* Build platform specific argument array */
    mainArgs = CreateApplicationArgs(env, argv, argc);
    CHECK_EXCEPTION_NULL_LEAVE(mainArgs);

    if (dryRun) {
        ret = 0;
    } else {
        /* Invoke main method. */
        (*env)->CallStaticVoidMethod(env, mainClass, mainID, mainArgs);

        /*
         * The launcher's exit code (in the absence of calls to
         * System.exit) will be non-zero if main threw an exception.
         */
        ret = (*env)->ExceptionOccurred(env) == NULL ? 0 : 1;
    }
>>>>>>> 7a714616
    LEAVE();
}

/*
 * Test if the given name is one of the class path options.
 */
static jboolean
IsClassPathOption(const char* name) {
    return JLI_StrCmp(name, "-classpath") == 0 ||
           JLI_StrCmp(name, "-cp") == 0 ||
           JLI_StrCmp(name, "--class-path") == 0;
}

/*
 * Test if the given name is a launcher option taking the main entry point.
 */
static jboolean
IsLauncherMainOption(const char* name) {
    return JLI_StrCmp(name, "--module") == 0 ||
           JLI_StrCmp(name, "-m") == 0;
}

/*
 * Test if the given name is a white-space launcher option.
 */
static jboolean
IsLauncherOption(const char* name) {
    return IsClassPathOption(name) ||
           IsLauncherMainOption(name) ||
           JLI_StrCmp(name, "--list-modules") == 0;
}

#ifndef OLD_MODULE_OPTIONS
/*
 * Old module options for transition
 */
static jboolean
IsOldModuleOption(const char* name) {
    return JLI_StrCmp(name, "-modulepath") == 0 ||
    JLI_StrCmp(name, "-mp") == 0 ||
    JLI_StrCmp(name, "-upgrademodulepath") == 0 ||
    JLI_StrCmp(name, "-addmods") == 0 ||
    JLI_StrCmp(name, "-limitmods") == 0;
}
#endif

/*
 * Test if the given name is a module-system white-space option that
 * will be passed to the VM with its corresponding long-form option
 * name and "=" delimiter.
 */
static jboolean
IsModuleOption(const char* name) {
    return JLI_StrCmp(name, "--module-path") == 0 ||
           JLI_StrCmp(name, "-p") == 0 ||
           JLI_StrCmp(name, "--upgrade-module-path") == 0 ||
           JLI_StrCmp(name, "--add-modules") == 0 ||
           JLI_StrCmp(name, "--limit-modules") == 0 ||
           JLI_StrCmp(name, "--add-exports") == 0 ||
           JLI_StrCmp(name, "--add-reads") == 0 ||
           JLI_StrCmp(name, "--patch-module") == 0 ||
           IsOldModuleOption(name);
}

/*
 * Test if the given name has a white space option.
 */
jboolean
IsWhiteSpaceOption(const char* name) {
    return IsModuleOption(name) ||
           IsLauncherOption(name);
}

/*
 * Checks the command line options to find which JVM type was
 * specified.  If no command line option was given for the JVM type,
 * the default type is used.  The environment variable
 * JDK_ALTERNATE_VM and the command line option -XXaltjvm= are also
 * checked as ways of specifying which JVM type to invoke.
 */
char *
CheckJvmType(int *pargc, char ***argv, jboolean speculative) {
    int i, argi;
    int argc;
    char **newArgv;
    int newArgvIdx = 0;
    int isVMType;
    int jvmidx = -1;
    char *jvmtype = getenv("JDK_ALTERNATE_VM");

    argc = *pargc;

    /* To make things simpler we always copy the argv array */
    newArgv = JLI_MemAlloc((argc + 1) * sizeof(char *));

    /* The program name is always present */
    newArgv[newArgvIdx++] = (*argv)[0];

    for (argi = 1; argi < argc; argi++) {
        char *arg = (*argv)[argi];
        isVMType = 0;

        if (IsJavaArgs()) {
            if (arg[0] != '-') {
                newArgv[newArgvIdx++] = arg;
                continue;
            }
        } else {
            if (IsWhiteSpaceOption(arg)) {
                newArgv[newArgvIdx++] = arg;
                argi++;
                if (argi < argc) {
                    newArgv[newArgvIdx++] = (*argv)[argi];
                }
                continue;
            }
            if (arg[0] != '-') break;
        }

        /* Did the user pass an explicit VM type? */
        i = KnownVMIndex(arg);
        if (i >= 0) {
            jvmtype = knownVMs[jvmidx = i].name + 1; /* skip the - */
            isVMType = 1;
            *pargc = *pargc - 1;
        }

        /* Did the user specify an "alternate" VM? */
        else if (JLI_StrCCmp(arg, "-XXaltjvm=") == 0 || JLI_StrCCmp(arg, "-J-XXaltjvm=") == 0) {
            isVMType = 1;
            jvmtype = arg+((arg[1]=='X')? 10 : 12);
            jvmidx = -1;
        }

        if (!isVMType) {
            newArgv[newArgvIdx++] = arg;
        }
    }

    /*
     * Finish copying the arguments if we aborted the above loop.
     * NOTE that if we aborted via "break" then we did NOT copy the
     * last argument above, and in addition argi will be less than
     * argc.
     */
    while (argi < argc) {
        newArgv[newArgvIdx++] = (*argv)[argi];
        argi++;
    }

    /* argv is null-terminated */
    newArgv[newArgvIdx] = 0;

    /* Copy back argv */
    *argv = newArgv;
    *pargc = newArgvIdx;

    /* use the default VM type if not specified (no alias processing) */
    if (jvmtype == NULL) {
      char* result = knownVMs[0].name+1;
      /* Use a different VM type if we are on a server class machine? */
      if ((knownVMs[0].flag == VM_IF_SERVER_CLASS) &&
          (ServerClassMachine() == JNI_TRUE)) {
        result = knownVMs[0].server_class+1;
      }
      JLI_TraceLauncher("Default VM: %s\n", result);
      return result;
    }

    /* if using an alternate VM, no alias processing */
    if (jvmidx < 0)
      return jvmtype;

    /* Resolve aliases first */
    {
      int loopCount = 0;
      while (knownVMs[jvmidx].flag == VM_ALIASED_TO) {
        int nextIdx = KnownVMIndex(knownVMs[jvmidx].alias);

        if (loopCount > knownVMsCount) {
          if (!speculative) {
            JLI_ReportErrorMessage(CFG_ERROR1);
            exit(1);
          } else {
            return "ERROR";
            /* break; */
          }
        }

        if (nextIdx < 0) {
          if (!speculative) {
            JLI_ReportErrorMessage(CFG_ERROR2, knownVMs[jvmidx].alias);
            exit(1);
          } else {
            return "ERROR";
          }
        }
        jvmidx = nextIdx;
        jvmtype = knownVMs[jvmidx].name+1;
        loopCount++;
      }
    }

    switch (knownVMs[jvmidx].flag) {
    case VM_WARN:
        if (!speculative) {
            JLI_ReportErrorMessage(CFG_WARN1, jvmtype, knownVMs[0].name + 1);
        }
        /* fall through */
    case VM_IGNORE:
        jvmtype = knownVMs[jvmidx=0].name + 1;
        /* fall through */
    case VM_KNOWN:
        break;
    case VM_ERROR:
        if (!speculative) {
            JLI_ReportErrorMessage(CFG_ERROR3, jvmtype);
            exit(1);
        } else {
            return "ERROR";
        }
    }

    return jvmtype;
}

/*
 * static void SetJvmEnvironment(int argc, char **argv);
 *   Is called just before the JVM is loaded.  We can set env variables
 *   that are consumed by the JVM.  This function is non-destructive,
 *   leaving the arg list intact.  The first use is for the JVM flag
 *   -XX:NativeMemoryTracking=value.
 */
static void
SetJvmEnvironment(int argc, char **argv) {

    static const char*  NMT_Env_Name    = "NMT_LEVEL_";
    int i;
    for (i = 0; i < argc; i++) {
        char *arg = argv[i];
        /*
         * Since this must be a VM flag we stop processing once we see
         * an argument the launcher would not have processed beyond (such
         * as -version or -h), or an argument that indicates the following
         * arguments are for the application (i.e. the main class name, or
         * the -jar argument).
         */
        if (i > 0) {
            char *prev = argv[i - 1];
            // skip non-dash arg preceded by class path specifiers
            if (*arg != '-' && IsWhiteSpaceOption(prev)) {
                continue;
            }

            if (*arg != '-'
                    || JLI_StrCmp(arg, "-version") == 0
                    || JLI_StrCmp(arg, "-fullversion") == 0
                    || JLI_StrCmp(arg, "-help") == 0
                    || JLI_StrCmp(arg, "--help") == 0
                    || JLI_StrCmp(arg, "-?") == 0
                    || JLI_StrCmp(arg, "-jar") == 0
                    || JLI_StrCmp(arg, "-X") == 0) {
                return;
            }
        }
        /*
         * The following case checks for "-XX:NativeMemoryTracking=value".
         * If value is non null, an environmental variable set to this value
         * will be created to be used by the JVM.
         * The argument is passed to the JVM, which will check validity.
         * The JVM is responsible for removing the env variable.
         */
        if (JLI_StrCCmp(arg, "-XX:NativeMemoryTracking=") == 0) {
            int retval;
            // get what follows this parameter, include "="
            size_t pnlen = JLI_StrLen("-XX:NativeMemoryTracking=");
            if (JLI_StrLen(arg) > pnlen) {
                char* value = arg + pnlen;
                size_t pbuflen = pnlen + JLI_StrLen(value) + 10; // 10 max pid digits

                /*
                 * ensures that malloc successful
                 * DONT JLI_MemFree() pbuf.  JLI_PutEnv() uses system call
                 *   that could store the address.
                 */
                char * pbuf = (char*)JLI_MemAlloc(pbuflen);

                JLI_Snprintf(pbuf, pbuflen, "%s%d=%s", NMT_Env_Name, JLI_GetPid(), value);
                retval = JLI_PutEnv(pbuf);
                if (JLI_IsTraceLauncher()) {
                    char* envName;
                    char* envBuf;

                    // ensures that malloc successful
                    envName = (char*)JLI_MemAlloc(pbuflen);
                    JLI_Snprintf(envName, pbuflen, "%s%d", NMT_Env_Name, JLI_GetPid());

                    printf("TRACER_MARKER: NativeMemoryTracking: env var is %s\n",envName);
                    printf("TRACER_MARKER: NativeMemoryTracking: putenv arg %s\n",pbuf);
                    envBuf = getenv(envName);
                    printf("TRACER_MARKER: NativeMemoryTracking: got value %s\n",envBuf);
                    free(envName);
                }

            }

        }

    }
}

/* copied from HotSpot function "atomll()" */
static int
parse_size(const char *s, jlong *result) {
  jlong n = 0;
  int args_read = sscanf(s, JLONG_FORMAT_SPECIFIER, &n);
  if (args_read != 1) {
    return 0;
  }
  while (*s != '\0' && *s >= '0' && *s <= '9') {
    s++;
  }
  // 4705540: illegal if more characters are found after the first non-digit
  if (JLI_StrLen(s) > 1) {
    return 0;
  }
  switch (*s) {
    case 'T': case 't':
      *result = n * GB * KB;
      return 1;
    case 'G': case 'g':
      *result = n * GB;
      return 1;
    case 'M': case 'm':
      *result = n * MB;
      return 1;
    case 'K': case 'k':
      *result = n * KB;
      return 1;
    case '\0':
      *result = n;
      return 1;
    default:
      /* Create JVM with default stack and let VM handle malformed -Xss string*/
      return 0;
  }
}

/*
 * Adds a new VM option with the given name and value.
 */
void
AddOption(char *str, void *info)
{
    /*
     * Expand options array if needed to accommodate at least one more
     * VM option.
     */
    if (numOptions >= maxOptions) {
        if (options == 0) {
            maxOptions = 4;
            options = JLI_MemAlloc(maxOptions * sizeof(JavaVMOption));
        } else {
            JavaVMOption *tmp;
            maxOptions *= 2;
            tmp = JLI_MemAlloc(maxOptions * sizeof(JavaVMOption));
            memcpy(tmp, options, numOptions * sizeof(JavaVMOption));
            JLI_MemFree(options);
            options = tmp;
        }
    }
    options[numOptions].optionString = str;
    options[numOptions++].extraInfo = info;

    if (JLI_StrCCmp(str, "-Xss") == 0) {
        jlong tmp;
        if (parse_size(str + 4, &tmp)) {
            threadStackSize = tmp;
            /*
             * Make sure the thread stack size is big enough that we won't get a stack
             * overflow before the JVM startup code can check to make sure the stack
             * is big enough.
             */
            if (threadStackSize < (jlong)STACK_SIZE_MINIMUM) {
                threadStackSize = STACK_SIZE_MINIMUM;
            }
        }
    }

    if (JLI_StrCCmp(str, "-Xmx") == 0) {
        jlong tmp;
        if (parse_size(str + 4, &tmp)) {
            maxHeapSize = tmp;
        }
    }

    if (JLI_StrCCmp(str, "-Xms") == 0) {
        jlong tmp;
        if (parse_size(str + 4, &tmp)) {
           initialHeapSize = tmp;
        }
    }
}

static void
SetClassPath(const char *s)
{
    char *def;
    const char *orig = s;
    static const char format[] = "-Djava.class.path=%s";
    /*
     * usually we should not get a null pointer, but there are cases where
     * we might just get one, in which case we simply ignore it, and let the
     * caller deal with it
     */
    if (s == NULL)
        return;
    s = JLI_WildcardExpandClasspath(s);
    if (sizeof(format) - 2 + JLI_StrLen(s) < JLI_StrLen(s))
        // s is became corrupted after expanding wildcards
        return;
    def = JLI_MemAlloc(sizeof(format)
                       - 2 /* strlen("%s") */
                       + JLI_StrLen(s));
    sprintf(def, format, s);
    AddOption(def, NULL);
    if (s != orig)
        JLI_MemFree((char *) s);
    _have_classpath = JNI_TRUE;
}

static void
AddLongFormOption(const char *option, const char *arg)
{
    static const char format[] = "%s=%s";
    char *def;
    size_t def_len;

    def_len = JLI_StrLen(option)+1+JLI_StrLen(arg)+1;
    def = JLI_MemAlloc(def_len);
    JLI_Snprintf(def, def_len, format, option, arg);
    AddOption(def, NULL);
}

static void
SetMainModule(const char *s)
{
    static const char format[] = "-Djdk.module.main=%s";
    char* slash = JLI_StrChr(s, '/');
    size_t s_len, def_len;
    char *def;

    /* value may be <module> or <module>/<mainclass> */
    if (slash == NULL) {
        s_len = JLI_StrLen(s);
    } else {
        s_len = (size_t) (slash - s);
    }
    def_len = sizeof(format)
               - 2 /* strlen("%s") */
               + s_len;
    def = JLI_MemAlloc(def_len);
    JLI_Snprintf(def, def_len, format, s);
    AddOption(def, NULL);
}

/*
 * The SelectVersion() routine ensures that an appropriate version of
 * the JRE is running.  The specification for the appropriate version
 * is obtained from either the manifest of a jar file (preferred) or
 * from command line options.
 * The routine also parses splash screen command line options and
 * passes on their values in private environment variables.
 */
static void
SelectVersion(int argc, char **argv, char **main_class)
{
    char    *arg;
    char    *operand;
    char    *version = NULL;
    char    *jre = NULL;
    int     jarflag = 0;
    int     headlessflag = 0;
    int     restrict_search = -1;               /* -1 implies not known */
    manifest_info info;
    char    env_entry[MAXNAMELEN + 24] = ENV_ENTRY "=";
    char    *splash_file_name = NULL;
    char    *splash_jar_name = NULL;
    char    *env_in;
    int     res;
    jboolean has_arg;

    /*
     * If the version has already been selected, set *main_class
     * with the value passed through the environment (if any) and
     * simply return.
     */

    /*
     * This environmental variable can be set by mJRE capable JREs
     * [ 1.5 thru 1.8 ].  All other aspects of mJRE processing have been
     * stripped by those JREs.  This environmental variable allows 1.9+
     * JREs to be started by these mJRE capable JREs.
     * Note that mJRE directives in the jar manifest file would have been
     * ignored for a JRE started by another JRE...
     * .. skipped for JRE 1.5 and beyond.
     * .. not even checked for pre 1.5.
     */
    if ((env_in = getenv(ENV_ENTRY)) != NULL) {
        if (*env_in != '\0')
            *main_class = JLI_StringDup(env_in);
        return;
    }

    /*
     * Scan through the arguments for options relevant to multiple JRE
     * support.  Multiple JRE support existed in JRE versions 1.5 thru 1.8.
     *
     * This capability is no longer available with JRE versions 1.9 and later.
     * These command line options are reported as errors.
     */

    argc--;
    argv++;
    while ((arg = *argv) != 0 && *arg == '-') {
        has_arg = IsOptionWithArgument(argc, argv);
        if (JLI_StrCCmp(arg, "-version:") == 0) {
            JLI_ReportErrorMessage(SPC_ERROR1);
        } else if (JLI_StrCmp(arg, "-jre-restrict-search") == 0) {
            JLI_ReportErrorMessage(SPC_ERROR2);
        } else if (JLI_StrCmp(arg, "-jre-no-restrict-search") == 0) {
            JLI_ReportErrorMessage(SPC_ERROR2);
        } else {
            if (JLI_StrCmp(arg, "-jar") == 0)
                jarflag = 1;
            if (IsWhiteSpaceOption(arg)) {
                if (has_arg) {
                    argc--;
                    argv++;
                    arg = *argv;
                }
            }

            /*
             * Checking for headless toolkit option in the some way as AWT does:
             * "true" means true and any other value means false
             */
            if (JLI_StrCmp(arg, "-Djava.awt.headless=true") == 0) {
                headlessflag = 1;
            } else if (JLI_StrCCmp(arg, "-Djava.awt.headless=") == 0) {
                headlessflag = 0;
            } else if (JLI_StrCCmp(arg, "-splash:") == 0) {
                splash_file_name = arg+8;
            }
        }
        argc--;
        argv++;
    }
    if (argc <= 0) {    /* No operand? Possibly legit with -[full]version */
        operand = NULL;
    } else {
        argc--;
        operand = *argv++;
    }

    /*
     * If there is a jar file, read the manifest. If the jarfile can't be
     * read, the manifest can't be read from the jar file, or the manifest
     * is corrupt, issue the appropriate error messages and exit.
     *
     * Even if there isn't a jar file, construct a manifest_info structure
     * containing the command line information.  It's a convenient way to carry
     * this data around.
     */
    if (jarflag && operand) {
        if ((res = JLI_ParseManifest(operand, &info)) != 0) {
            if (res == -1)
                JLI_ReportErrorMessage(JAR_ERROR2, operand);
            else
                JLI_ReportErrorMessage(JAR_ERROR3, operand);
            exit(1);
        }

        /*
         * Command line splash screen option should have precedence
         * over the manifest, so the manifest data is used only if
         * splash_file_name has not been initialized above during command
         * line parsing
         */
        if (!headlessflag && !splash_file_name && info.splashscreen_image_file_name) {
            splash_file_name = info.splashscreen_image_file_name;
            splash_jar_name = operand;
        }
    } else {
        info.manifest_version = NULL;
        info.main_class = NULL;
        info.jre_version = NULL;
        info.jre_restrict_search = 0;
    }

    /*
     * Passing on splash screen info in environment variables
     */
    if (splash_file_name && !headlessflag) {
        char* splash_file_entry = JLI_MemAlloc(JLI_StrLen(SPLASH_FILE_ENV_ENTRY "=")+JLI_StrLen(splash_file_name)+1);
        JLI_StrCpy(splash_file_entry, SPLASH_FILE_ENV_ENTRY "=");
        JLI_StrCat(splash_file_entry, splash_file_name);
        putenv(splash_file_entry);
    }
    if (splash_jar_name && !headlessflag) {
        char* splash_jar_entry = JLI_MemAlloc(JLI_StrLen(SPLASH_JAR_ENV_ENTRY "=")+JLI_StrLen(splash_jar_name)+1);
        JLI_StrCpy(splash_jar_entry, SPLASH_JAR_ENV_ENTRY "=");
        JLI_StrCat(splash_jar_entry, splash_jar_name);
        putenv(splash_jar_entry);
    }


    /*
     * "Valid" returns (other than unrecoverable errors) follow.  Set
     * main_class as a side-effect of this routine.
     */
    if (info.main_class != NULL)
        *main_class = JLI_StringDup(info.main_class);

    if (info.jre_version == NULL) {
        JLI_FreeManifest();
        return;
    }

}

/*
 * Test if the current argv is an option, i.e. with a leading `-`
 * and followed with an argument without a leading `-`.
 */
static jboolean
IsOptionWithArgument(int argc, char** argv) {
    char* option;
    char* arg;

    if (argc <= 1)
        return JNI_FALSE;

    option = *argv;
    arg = *(argv+1);
    return *option == '-' && *arg != '-';
}

/*
 * Gets the option, and its argument if the option has an argument.
 * It will update *pargc, **pargv to the next option.
 */
static int
GetOpt(int *pargc, char ***pargv, char **poption, char **pvalue) {
    int argc = *pargc;
    char** argv = *pargv;
    char* arg = *argv;

    char* option = arg;
    char* value = NULL;
    char* equals = NULL;
    int kind = LAUNCHER_OPTION;
    jboolean has_arg = JNI_FALSE;

    // check if this option may be a white-space option with an argument
    has_arg = IsOptionWithArgument(argc, argv);

    argv++; --argc;
    if (IsLauncherOption(arg)) {
        if (has_arg) {
            value = *argv;
            argv++; --argc;
        }
        if (IsLauncherMainOption(arg)) {
            kind = LAUNCHER_MAIN_OPTION;
        } else {
            kind = LAUNCHER_OPTION_WITH_ARGUMENT;
        }
    } else if (IsModuleOption(arg)) {
        kind = VM_LONG_OPTION_WITH_ARGUMENT;
        if (has_arg) {
            value = *argv;
            argv++; --argc;
        }

        /*
         * Support short form alias
         */
        if (JLI_StrCmp(arg, "-p") == 0) {
            option = "--module-path";
        }

    } else if (JLI_StrCCmp(arg, "--") == 0 && (equals = JLI_StrChr(arg, '=')) != NULL) {
        value = equals+1;
        if (JLI_StrCCmp(arg, "--list-modules=") == 0 ||
            JLI_StrCCmp(arg, "--module=") == 0 ||
            JLI_StrCCmp(arg, "--class-path=") == 0) {
            kind = LAUNCHER_OPTION_WITH_ARGUMENT;
        } else {
            kind = VM_LONG_OPTION;
        }
    }

#ifndef OLD_MODULE_OPTIONS
    // for transition to support both old and new syntax
    if (JLI_StrCmp(arg, "-modulepath") == 0 ||
        JLI_StrCmp(arg, "-mp") == 0) {
        option = "--module-path";
    } else if (JLI_StrCmp(arg, "-upgrademodulepath") == 0) {
        option = "--upgrade-module-path";
    } else if (JLI_StrCmp(arg, "-addmods") == 0) {
        option = "--add-modules";
    } else if (JLI_StrCmp(arg, "-limitmods") == 0) {
        option = "--limit-modules";
    } else if (JLI_StrCCmp(arg, "-XaddExports:") == 0) {
        option = "--add-exports";
        value = arg + 13;
        kind = VM_LONG_OPTION_WITH_ARGUMENT;
    } else if (JLI_StrCCmp(arg, "-XaddReads:") == 0) {
        option = "--add-reads";
        value = arg + 11;
        kind = VM_LONG_OPTION_WITH_ARGUMENT;
    } else if (JLI_StrCCmp(arg, "-Xpatch:") == 0) {
        option = "--patch-module";
        value = arg + 8;
        kind = VM_LONG_OPTION_WITH_ARGUMENT;
    }
#endif

    *pargc = argc;
    *pargv = argv;
    *poption = option;
    *pvalue = value;
    return kind;
}

/*
 * Parses command line arguments.  Returns JNI_FALSE if launcher
 * should exit without starting vm, returns JNI_TRUE if vm needs
 * to be started to process given options.  *pret (the launcher
 * process return value) is set to 0 for a normal exit.
 */
static jboolean
ParseArguments(int *pargc, char ***pargv,
               int *pmode, char **pwhat,
               int *pret, const char *jrepath)
{
    int argc = *pargc;
    char **argv = *pargv;
    int mode = LM_UNKNOWN;
    char *arg;

    *pret = 0;

    while ((arg = *argv) != 0 && *arg == '-') {
        char *option = NULL;
        char *value = NULL;
        int kind = GetOpt(&argc, &argv, &option, &value);
        jboolean has_arg = value != NULL;

/*
 * Option to set main entry point
 */
        if (JLI_StrCmp(arg, "-jar") == 0) {
            ARG_CHECK(argc, ARG_ERROR2, arg);
            mode = LM_JAR;
        } else if (JLI_StrCmp(arg, "--module") == 0 ||
                   JLI_StrCCmp(arg, "--module=") == 0 ||
                   JLI_StrCmp(arg, "-m") == 0) {
            REPORT_ERROR (has_arg, ARG_ERROR5, arg);
            SetMainModule(value);
            mode = LM_MODULE;
            if (has_arg) {
               *pwhat = value;
                break;
            }
        } else if (JLI_StrCmp(arg, "--class-path") == 0 ||
                   JLI_StrCCmp(arg, "--class-path=") == 0 ||
                   JLI_StrCmp(arg, "-classpath") == 0 ||
                   JLI_StrCmp(arg, "-cp") == 0) {
            REPORT_ERROR (has_arg, ARG_ERROR1, arg);
            SetClassPath(value);
            mode = LM_CLASS;
        } else if (JLI_StrCmp(arg, "--list-modules") == 0 ||
                   JLI_StrCCmp(arg, "--list-modules=") == 0) {
            listModules = arg;

            // set listModules to --list-modules=<module-names> if argument is specified
            if (JLI_StrCmp(arg, "--list-modules") == 0 && has_arg) {
                static const char format[] = "%s=%s";
                size_t buflen = JLI_StrLen(option)+2+JLI_StrLen(value);
                listModules = JLI_MemAlloc(buflen);
                JLI_Snprintf(listModules, buflen, format, option, value);
            }
            return JNI_TRUE;
/*
 * Parse white-space options
 */
        } else if (has_arg) {
            if (kind == VM_LONG_OPTION) {
                AddOption(option, NULL);
            } else if (kind == VM_LONG_OPTION_WITH_ARGUMENT) {
                AddLongFormOption(option, value);
            }
/*
 * Error missing argument
 */
        } else if (!has_arg && IsWhiteSpaceOption(arg)) {
            if (JLI_StrCmp(arg, "--module-path") == 0 ||
                JLI_StrCmp(arg, "-p") == 0 ||
                JLI_StrCmp(arg, "--upgrade-module-path") == 0) {
                REPORT_ERROR (has_arg, ARG_ERROR4, arg);
            } else if (JLI_StrCmp(arg, "--add-modules") == 0 ||
                       JLI_StrCmp(arg, "--limit-modules") == 0 ||
                       JLI_StrCmp(arg, "--add-exports") == 0 ||
                       JLI_StrCmp(arg, "--add-reads") == 0 ||
                       JLI_StrCmp(arg, "--patch-module") == 0) {
                REPORT_ERROR (has_arg, ARG_ERROR6, arg);
            }
#ifndef OLD_MODULE_OPTIONS
            else if (JLI_StrCmp(arg, "-modulepath") == 0 ||
                     JLI_StrCmp(arg, "-mp") == 0 ||
                     JLI_StrCmp(arg, "-upgrademodulepath") == 0) {
                REPORT_ERROR (has_arg, ARG_ERROR4, arg);
            } else if (JLI_StrCmp(arg, "-addmods") == 0 ||
                       JLI_StrCmp(arg, "-limitmods") == 0) {
                REPORT_ERROR (has_arg, ARG_ERROR6, arg);
            }
#endif
/*
 * The following cases will cause the argument parsing to stop
 */
        } else if (JLI_StrCmp(arg, "--help") == 0 ||
                   JLI_StrCmp(arg, "-help") == 0 ||
                   JLI_StrCmp(arg, "-h") == 0 ||
                   JLI_StrCmp(arg, "-?") == 0) {
            printUsage = JNI_TRUE;
            return JNI_TRUE;
        } else if (JLI_StrCmp(arg, "-version") == 0) {
            printVersion = JNI_TRUE;
            return JNI_TRUE;
        } else if (JLI_StrCmp(arg, "-showversion") == 0) {
            showVersion = JNI_TRUE;
        } else if (JLI_StrCmp(arg, "--dry-run") == 0) {
            dryRun = JNI_TRUE;
        } else if (JLI_StrCmp(arg, "-X") == 0) {
            printXUsage = JNI_TRUE;
            return JNI_TRUE;
/*
 * The following case checks for -XshowSettings OR -XshowSetting:SUBOPT.
 * In the latter case, any SUBOPT value not recognized will default to "all"
 */
        } else if (JLI_StrCmp(arg, "-XshowSettings") == 0 ||
                   JLI_StrCCmp(arg, "-XshowSettings:") == 0) {
            showSettings = arg;
        } else if (JLI_StrCmp(arg, "-Xdiag") == 0) {
            AddOption("-Dsun.java.launcher.diag=true", NULL);
            AddOption("-Djdk.launcher.traceResolver=true", NULL);
        } else if (JLI_StrCmp(arg, "-Xdiag:resolver") == 0) {
            AddOption("-Djdk.launcher.traceResolver=true", NULL);
/*
 * The following case provide backward compatibility with old-style
 * command line options.
 */
        } else if (JLI_StrCmp(arg, "-fullversion") == 0) {
            JLI_ReportMessage("%s full version \"%s\"", _launcher_name, GetFullVersion());
            return JNI_FALSE;
        } else if (JLI_StrCmp(arg, "-verbosegc") == 0) {
            AddOption("-verbose:gc", NULL);
        } else if (JLI_StrCmp(arg, "-t") == 0) {
            AddOption("-Xt", NULL);
        } else if (JLI_StrCmp(arg, "-tm") == 0) {
            AddOption("-Xtm", NULL);
        } else if (JLI_StrCmp(arg, "-debug") == 0) {
            AddOption("-Xdebug", NULL);
        } else if (JLI_StrCmp(arg, "-noclassgc") == 0) {
            AddOption("-Xnoclassgc", NULL);
        } else if (JLI_StrCmp(arg, "-Xfuture") == 0) {
            AddOption("-Xverify:all", NULL);
        } else if (JLI_StrCmp(arg, "-verify") == 0) {
            AddOption("-Xverify:all", NULL);
        } else if (JLI_StrCmp(arg, "-verifyremote") == 0) {
            AddOption("-Xverify:remote", NULL);
        } else if (JLI_StrCmp(arg, "-noverify") == 0) {
            AddOption("-Xverify:none", NULL);
        } else if (JLI_StrCCmp(arg, "-ss") == 0 ||
                   JLI_StrCCmp(arg, "-oss") == 0 ||
                   JLI_StrCCmp(arg, "-ms") == 0 ||
                   JLI_StrCCmp(arg, "-mx") == 0) {
            char *tmp = JLI_MemAlloc(JLI_StrLen(arg) + 6);
            sprintf(tmp, "-X%s", arg + 1); /* skip '-' */
            AddOption(tmp, NULL);
        } else if (JLI_StrCmp(arg, "-checksource") == 0 ||
                   JLI_StrCmp(arg, "-cs") == 0 ||
                   JLI_StrCmp(arg, "-noasyncgc") == 0) {
            /* No longer supported */
            JLI_ReportErrorMessage(ARG_WARN, arg);
        } else if (JLI_StrCCmp(arg, "-splash:") == 0) {
            ; /* Ignore machine independent options already handled */
        } else if (ProcessPlatformOption(arg)) {
            ; /* Processing of platform dependent options */
        } else if (RemovableOption(arg)) {
            ; /* Do not pass option to vm. */
        } else {
            /* java.class.path set on the command line */
            if (JLI_StrCCmp(arg, "-Djava.class.path=") == 0) {
                _have_classpath = JNI_TRUE;
            }
            AddOption(arg, NULL);
        }
    }

    if (*pwhat == NULL && --argc >= 0) {
        *pwhat = *argv++;
    }

    if (*pwhat == NULL) {
        *pret = 1;
    } else if (mode == LM_UNKNOWN) {
        /* default to LM_CLASS if -m, -jar and -cp options are
         * not specified */
        if (!_have_classpath) {
            SetClassPath(".");
        }
        mode = LM_CLASS;
    }

    if (argc >= 0) {
        *pargc = argc;
        *pargv = argv;
    }

    *pmode = mode;

    return JNI_TRUE;
}

/*
 * Initializes the Java Virtual Machine. Also frees options array when
 * finished.
 */
static jboolean
InitializeJVM(JavaVM **pvm, JNIEnv **penv, InvocationFunctions *ifn)
{
    JavaVMInitArgs args;
    jint r;

    memset(&args, 0, sizeof(args));
    args.version  = JNI_VERSION_1_2;
    args.nOptions = numOptions;
    args.options  = options;
    args.ignoreUnrecognized = JNI_FALSE;

    if (JLI_IsTraceLauncher()) {
        int i = 0;
        printf("JavaVM args:\n    ");
        printf("version 0x%08lx, ", (long)args.version);
        printf("ignoreUnrecognized is %s, ",
               args.ignoreUnrecognized ? "JNI_TRUE" : "JNI_FALSE");
        printf("nOptions is %ld\n", (long)args.nOptions);
        for (i = 0; i < numOptions; i++)
            printf("    option[%2d] = '%s'\n",
                   i, args.options[i].optionString);
    }

    r = ifn->CreateJavaVM(pvm, (void **)penv, &args);
    JLI_MemFree(options);
    return r == JNI_OK;
}

static jclass helperClass = NULL;

jclass
GetLauncherHelperClass(JNIEnv *env)
{
    if (helperClass == NULL) {
        NULL_CHECK0(helperClass = FindBootStrapClass(env,
                "sun/launcher/LauncherHelper"));
    }
    return helperClass;
}

static jmethodID makePlatformStringMID = NULL;
/*
 * Returns a new Java string object for the specified platform string.
 */
static jstring
NewPlatformString(JNIEnv *env, char *s)
{
    int len = (int)JLI_StrLen(s);
    jbyteArray ary;
    jclass cls = GetLauncherHelperClass(env);
    NULL_CHECK0(cls);
    if (s == NULL)
        return 0;

    ary = (*env)->NewByteArray(env, len);
    if (ary != 0) {
        jstring str = 0;
        (*env)->SetByteArrayRegion(env, ary, 0, len, (jbyte *)s);
        if (!(*env)->ExceptionOccurred(env)) {
            if (makePlatformStringMID == NULL) {
                NULL_CHECK0(makePlatformStringMID = (*env)->GetStaticMethodID(env,
                        cls, "makePlatformString", "(Z[B)Ljava/lang/String;"));
            }
            str = (*env)->CallStaticObjectMethod(env, cls,
                    makePlatformStringMID, USE_STDERR, ary);
            (*env)->DeleteLocalRef(env, ary);
            return str;
        }
    }
    return 0;
}

/*
 * Returns a new array of Java string objects for the specified
 * array of platform strings.
 */
jobjectArray
NewPlatformStringArray(JNIEnv *env, char **strv, int strc)
{
    jarray cls;
    jarray ary;
    int i;

    NULL_CHECK0(cls = FindBootStrapClass(env, "java/lang/String"));
    NULL_CHECK0(ary = (*env)->NewObjectArray(env, strc, cls, 0));
    for (i = 0; i < strc; i++) {
        jstring str = NewPlatformString(env, *strv++);
        NULL_CHECK0(str);
        (*env)->SetObjectArrayElement(env, ary, i, str);
        (*env)->DeleteLocalRef(env, str);
    }
    return ary;
}

/*
 * Loads a class and verifies that the main class is present and it is ok to
 * call it for more details refer to the java implementation.
 */
static jclass
LoadMainClass(JNIEnv *env, int mode, char *name)
{
    jmethodID mid;
    jstring str;
    jobject result;
    jlong start, end;
    jclass cls = GetLauncherHelperClass(env);
    NULL_CHECK0(cls);
    if (JLI_IsTraceLauncher()) {
        start = CounterGet();
    }
    NULL_CHECK0(mid = (*env)->GetStaticMethodID(env, cls,
                "checkAndLoadMain",
                "(ZILjava/lang/String;)Ljava/lang/Class;"));

    NULL_CHECK0(str = NewPlatformString(env, name));
    NULL_CHECK0(result = (*env)->CallStaticObjectMethod(env, cls, mid,
                                                        USE_STDERR, mode, str));

    if (JLI_IsTraceLauncher()) {
        end   = CounterGet();
        printf("%ld micro seconds to load main class\n",
               (long)(jint)Counter2Micros(end-start));
        printf("----%s----\n", JLDEBUG_ENV_ENTRY);
    }

    return (jclass)result;
}

static jclass
GetApplicationClass(JNIEnv *env)
{
    jmethodID mid;
    jclass cls = GetLauncherHelperClass(env);
    NULL_CHECK0(cls);
    NULL_CHECK0(mid = (*env)->GetStaticMethodID(env, cls,
                "getApplicationClass",
                "()Ljava/lang/Class;"));

    return (*env)->CallStaticObjectMethod(env, cls, mid);
}

/*
 * For tools, convert command line args thus:
 *   javac -cp foo:foo/"*" -J-ms32m ...
 *   java -ms32m -cp JLI_WildcardExpandClasspath(foo:foo/"*") ...
 *
 * Takes 4 parameters, and returns the populated arguments
 */
static void
TranslateApplicationArgs(int jargc, const char **jargv, int *pargc, char ***pargv)
{
    int argc = *pargc;
    char **argv = *pargv;
    int nargc = argc + jargc;
    char **nargv = JLI_MemAlloc((nargc + 1) * sizeof(char *));
    int i;

    *pargc = nargc;
    *pargv = nargv;

    /* Copy the VM arguments (i.e. prefixed with -J) */
    for (i = 0; i < jargc; i++) {
        const char *arg = jargv[i];
        if (arg[0] == '-' && arg[1] == 'J') {
            *nargv++ = ((arg + 2) == NULL) ? NULL : JLI_StringDup(arg + 2);
        }
    }

    for (i = 0; i < argc; i++) {
        char *arg = argv[i];
        if (arg[0] == '-' && arg[1] == 'J') {
            if (arg[2] == '\0') {
                JLI_ReportErrorMessage(ARG_ERROR3);
                exit(1);
            }
            *nargv++ = arg + 2;
        }
    }

    /* Copy the rest of the arguments */
    for (i = 0; i < jargc ; i++) {
        const char *arg = jargv[i];
        if (arg[0] != '-' || arg[1] != 'J') {
            *nargv++ = (arg == NULL) ? NULL : JLI_StringDup(arg);
        }
    }
    for (i = 0; i < argc; i++) {
        char *arg = argv[i];
        if (arg[0] == '-') {
            if (arg[1] == 'J')
                continue;
            if (IsWildCardEnabled() && arg[1] == 'c'
                && (JLI_StrCmp(arg, "-cp") == 0 ||
                    JLI_StrCmp(arg, "-classpath") == 0)
                && i < argc - 1) {
                *nargv++ = arg;
                *nargv++ = (char *) JLI_WildcardExpandClasspath(argv[i+1]);
                i++;
                continue;
            }
        }
        *nargv++ = arg;
    }
    *nargv = 0;
}

/*
 * For our tools, we try to add 3 VM options:
 *      -Denv.class.path=<envcp>
 *      -Dapplication.home=<apphome>
 *      -Djava.class.path=<appcp>
 * <envcp>   is the user's setting of CLASSPATH -- for instance the user
 *           tells javac where to find binary classes through this environment
 *           variable.  Notice that users will be able to compile against our
 *           tools classes (sun.tools.javac.Main) only if they explicitly add
 *           tools.jar to CLASSPATH.
 * <apphome> is the directory where the application is installed.
 * <appcp>   is the classpath to where our apps' classfiles are.
 */
static jboolean
AddApplicationOptions(int cpathc, const char **cpathv)
{
    char *envcp, *appcp, *apphome;
    char home[MAXPATHLEN]; /* application home */
    char separator[] = { PATH_SEPARATOR, '\0' };
    int size, i;

    {
        const char *s = getenv("CLASSPATH");
        if (s) {
            s = (char *) JLI_WildcardExpandClasspath(s);
            /* 40 for -Denv.class.path= */
            if (JLI_StrLen(s) + 40 > JLI_StrLen(s)) { // Safeguard from overflow
                envcp = (char *)JLI_MemAlloc(JLI_StrLen(s) + 40);
                sprintf(envcp, "-Denv.class.path=%s", s);
                AddOption(envcp, NULL);
            }
        }
    }

    if (!GetApplicationHome(home, sizeof(home))) {
        JLI_ReportErrorMessage(CFG_ERROR5);
        return JNI_FALSE;
    }

    /* 40 for '-Dapplication.home=' */
    apphome = (char *)JLI_MemAlloc(JLI_StrLen(home) + 40);
    sprintf(apphome, "-Dapplication.home=%s", home);
    AddOption(apphome, NULL);

    /* How big is the application's classpath? */
    size = 40;                                 /* 40: "-Djava.class.path=" */
    for (i = 0; i < cpathc; i++) {
        size += (int)JLI_StrLen(home) + (int)JLI_StrLen(cpathv[i]) + 1; /* 1: separator */
    }
    appcp = (char *)JLI_MemAlloc(size + 1);
    JLI_StrCpy(appcp, "-Djava.class.path=");
    for (i = 0; i < cpathc; i++) {
        JLI_StrCat(appcp, home);                        /* c:\program files\myapp */
        JLI_StrCat(appcp, cpathv[i]);           /* \lib\myapp.jar         */
        JLI_StrCat(appcp, separator);           /* ;                      */
    }
    appcp[JLI_StrLen(appcp)-1] = '\0';  /* remove trailing path separator */
    AddOption(appcp, NULL);
    return JNI_TRUE;
}

/*
 * inject the -Dsun.java.command pseudo property into the args structure
 * this pseudo property is used in the HotSpot VM to expose the
 * Java class name and arguments to the main method to the VM. The
 * HotSpot VM uses this pseudo property to store the Java class name
 * (or jar file name) and the arguments to the class's main method
 * to the instrumentation memory region. The sun.java.command pseudo
 * property is not exported by HotSpot to the Java layer.
 */
void
SetJavaCommandLineProp(char *what, int argc, char **argv)
{

    int i = 0;
    size_t len = 0;
    char* javaCommand = NULL;
    char* dashDstr = "-Dsun.java.command=";

    if (what == NULL) {
        /* unexpected, one of these should be set. just return without
         * setting the property
         */
        return;
    }

    /* determine the amount of memory to allocate assuming
     * the individual components will be space separated
     */
    len = JLI_StrLen(what);
    for (i = 0; i < argc; i++) {
        len += JLI_StrLen(argv[i]) + 1;
    }

    /* allocate the memory */
    javaCommand = (char*) JLI_MemAlloc(len + JLI_StrLen(dashDstr) + 1);

    /* build the -D string */
    *javaCommand = '\0';
    JLI_StrCat(javaCommand, dashDstr);
    JLI_StrCat(javaCommand, what);

    for (i = 0; i < argc; i++) {
        /* the components of the string are space separated. In
         * the case of embedded white space, the relationship of
         * the white space separated components to their true
         * positional arguments will be ambiguous. This issue may
         * be addressed in a future release.
         */
        JLI_StrCat(javaCommand, " ");
        JLI_StrCat(javaCommand, argv[i]);
    }

    AddOption(javaCommand, NULL);
}

/*
 * JVM would like to know if it's created by a standard Sun launcher, or by
 * user native application, the following property indicates the former.
 */
void
SetJavaLauncherProp() {
  AddOption("-Dsun.java.launcher=SUN_STANDARD", NULL);
}

/*
 * Prints the version information from the java.version and other properties.
 */
static void
PrintJavaVersion(JNIEnv *env, jboolean extraLF)
{
    jclass ver;
    jmethodID print;

    NULL_CHECK(ver = FindBootStrapClass(env, "java/lang/VersionProps"));
    NULL_CHECK(print = (*env)->GetStaticMethodID(env,
                                                 ver,
                                                 (extraLF == JNI_TRUE) ? "println" : "print",
                                                 "()V"
                                                 )
              );

    (*env)->CallStaticVoidMethod(env, ver, print);
}

/*
 * Prints all the Java settings, see the java implementation for more details.
 */
static void
ShowSettings(JNIEnv *env, char *optString)
{
    jmethodID showSettingsID;
    jstring joptString;
    jclass cls = GetLauncherHelperClass(env);
    NULL_CHECK(cls);
    NULL_CHECK(showSettingsID = (*env)->GetStaticMethodID(env, cls,
            "showSettings", "(ZLjava/lang/String;JJJZ)V"));
    NULL_CHECK(joptString = (*env)->NewStringUTF(env, optString));
    (*env)->CallStaticVoidMethod(env, cls, showSettingsID,
                                 USE_STDERR,
                                 joptString,
                                 (jlong)initialHeapSize,
                                 (jlong)maxHeapSize,
                                 (jlong)threadStackSize,
                                 ServerClassMachine());
}

/**
 * List modules supported by the runtime
 */
static void
ListModules(JNIEnv *env, char *optString)
{
    jmethodID listModulesID;
    jstring joptString = NULL;
    jclass cls = GetLauncherHelperClass(env);
    NULL_CHECK(cls);
    NULL_CHECK(listModulesID = (*env)->GetStaticMethodID(env, cls,
            "listModules", "(ZLjava/lang/String;)V"));
    NULL_CHECK(joptString = (*env)->NewStringUTF(env, optString));
    (*env)->CallStaticVoidMethod(env, cls, listModulesID,
                                 USE_STDERR,
                                 joptString);
}

/*
 * Prints default usage or the Xusage message, see sun.launcher.LauncherHelper.java
 */
static void
PrintUsage(JNIEnv* env, jboolean doXUsage)
{
  jmethodID initHelp, vmSelect, vmSynonym, vmErgo, printHelp, printXUsageMessage;
  jstring jprogname, vm1, vm2;
  int i;
  jclass cls = GetLauncherHelperClass(env);
  NULL_CHECK(cls);
  if (doXUsage) {
    NULL_CHECK(printXUsageMessage = (*env)->GetStaticMethodID(env, cls,
                                        "printXUsageMessage", "(Z)V"));
    (*env)->CallStaticVoidMethod(env, cls, printXUsageMessage, USE_STDERR);
  } else {
    NULL_CHECK(initHelp = (*env)->GetStaticMethodID(env, cls,
                                        "initHelpMessage", "(Ljava/lang/String;)V"));

    NULL_CHECK(vmSelect = (*env)->GetStaticMethodID(env, cls, "appendVmSelectMessage",
                                        "(Ljava/lang/String;Ljava/lang/String;)V"));

    NULL_CHECK(vmSynonym = (*env)->GetStaticMethodID(env, cls,
                                        "appendVmSynonymMessage",
                                        "(Ljava/lang/String;Ljava/lang/String;)V"));
    NULL_CHECK(vmErgo = (*env)->GetStaticMethodID(env, cls,
                                        "appendVmErgoMessage", "(ZLjava/lang/String;)V"));

    NULL_CHECK(printHelp = (*env)->GetStaticMethodID(env, cls,
                                        "printHelpMessage", "(Z)V"));

    NULL_CHECK(jprogname = (*env)->NewStringUTF(env, _program_name));

    /* Initialize the usage message with the usual preamble */
    (*env)->CallStaticVoidMethod(env, cls, initHelp, jprogname);
    CHECK_EXCEPTION_RETURN();


    /* Assemble the other variant part of the usage */
    if ((knownVMs[0].flag == VM_KNOWN) ||
        (knownVMs[0].flag == VM_IF_SERVER_CLASS)) {
      NULL_CHECK(vm1 = (*env)->NewStringUTF(env, knownVMs[0].name));
      NULL_CHECK(vm2 =  (*env)->NewStringUTF(env, knownVMs[0].name+1));
      (*env)->CallStaticVoidMethod(env, cls, vmSelect, vm1, vm2);
      CHECK_EXCEPTION_RETURN();
    }
    for (i=1; i<knownVMsCount; i++) {
      if (knownVMs[i].flag == VM_KNOWN) {
        NULL_CHECK(vm1 =  (*env)->NewStringUTF(env, knownVMs[i].name));
        NULL_CHECK(vm2 =  (*env)->NewStringUTF(env, knownVMs[i].name+1));
        (*env)->CallStaticVoidMethod(env, cls, vmSelect, vm1, vm2);
        CHECK_EXCEPTION_RETURN();
      }
    }
    for (i=1; i<knownVMsCount; i++) {
      if (knownVMs[i].flag == VM_ALIASED_TO) {
        NULL_CHECK(vm1 =  (*env)->NewStringUTF(env, knownVMs[i].name));
        NULL_CHECK(vm2 =  (*env)->NewStringUTF(env, knownVMs[i].alias+1));
        (*env)->CallStaticVoidMethod(env, cls, vmSynonym, vm1, vm2);
        CHECK_EXCEPTION_RETURN();
      }
    }

    /* The first known VM is the default */
    {
      jboolean isServerClassMachine = ServerClassMachine();

      const char* defaultVM  =  knownVMs[0].name+1;
      if ((knownVMs[0].flag == VM_IF_SERVER_CLASS) && isServerClassMachine) {
        defaultVM = knownVMs[0].server_class+1;
      }

      NULL_CHECK(vm1 =  (*env)->NewStringUTF(env, defaultVM));
      (*env)->CallStaticVoidMethod(env, cls, vmErgo, isServerClassMachine,  vm1);
      CHECK_EXCEPTION_RETURN();
    }

    /* Complete the usage message and print to stderr*/
    (*env)->CallStaticVoidMethod(env, cls, printHelp, USE_STDERR);
  }
  return;
}

/*
 * Read the jvm.cfg file and fill the knownJVMs[] array.
 *
 * The functionality of the jvm.cfg file is subject to change without
 * notice and the mechanism will be removed in the future.
 *
 * The lexical structure of the jvm.cfg file is as follows:
 *
 *     jvmcfg         :=  { vmLine }
 *     vmLine         :=  knownLine
 *                    |   aliasLine
 *                    |   warnLine
 *                    |   ignoreLine
 *                    |   errorLine
 *                    |   predicateLine
 *                    |   commentLine
 *     knownLine      :=  flag  "KNOWN"                  EOL
 *     warnLine       :=  flag  "WARN"                   EOL
 *     ignoreLine     :=  flag  "IGNORE"                 EOL
 *     errorLine      :=  flag  "ERROR"                  EOL
 *     aliasLine      :=  flag  "ALIASED_TO"       flag  EOL
 *     predicateLine  :=  flag  "IF_SERVER_CLASS"  flag  EOL
 *     commentLine    :=  "#" text                       EOL
 *     flag           :=  "-" identifier
 *
 * The semantics are that when someone specifies a flag on the command line:
 * - if the flag appears on a knownLine, then the identifier is used as
 *   the name of the directory holding the JVM library (the name of the JVM).
 * - if the flag appears as the first flag on an aliasLine, the identifier
 *   of the second flag is used as the name of the JVM.
 * - if the flag appears on a warnLine, the identifier is used as the
 *   name of the JVM, but a warning is generated.
 * - if the flag appears on an ignoreLine, the identifier is recognized as the
 *   name of a JVM, but the identifier is ignored and the default vm used
 * - if the flag appears on an errorLine, an error is generated.
 * - if the flag appears as the first flag on a predicateLine, and
 *   the machine on which you are running passes the predicate indicated,
 *   then the identifier of the second flag is used as the name of the JVM,
 *   otherwise the identifier of the first flag is used as the name of the JVM.
 * If no flag is given on the command line, the first vmLine of the jvm.cfg
 * file determines the name of the JVM.
 * PredicateLines are only interpreted on first vmLine of a jvm.cfg file,
 * since they only make sense if someone hasn't specified the name of the
 * JVM on the command line.
 *
 * The intent of the jvm.cfg file is to allow several JVM libraries to
 * be installed in different subdirectories of a single JRE installation,
 * for space-savings and convenience in testing.
 * The intent is explicitly not to provide a full aliasing or predicate
 * mechanism.
 */
jint
ReadKnownVMs(const char *jvmCfgName, jboolean speculative)
{
    FILE *jvmCfg;
    char line[MAXPATHLEN+20];
    int cnt = 0;
    int lineno = 0;
    jlong start, end;
    int vmType;
    char *tmpPtr;
    char *altVMName = NULL;
    char *serverClassVMName = NULL;
    static char *whiteSpace = " \t";
    if (JLI_IsTraceLauncher()) {
        start = CounterGet();
    }

    jvmCfg = fopen(jvmCfgName, "r");
    if (jvmCfg == NULL) {
      if (!speculative) {
        JLI_ReportErrorMessage(CFG_ERROR6, jvmCfgName);
        exit(1);
      } else {
        return -1;
      }
    }
    while (fgets(line, sizeof(line), jvmCfg) != NULL) {
        vmType = VM_UNKNOWN;
        lineno++;
        if (line[0] == '#')
            continue;
        if (line[0] != '-') {
            JLI_ReportErrorMessage(CFG_WARN2, lineno, jvmCfgName);
        }
        if (cnt >= knownVMsLimit) {
            GrowKnownVMs(cnt);
        }
        line[JLI_StrLen(line)-1] = '\0'; /* remove trailing newline */
        tmpPtr = line + JLI_StrCSpn(line, whiteSpace);
        if (*tmpPtr == 0) {
            JLI_ReportErrorMessage(CFG_WARN3, lineno, jvmCfgName);
        } else {
            /* Null-terminate this string for JLI_StringDup below */
            *tmpPtr++ = 0;
            tmpPtr += JLI_StrSpn(tmpPtr, whiteSpace);
            if (*tmpPtr == 0) {
                JLI_ReportErrorMessage(CFG_WARN3, lineno, jvmCfgName);
            } else {
                if (!JLI_StrCCmp(tmpPtr, "KNOWN")) {
                    vmType = VM_KNOWN;
                } else if (!JLI_StrCCmp(tmpPtr, "ALIASED_TO")) {
                    tmpPtr += JLI_StrCSpn(tmpPtr, whiteSpace);
                    if (*tmpPtr != 0) {
                        tmpPtr += JLI_StrSpn(tmpPtr, whiteSpace);
                    }
                    if (*tmpPtr == 0) {
                        JLI_ReportErrorMessage(CFG_WARN3, lineno, jvmCfgName);
                    } else {
                        /* Null terminate altVMName */
                        altVMName = tmpPtr;
                        tmpPtr += JLI_StrCSpn(tmpPtr, whiteSpace);
                        *tmpPtr = 0;
                        vmType = VM_ALIASED_TO;
                    }
                } else if (!JLI_StrCCmp(tmpPtr, "WARN")) {
                    vmType = VM_WARN;
                } else if (!JLI_StrCCmp(tmpPtr, "IGNORE")) {
                    vmType = VM_IGNORE;
                } else if (!JLI_StrCCmp(tmpPtr, "ERROR")) {
                    vmType = VM_ERROR;
                } else if (!JLI_StrCCmp(tmpPtr, "IF_SERVER_CLASS")) {
                    tmpPtr += JLI_StrCSpn(tmpPtr, whiteSpace);
                    if (*tmpPtr != 0) {
                        tmpPtr += JLI_StrSpn(tmpPtr, whiteSpace);
                    }
                    if (*tmpPtr == 0) {
                        JLI_ReportErrorMessage(CFG_WARN4, lineno, jvmCfgName);
                    } else {
                        /* Null terminate server class VM name */
                        serverClassVMName = tmpPtr;
                        tmpPtr += JLI_StrCSpn(tmpPtr, whiteSpace);
                        *tmpPtr = 0;
                        vmType = VM_IF_SERVER_CLASS;
                    }
                } else {
                    JLI_ReportErrorMessage(CFG_WARN5, lineno, &jvmCfgName[0]);
                    vmType = VM_KNOWN;
                }
            }
        }

        JLI_TraceLauncher("jvm.cfg[%d] = ->%s<-\n", cnt, line);
        if (vmType != VM_UNKNOWN) {
            knownVMs[cnt].name = JLI_StringDup(line);
            knownVMs[cnt].flag = vmType;
            switch (vmType) {
            default:
                break;
            case VM_ALIASED_TO:
                knownVMs[cnt].alias = JLI_StringDup(altVMName);
                JLI_TraceLauncher("    name: %s  vmType: %s  alias: %s\n",
                   knownVMs[cnt].name, "VM_ALIASED_TO", knownVMs[cnt].alias);
                break;
            case VM_IF_SERVER_CLASS:
                knownVMs[cnt].server_class = JLI_StringDup(serverClassVMName);
                JLI_TraceLauncher("    name: %s  vmType: %s  server_class: %s\n",
                    knownVMs[cnt].name, "VM_IF_SERVER_CLASS", knownVMs[cnt].server_class);
                break;
            }
            cnt++;
        }
    }
    fclose(jvmCfg);
    knownVMsCount = cnt;

    if (JLI_IsTraceLauncher()) {
        end   = CounterGet();
        printf("%ld micro seconds to parse jvm.cfg\n",
               (long)(jint)Counter2Micros(end-start));
    }

    return cnt;
}


static void
GrowKnownVMs(int minimum)
{
    struct vmdesc* newKnownVMs;
    int newMax;

    newMax = (knownVMsLimit == 0 ? INIT_MAX_KNOWN_VMS : (2 * knownVMsLimit));
    if (newMax <= minimum) {
        newMax = minimum;
    }
    newKnownVMs = (struct vmdesc*) JLI_MemAlloc(newMax * sizeof(struct vmdesc));
    if (knownVMs != NULL) {
        memcpy(newKnownVMs, knownVMs, knownVMsLimit * sizeof(struct vmdesc));
    }
    JLI_MemFree(knownVMs);
    knownVMs = newKnownVMs;
    knownVMsLimit = newMax;
}


/* Returns index of VM or -1 if not found */
static int
KnownVMIndex(const char* name)
{
    int i;
    if (JLI_StrCCmp(name, "-J") == 0) name += 2;
    for (i = 0; i < knownVMsCount; i++) {
        if (!JLI_StrCmp(name, knownVMs[i].name)) {
            return i;
        }
    }
    return -1;
}

static void
FreeKnownVMs()
{
    int i;
    for (i = 0; i < knownVMsCount; i++) {
        JLI_MemFree(knownVMs[i].name);
        knownVMs[i].name = NULL;
    }
    JLI_MemFree(knownVMs);
}

/*
 * Displays the splash screen according to the jar file name
 * and image file names stored in environment variables
 */
void
ShowSplashScreen()
{
    const char *jar_name = getenv(SPLASH_JAR_ENV_ENTRY);
    const char *file_name = getenv(SPLASH_FILE_ENV_ENTRY);
    int data_size;
    void *image_data = NULL;
    float scale_factor = 1;
    char *scaled_splash_name = NULL;
    jboolean isImageScaled = JNI_FALSE;
    size_t maxScaledImgNameLength = 0;
    if (file_name == NULL){
        return;
    }
    maxScaledImgNameLength = DoSplashGetScaledImgNameMaxPstfixLen(file_name);

    scaled_splash_name = JLI_MemAlloc(
                            maxScaledImgNameLength * sizeof(char));
    isImageScaled = DoSplashGetScaledImageName(jar_name, file_name,
                            &scale_factor,
                            scaled_splash_name, maxScaledImgNameLength);
    if (jar_name) {

        if (isImageScaled) {
            image_data = JLI_JarUnpackFile(
                    jar_name, scaled_splash_name, &data_size);
        }

        if (!image_data) {
            scale_factor = 1;
            image_data = JLI_JarUnpackFile(
                            jar_name, file_name, &data_size);
        }
        if (image_data) {
            DoSplashInit();
            DoSplashSetScaleFactor(scale_factor);
            DoSplashLoadMemory(image_data, data_size);
            JLI_MemFree(image_data);
        }
    } else {
        DoSplashInit();
        if (isImageScaled) {
            DoSplashSetScaleFactor(scale_factor);
            DoSplashLoadFile(scaled_splash_name);
        } else {
            DoSplashLoadFile(file_name);
        }
    }
    JLI_MemFree(scaled_splash_name);

    DoSplashSetFileJarName(file_name, jar_name);

    /*
     * Done with all command line processing and potential re-execs so
     * clean up the environment.
     */
    (void)UnsetEnv(ENV_ENTRY);
    (void)UnsetEnv(SPLASH_FILE_ENV_ENTRY);
    (void)UnsetEnv(SPLASH_JAR_ENV_ENTRY);

    JLI_MemFree(splash_jar_entry);
    JLI_MemFree(splash_file_entry);

}

const char*
GetFullVersion()
{
    return _fVersion;
}

const char*
GetProgramName()
{
    return _program_name;
}

const char*
GetLauncherName()
{
    return _launcher_name;
}

jint
GetErgoPolicy()
{
    return _ergo_policy;
}

jboolean
IsJavaArgs()
{
    return _is_java_args;
}

static jboolean
IsWildCardEnabled()
{
    return _wc_enabled;
}

int
ContinueInNewThread(InvocationFunctions* ifn, jlong threadStackSize,
                    int argc, char **argv,
                    int mode, char *what, int ret)
{

    /*
     * If user doesn't specify stack size, check if VM has a preference.
     * Note that HotSpot no longer supports JNI_VERSION_1_1 but it will
     * return its default stack size through the init args structure.
     */
    if (threadStackSize == 0) {
      struct JDK1_1InitArgs args1_1;
      memset((void*)&args1_1, 0, sizeof(args1_1));
      args1_1.version = JNI_VERSION_1_1;
      ifn->GetDefaultJavaVMInitArgs(&args1_1);  /* ignore return value */
      if (args1_1.javaStackSize > 0) {
         threadStackSize = args1_1.javaStackSize;
      }
    }

    { /* Create a new thread to create JVM and invoke main method */
      JavaMainArgs args;
      int rslt;

      args.argc = argc;
      args.argv = argv;
      args.mode = mode;
      args.what = what;
      args.ifn = *ifn;

      rslt = ContinueInNewThread0(JavaMain, threadStackSize, (void*)&args);
      /* If the caller has deemed there is an error we
       * simply return that, otherwise we return the value of
       * the callee
       */
      return (ret != 0) ? ret : rslt;
    }
}

static void
DumpState()
{
    if (!JLI_IsTraceLauncher()) return ;
    printf("Launcher state:\n");
    printf("\tFirst application arg index: %d\n", JLI_GetAppArgIndex());
    printf("\tdebug:%s\n", (JLI_IsTraceLauncher() == JNI_TRUE) ? "on" : "off");
    printf("\tjavargs:%s\n", (_is_java_args == JNI_TRUE) ? "on" : "off");
    printf("\tprogram name:%s\n", GetProgramName());
    printf("\tlauncher name:%s\n", GetLauncherName());
    printf("\tjavaw:%s\n", (IsJavaw() == JNI_TRUE) ? "on" : "off");
    printf("\tfullversion:%s\n", GetFullVersion());
    printf("\tergo_policy:");
    switch(GetErgoPolicy()) {
        case NEVER_SERVER_CLASS:
            printf("NEVER_ACT_AS_A_SERVER_CLASS_MACHINE\n");
            break;
        case ALWAYS_SERVER_CLASS:
            printf("ALWAYS_ACT_AS_A_SERVER_CLASS_MACHINE\n");
            break;
        default:
            printf("DEFAULT_ERGONOMICS_POLICY\n");
    }
}

/*
 * Return JNI_TRUE for an option string that has no effect but should
 * _not_ be passed on to the vm; return JNI_FALSE otherwise.  On
 * Solaris SPARC, this screening needs to be done if:
 *    -d32 or -d64 is passed to a binary with an unmatched data model
 *    (the exec in CreateExecutionEnvironment removes -d<n> options and points the
 *    exec to the proper binary).  In the case of when the data model and the
 *    requested version is matched, an exec would not occur, and these options
 *    were erroneously passed to the vm.
 */
jboolean
RemovableOption(char * option)
{
  /*
   * Unconditionally remove both -d32 and -d64 options since only
   * the last such options has an effect; e.g.
   * java -d32 -d64 -d32 -version
   * is equivalent to
   * java -d32 -version
   */

  if( (JLI_StrCCmp(option, "-d32")  == 0 ) ||
      (JLI_StrCCmp(option, "-d64")  == 0 ) )
    return JNI_TRUE;
  else
    return JNI_FALSE;
}

/*
 * A utility procedure to always print to stderr
 */
void
JLI_ReportMessage(const char* fmt, ...)
{
    va_list vl;
    va_start(vl, fmt);
    vfprintf(stderr, fmt, vl);
    fprintf(stderr, "\n");
    va_end(vl);
}<|MERGE_RESOLUTION|>--- conflicted
+++ resolved
@@ -69,11 +69,7 @@
 static jboolean printUsage = JNI_FALSE;   /* print and exit*/
 static jboolean printXUsage = JNI_FALSE;  /* print and exit*/
 static jboolean dryRun = JNI_FALSE;       /* initialize VM and exit */
-<<<<<<< HEAD
-static char     *showSettings = NULL;      /* print but continue */
-=======
 static char     *showSettings = NULL;     /* print but continue */
->>>>>>> 7a714616
 static char     *listModules = NULL;
 
 
@@ -520,7 +516,6 @@
                                        "([Ljava/lang/String;)V");
     CHECK_EXCEPTION_NULL_LEAVE(mainID);
 
-<<<<<<< HEAD
     /* Invoke main method. */
     (*env)->CallStaticVoidMethod(env, mainClass, mainID, mainArgs);
 
@@ -530,24 +525,6 @@
      */
     ret = (*env)->ExceptionOccurred(env) == NULL ? 0 : 1;
 
-=======
-    /* Build platform specific argument array */
-    mainArgs = CreateApplicationArgs(env, argv, argc);
-    CHECK_EXCEPTION_NULL_LEAVE(mainArgs);
-
-    if (dryRun) {
-        ret = 0;
-    } else {
-        /* Invoke main method. */
-        (*env)->CallStaticVoidMethod(env, mainClass, mainID, mainArgs);
-
-        /*
-         * The launcher's exit code (in the absence of calls to
-         * System.exit) will be non-zero if main threw an exception.
-         */
-        ret = (*env)->ExceptionOccurred(env) == NULL ? 0 : 1;
-    }
->>>>>>> 7a714616
     LEAVE();
 }
 
