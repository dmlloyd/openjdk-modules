/*
 * Copyright (c) 2015, Oracle and/or its affiliates. All rights reserved.
 * DO NOT ALTER OR REMOVE COPYRIGHT NOTICES OR THIS FILE HEADER.
 *
 * This code is free software; you can redistribute it and/or modify it
 * under the terms of the GNU General Public License version 2 only, as
 * published by the Free Software Foundation.    Oracle designates this
 * particular file as subject to the "Classpath" exception as provided
 * by Oracle in the LICENSE file that accompanied this code.
 *
 * This code is distributed in the hope that it will be useful, but WITHOUT
 * ANY WARRANTY; without even the implied warranty of MERCHANTABILITY or
 * FITNESS FOR A PARTICULAR PURPOSE.    See the GNU General Public License
 * version 2 for more details (a copy is included in the LICENSE file that
 * accompanied this code).
 *
 * You should have received a copy of the GNU General Public License version
 * 2 along with this work; if not, write to the Free Software Foundation,
 * Inc., 51 Franklin St, Fifth Floor, Boston, MA 02110-1301 USA.
 *
 * Please contact Oracle, 500 Oracle Parkway, Redwood Shores, CA 94065 USA
 * or visit www.oracle.com if you need additional information or have any
 * questions.
 */

#ifndef LIBJIMAGE_IMAGEFILE_HPP
#define LIBJIMAGE_IMAGEFILE_HPP

#include <assert.h>

#include "endian.hpp"
#include "inttypes.hpp"

// Image files are an alternate file format for storing classes and resources. The
// goal is to supply file access which is faster and smaller than the jar format.
// It should be noted that unlike jars, information stored in an image is in native
// endian format. This allows the image to be mapped into memory without endian
// translation.  This also means that images are platform dependent.
//
// Image files are structured as three sections;
//
//         +-----------+
//         |  Header   |
//         +-----------+
//         |           |
//         |   Index   |
//         |           |
//         +-----------+
//         |           |
//         |           |
//         | Resources |
//         |           |
//         |           |
//         +-----------+
//
// The header contains information related to identification and description of
// contents.
//
//         +-------------------------+
//         |   Magic (0xCAFEDADA)    |
//         +------------+------------+
//         | Major Vers | Minor Vers |
//         +------------+------------+
//         |          Flags          |
//         +-------------------------+
//         |      Resource Count     |
//         +-------------------------+
//         |       Table Length      |
//         +-------------------------+
//         |      Attributes Size    |
//         +-------------------------+
//         |       Strings Size      |
//         +-------------------------+
//
// Magic - means of identifying validity of the file.  This avoids requiring a
//         special file extension.
// Major vers, minor vers - differences in version numbers indicate structural
//                          changes in the image.
// Flags - various image wide flags (future).
// Resource count - number of resources in the file.
// Table length - the length of lookup tables used in the index.
// Attributes size - number of bytes in the region used to store location attribute
//                   streams.
// Strings size - the size of the region used to store strings used by the
//                index and meta data.
//
// The index contains information related to resource lookup. The algorithm
// used for lookup is "A Practical Minimal Perfect Hashing Method"
// (http://homepages.dcc.ufmg.br/~nivio/papers/wea05.pdf). Given a path string
// in the form /<module>/<package>/<base>.<extension>  return the resource location
// information;
//
//     redirectIndex = hash(path, DEFAULT_SEED) % table_length;
//     redirect = redirectTable[redirectIndex];
//     if (redirect == 0) return not found;
//     locationIndex = redirect < 0 ? -1 - redirect : hash(path, redirect) % table_length;
//     location = locationTable[locationIndex];
//     if (!verify(location, path)) return not found;
//     return location;
//
// Note: The hash function takes an initial seed value.  A different seed value
// usually returns a different result for strings that would otherwise collide with
// other seeds. The verify function guarantees the found resource location is
// indeed the resource we are looking for.
//
// The following is the format of the index;
//
//         +-------------------+
//         |   Redirect Table  |
//         +-------------------+
//         | Attribute Offsets |
//         +-------------------+
//         |   Attribute Data  |
//         +-------------------+
//         |      Strings      |
//         +-------------------+
//
// Redirect Table - Array of 32-bit signed values representing actions that
//                  should take place for hashed strings that map to that
//                  value.  Negative values indicate no hash collision and can be
//                  quickly converted to indices into attribute offsets.  Positive
//                  values represent a new seed for hashing an index into attribute
//                  offsets.  Zero indicates not found.
// Attribute Offsets - Array of 32-bit unsigned values representing offsets into
//                     attribute data.  Attribute offsets can be iterated to do a
//                     full survey of resources in the image.  Offset of zero
//                     indicates no attributes.
// Attribute Data - Bytes representing compact attribute data for locations. (See
//                  comments in ImageLocation.)
// Strings - Collection of zero terminated UTF-8 strings used by the index and
//           image meta data.  Each string is accessed by offset.  Each string is
//           unique.  Offset zero is reserved for the empty string.
//
// Note that the memory mapped index assumes 32 bit alignment of each component
// in the index.
//
// Endianness of an image.
// An image booted by hotspot is always in native endian.  However, it is possible
// to read (by the JDK) in alternate endian format.  Primarily, this is during
// cross platform scenarios.  Ex, where javac needs to read an embedded image
// to access classes for crossing compilation.
//

class ImageFileReader; // forward declaration

// Manage image file string table.
class ImageStrings {
private:
    u1* _data; // Data bytes for strings.
    u4 _size;  // Number of bytes in the string table.
public:
    enum {
        // Not found result from find routine.
        NOT_FOUND = -1,
        // Prime used to generate hash for Perfect Hashing.
        HASH_MULTIPLIER = 0x01000193
    };

    ImageStrings(u1* data, u4 size) : _data(data), _size(size) {}

    // Return the UTF-8 string beginning at offset.
    inline const char* get(u4 offset) const {
        assert(offset < _size && "offset exceeds string table size");
        return (const char*)(_data + offset);
    }

    // Compute the Perfect Hashing hash code for the supplied UTF-8 string.
    inline static u4 hash_code(const char* string) {
        return hash_code(string, HASH_MULTIPLIER);
    }

    // Compute the Perfect Hashing hash code for the supplied string, starting at seed.
    static s4 hash_code(const char* string, s4 seed);

    // Match up a string in a perfect hash table.    Result still needs validation
    // for precise match.
    static s4 find(Endian* endian, const char* name, s4* redirect, u4 length);

    // Test to see if UTF-8 string begins with the start UTF-8 string.  If so,
    // return non-NULL address of remaining portion of string.  Otherwise, return
    // NULL.    Used to test sections of a path without copying from image string
    // table.
    static const char* starts_with(const char* string, const char* start);

    // Test to see if UTF-8 string begins with start char.  If so, return non-NULL
    // address of remaining portion of string.  Otherwise, return NULL.  Used
    // to test a character of a path without copying.
    inline static const char* starts_with(const char* string, const char ch) {
        return *string == ch ? string + 1 : NULL;
    }
};

// Manage image file location attribute data.    Within an image, a location's
// attributes are compressed into a stream of bytes.    An attribute stream is
// composed of individual attribute sequences.  Each attribute sequence begins with
// a header byte containing the attribute 'kind' (upper 5 bits of header) and the
// 'length' less 1 (lower 3 bits of header) of bytes that follow containing the
// attribute value.  Attribute values present as most significant byte first.
//
// Ex. Container offset (ATTRIBUTE_OFFSET) 0x33562 would be represented as 0x22
// (kind = 4, length = 3), 0x03, 0x35, 0x62.
//
// An attribute stream is terminated with a header kind of ATTRIBUTE_END (header
// byte of zero.)
//
// ImageLocation inflates the stream into individual values stored in the long
// array _attributes. This allows an attribute value can be quickly accessed by
// direct indexing. Unspecified values default to zero.
//
// Notes:
//  - Even though ATTRIBUTE_END is used to mark the end of the attribute stream,
//      streams will contain zero byte values to represent lesser significant bits.
//      Thus, detecting a zero byte is not sufficient to detect the end of an attribute
//      stream.
//  - ATTRIBUTE_OFFSET represents the number of bytes from the beginning of the region
//      storing the resources.  Thus, in an image this represents the number of bytes
//      after the index.
//  - Currently, compressed resources are represented by having a non-zero
//      ATTRIBUTE_COMPRESSED value.  This represents the number of bytes stored in the
//      image, and the value of ATTRIBUTE_UNCOMPRESSED represents number of bytes of the
//      inflated resource in memory. If the ATTRIBUTE_COMPRESSED is zero then the value
//      of ATTRIBUTE_UNCOMPRESSED represents both the number of bytes in the image and
//      in memory.  In the future, additional compression techniques will be used and
//      represented differently.
//  - Package strings include trailing slash and extensions include prefix period.
//
class ImageLocation {
public:
    enum {
        ATTRIBUTE_END,                  // End of attribute stream marker
        ATTRIBUTE_MODULE,               // String table offset of module name
        ATTRIBUTE_PARENT,               // String table offset of resource path parent
        ATTRIBUTE_BASE,                 // String table offset of resource path base
        ATTRIBUTE_EXTENSION,        // String table offset of resource path extension
        ATTRIBUTE_OFFSET,               // Container byte offset of resource
        ATTRIBUTE_COMPRESSED,       // In image byte size of the compressed resource
        ATTRIBUTE_UNCOMPRESSED, // In memory byte size of the uncompressed resource
        ATTRIBUTE_COUNT                 // Number of attribute kinds
    };

private:
    // Values of inflated attributes.
    u8 _attributes[ATTRIBUTE_COUNT];

    // Return the attribute value number of bytes.
    inline static u1 attribute_length(u1 data) {
        return (data & 0x7) + 1;
    }

    // Return the attribute kind.
    inline static u1 attribute_kind(u1 data) {
        u1 kind = data >> 3;
        assert(kind < ATTRIBUTE_COUNT && "invalid attribute kind");
        return kind;
    }

    // Return the attribute length.
    inline static u8 attribute_value(u1* data, u1 n) {
        assert(0 < n && n <= 8 && "invalid attribute value length");
        u8 value = 0;
        // Most significant bytes first.
        for (u1 i = 0; i < n; i++) {
            value <<= 8;
            value |= data[i];
        }
        return value;
    }

public:
    ImageLocation() {
        clear_data();
    }

    ImageLocation(u1* data) {
        clear_data();
        set_data(data);
    }

    // Inflates the attribute stream into individual values stored in the long
    // array _attributes. This allows an attribute value to be quickly accessed by
    // direct indexing. Unspecified values default to zero.
    void set_data(u1* data);

    // Zero all attribute values.
    void clear_data();

    // Retrieve an attribute value from the inflated array.
    inline u8 get_attribute(u1 kind) const {
        assert(ATTRIBUTE_END < kind && kind < ATTRIBUTE_COUNT && "invalid attribute kind");
        return _attributes[kind];
    }

    // Retrieve an attribute string value from the inflated array.
    inline const char* get_attribute(u4 kind, const ImageStrings& strings) const {
        return strings.get((u4)get_attribute(kind));
    }
};

//
<<<<<<< HEAD
// Manage the image module meta data.
class ImageModuleData {
    const ImageFileReader* _image_file; // Source image file
    Endian* _endian;                    // Endian handler

public:
    ImageModuleData(const ImageFileReader* image_file);
    ~ImageModuleData();

  // Return the module in which a package resides.  Returns NULL if not found.
    const char* package_to_module(const char* package_name);
=======
// NOTE: needs revision.
// Each loader requires set of module meta data to identify which modules and
// packages are managed by that loader.  Currently, there is one image file per
// builtin loader, so only one  module meta data resource per file.
//
// Each element in the module meta data is a native endian 4 byte integer.  Note
// that entries with zero offsets for string table entries should be ignored (
// padding for hash table lookup.)
//
// Format:
//      Count of package to module entries
//      Count of module to package entries
//      Perfect Hash redirect table[Count of package to module entries]
//      Package to module entries[Count of package to module entries]
//          Offset to package name in string table
//          Offset to module name in string table
//      Perfect Hash redirect table[Count of module to package entries]
//      Module to package entries[Count of module to package entries]
//          Offset to module name in string table
//          Count of packages in module
//          Offset to first package in packages table
//      Packages[]
//          Offset to package name in string table
//
// Manage the image module meta data.
class ImageModuleData {
    class Header {
    private:
        u4 _ptm_count;          // Count of package to module entries
        u4 _mtp_count;          // Count of module to package entries
    public:
        inline u4 ptm_count(Endian* endian) const { return endian->get(_ptm_count); }
        inline u4 mtp_count(Endian* endian) const { return endian->get(_mtp_count); }
    };

    // Hashtable entry
    class HashData {
    private:
        u4 _name_offset;        // Name offset in string table
    public:
        inline s4 name_offset(Endian* endian) const { return endian->get(_name_offset); }
    };

    // Package to module hashtable entry
    class PTMData : public HashData {
    private:
        u4 _module_name_offset; // Module name offset in string table
    public:
        inline s4 module_name_offset(Endian* endian) const { return endian->get(_module_name_offset); }
    };

    // Module to package hashtable entry
    class MTPData : public HashData {
    private:
        u4 _package_count;       // Number of packages in module
        u4 _package_offset;      // Offset in package list
    public:
        inline u4 package_count(Endian* endian)  const { return endian->get(_package_count); }
        inline u4 package_offset(Endian* endian) const { return endian->get(_package_offset); }
    };

    const ImageFileReader* _image_file; // Source image file
    Endian* _endian;       // Endian handler
    ImageStrings _strings; // Image file strings
    u1* _data;             // Module data resource data
    u8 _data_size;         // Size of resource data
    Header* _header;       // Module data header
    s4* _ptm_redirect;     // Package to module hashtable redirect
    PTMData* _ptm_data;    // Package to module data
    s4* _mtp_redirect;     // Module to packages hashtable redirect
    MTPData* _mtp_data;    // Module to packages data
    s4* _mtp_packages;     // Package data (name offsets)

    // Return a string from the string table.
    inline const char* get_string(u4 offset) {
        return _strings.get(offset);
    }

    inline u4 mtp_package(u4 index) {
        return _endian->get(_mtp_packages[index]);
    }

public:
    ImageModuleData(const ImageFileReader* image_file, const char* module_data_name);
    ~ImageModuleData();

    // Return the name of the module data resource.
    static void module_data_name(char* buffer, const char* image_file_name);

    // Return the module in which a package resides.    Returns NULL if not found.
    const char* package_to_module(const char* package_name);

    // Returns all the package names in a module in a NULL terminated array.
    // Returns NULL if module not found.
    const char** module_to_packages(const char* module_name);
>>>>>>> 005b94c4
};

// Image file header, starting at offset 0.
class ImageHeader {
private:
    u4 _magic;          // Image file marker
    u4 _version;        // Image file major version number
    u4 _flags;          // Image file flags
    u4 _resource_count; // Number of resources in file
    u4 _table_length;   // Number of slots in index tables
    u4 _locations_size; // Number of bytes in attribute table
    u4 _strings_size;   // Number of bytes in string table

public:
    u4 magic() const { return _magic; }
    u4 magic(Endian* endian) const { return endian->get(_magic); }
    void set_magic(Endian* endian, u4 magic) { return endian->set(_magic, magic); }

    u4 major_version(Endian* endian) const { return endian->get(_version) >> 16; }
    u4 minor_version(Endian* endian) const { return endian->get(_version) & 0xFFFF; }
    void set_version(Endian* endian, u4 major_version, u4 minor_version) {
        return endian->set(_version, major_version << 16 | minor_version);
    }

    u4 flags(Endian* endian) const { return endian->get(_flags); }
    void set_flags(Endian* endian, u4 value) { return endian->set(_flags, value); }

    u4 resource_count(Endian* endian) const { return endian->get(_resource_count); }
    void set_resource_count(Endian* endian, u4 count) { return endian->set(_resource_count, count); }

    u4 table_length(Endian* endian) const { return endian->get(_table_length); }
    void set_table_length(Endian* endian, u4 count) { return endian->set(_table_length, count); }

    u4 locations_size(Endian* endian) const { return endian->get(_locations_size); }
    void set_locations_size(Endian* endian, u4 size) { return endian->set(_locations_size, size); }

    u4 strings_size(Endian* endian) const { return endian->get(_strings_size); }
    void set_strings_size(Endian* endian, u4 size) { return endian->set(_strings_size, size); }
};

// Max path length limit independent of platform.    Windows max path is 1024,
// other platforms use 4096.    The JCK fails several tests when 1024 is used.
#define IMAGE_MAX_PATH 4096

class ImageFileReader;

// Manage a table of open image files.  This table allows multiple access points
// to share an open image.
class ImageFileReaderTable {
private:
    const static u4 _growth = 8; // Growth rate of the table
    u4 _count;                   // Number of entries in the table
    u4 _max;                     // Maximum number of entries allocated
    ImageFileReader** _table;    // Growable array of entries

public:
    ImageFileReaderTable();
    ~ImageFileReaderTable();

    // Return the number of entries.
    inline u4 count() { return _count; }

    // Return the ith entry from the table.
    inline ImageFileReader* get(u4 i) { return _table[i]; }

    // Add a new image entry to the table.
    void add(ImageFileReader* image);

    // Remove an image entry from the table.
    void remove(ImageFileReader* image);

    // Determine if image entry is in table.
    bool contains(ImageFileReader* image);
};

// Manage the image file.
// ImageFileReader manages the content of an image file.
// Initially, the header of the image file is read for validation.  If valid,
// values in the header are used calculate the size of the image index.  The
// index is then memory mapped to allow load on demand and sharing.  The
// -XX:+MemoryMapImage flag determines if the entire file is loaded (server use.)
// An image can be used by Hotspot and multiple reference points in the JDK, thus
// it is desirable to share a reader.    To accomodate sharing, a share table is
// defined (see ImageFileReaderTable in imageFile.cpp)  To track the number of
// uses, ImageFileReader keeps a use count (_use).  Use is incremented when
// 'opened' by reference point and decremented when 'closed'.    Use of zero
// leads the ImageFileReader to be actually closed and discarded.
class ImageFileReader {
private:
    // Manage a number of image files such that an image can be shared across
    // multiple uses (ex. loader.)
    static ImageFileReaderTable _reader_table;

    char* _name;         // Name of image
    s4 _use;             // Use count
    int _fd;             // File descriptor
    Endian* _endian;     // Endian handler
    u8 _file_size;       // File size in bytes
    ImageHeader _header; // Image header
    size_t _index_size;  // Total size of index
    u1* _index_data;     // Raw index data
    s4* _redirect_table; // Perfect hash redirect table
    u4* _offsets_table;  // Location offset table
    u1* _location_bytes; // Location attributes
    u1* _string_bytes;   // String table
    ImageModuleData *module_data;       // The ImageModuleData for this image

    ImageFileReader(const char* name, bool big_endian);
    ~ImageFileReader();

    // Compute number of bytes in image file index.
    inline size_t index_size() {
        return sizeof(ImageHeader) +
            table_length() * sizeof(u4) * 2 + locations_size() + strings_size();
    }

public:
    enum {
        // Image file marker.
        IMAGE_MAGIC = 0xCAFEDADA,
        // Endian inverted Image file marker.
        IMAGE_MAGIC_INVERT = 0xDADAFECA,
        // Image file major version number.
        MAJOR_VERSION = 1,
        // Image file minor version number.
        MINOR_VERSION = 0
    };

    // Open an image file, reuse structure if file already open.
    static ImageFileReader* open(const char* name, bool big_endian = Endian::is_big_endian());

    // Close an image file if the file is not in use elsewhere.
    static void close(ImageFileReader *reader);

    // Return an id for the specifed ImageFileReader.
    static u8 readerToID(ImageFileReader *reader);

    // Validate the image id.
    static bool idCheck(u8 id);

    // Return an id for the specifed ImageFileReader.
    static ImageFileReader* idToReader(u8 id);

    // Open image file for read access.
    bool open();

    // Close image file.
    void close();

    // Read directly from the file.
    bool read_at(u1* data, u8 size, u8 offset) const;

    inline Endian* endian() const { return _endian; }

    // Retrieve name of image file.
    inline const char* name() const {
        return _name;
    }

    // Retrieve size of image file.
    inline u8 file_size() const {
        return _file_size;
    }

    // Return first address of index data.
    inline u1* get_index_address() const {
        return _index_data;
    }

    // Return first address of resource data.
    inline u1* get_data_address() const {
        return _index_data + _index_size;
    }

    // Get the size of the index data.
    size_t get_index_size() const {
        return _index_size;
    }

    inline u4 table_length() const {
        return _header.table_length(_endian);
    }

    inline u4 locations_size() const {
        return _header.locations_size(_endian);
    }

    inline u4 strings_size()const    {
        return _header.strings_size(_endian);
    }

    inline u4* offsets_table() const {
        return _offsets_table;
    }

    // Increment use count.
    inline void inc_use() {
        _use++;
    }

    // Decrement use count.
    inline bool dec_use() {
        return --_use == 0;
    }

    // Return a string table accessor.
    inline const ImageStrings get_strings() const {
        return ImageStrings(_string_bytes, _header.strings_size(_endian));
    }

    // Return location attribute stream at offset.
    inline u1* get_location_offset_data(u4 offset) const {
        assert((u4)offset < _header.locations_size(_endian) &&
                            "offset exceeds location attributes size");
        return offset != 0 ? _location_bytes + offset : NULL;
    }

    // Return location attribute stream for location i.
    inline u1* get_location_data(u4 index) const {
        return get_location_offset_data(get_location_offset(index));
    }

    // Return the location offset for index.
    inline u4 get_location_offset(u4 index) const {
        assert((u4)index < _header.table_length(_endian) &&
                            "index exceeds location count");
        return _endian->get(_offsets_table[index]);
    }

    // Find the location attributes associated with the path.    Returns true if
    // the location is found, false otherwise.
    bool find_location(const char* path, ImageLocation& location) const;

    // Find the location index and size associated with the path.
    // Returns the location index and size if the location is found,
    // ImageFileReader::NOT_FOUND otherwise.
    u4 find_location_index(const char* path, u8 *size) const;

    // Assemble the location path.
    void location_path(ImageLocation& location, char* path, size_t max) const;

    // Verify that a found location matches the supplied path.
    bool verify_location(ImageLocation& location, const char* path) const;

    // Return the resource for the supplied location index.
    void get_resource(u4 index, u1* uncompressed_data) const;

    // Return the resource for the supplied path.
    void get_resource(ImageLocation& location, u1* uncompressed_data) const;

    // Return the ImageModuleData for this image
    ImageModuleData * get_image_module_data();

};
#endif // LIBJIMAGE_IMAGEFILE_HPP<|MERGE_RESOLUTION|>--- conflicted
+++ resolved
@@ -297,7 +297,6 @@
 };
 
 //
-<<<<<<< HEAD
 // Manage the image module meta data.
 class ImageModuleData {
     const ImageFileReader* _image_file; // Source image file
@@ -307,105 +306,8 @@
     ImageModuleData(const ImageFileReader* image_file);
     ~ImageModuleData();
 
-  // Return the module in which a package resides.  Returns NULL if not found.
-    const char* package_to_module(const char* package_name);
-=======
-// NOTE: needs revision.
-// Each loader requires set of module meta data to identify which modules and
-// packages are managed by that loader.  Currently, there is one image file per
-// builtin loader, so only one  module meta data resource per file.
-//
-// Each element in the module meta data is a native endian 4 byte integer.  Note
-// that entries with zero offsets for string table entries should be ignored (
-// padding for hash table lookup.)
-//
-// Format:
-//      Count of package to module entries
-//      Count of module to package entries
-//      Perfect Hash redirect table[Count of package to module entries]
-//      Package to module entries[Count of package to module entries]
-//          Offset to package name in string table
-//          Offset to module name in string table
-//      Perfect Hash redirect table[Count of module to package entries]
-//      Module to package entries[Count of module to package entries]
-//          Offset to module name in string table
-//          Count of packages in module
-//          Offset to first package in packages table
-//      Packages[]
-//          Offset to package name in string table
-//
-// Manage the image module meta data.
-class ImageModuleData {
-    class Header {
-    private:
-        u4 _ptm_count;          // Count of package to module entries
-        u4 _mtp_count;          // Count of module to package entries
-    public:
-        inline u4 ptm_count(Endian* endian) const { return endian->get(_ptm_count); }
-        inline u4 mtp_count(Endian* endian) const { return endian->get(_mtp_count); }
-    };
-
-    // Hashtable entry
-    class HashData {
-    private:
-        u4 _name_offset;        // Name offset in string table
-    public:
-        inline s4 name_offset(Endian* endian) const { return endian->get(_name_offset); }
-    };
-
-    // Package to module hashtable entry
-    class PTMData : public HashData {
-    private:
-        u4 _module_name_offset; // Module name offset in string table
-    public:
-        inline s4 module_name_offset(Endian* endian) const { return endian->get(_module_name_offset); }
-    };
-
-    // Module to package hashtable entry
-    class MTPData : public HashData {
-    private:
-        u4 _package_count;       // Number of packages in module
-        u4 _package_offset;      // Offset in package list
-    public:
-        inline u4 package_count(Endian* endian)  const { return endian->get(_package_count); }
-        inline u4 package_offset(Endian* endian) const { return endian->get(_package_offset); }
-    };
-
-    const ImageFileReader* _image_file; // Source image file
-    Endian* _endian;       // Endian handler
-    ImageStrings _strings; // Image file strings
-    u1* _data;             // Module data resource data
-    u8 _data_size;         // Size of resource data
-    Header* _header;       // Module data header
-    s4* _ptm_redirect;     // Package to module hashtable redirect
-    PTMData* _ptm_data;    // Package to module data
-    s4* _mtp_redirect;     // Module to packages hashtable redirect
-    MTPData* _mtp_data;    // Module to packages data
-    s4* _mtp_packages;     // Package data (name offsets)
-
-    // Return a string from the string table.
-    inline const char* get_string(u4 offset) {
-        return _strings.get(offset);
-    }
-
-    inline u4 mtp_package(u4 index) {
-        return _endian->get(_mtp_packages[index]);
-    }
-
-public:
-    ImageModuleData(const ImageFileReader* image_file, const char* module_data_name);
-    ~ImageModuleData();
-
-    // Return the name of the module data resource.
-    static void module_data_name(char* buffer, const char* image_file_name);
-
     // Return the module in which a package resides.    Returns NULL if not found.
     const char* package_to_module(const char* package_name);
-
-    // Returns all the package names in a module in a NULL terminated array.
-    // Returns NULL if module not found.
-    const char** module_to_packages(const char* module_name);
->>>>>>> 005b94c4
 };
 
 // Image file header, starting at offset 0.
