/*
 * Copyright (c) 2014, 2017, Oracle and/or its affiliates. All rights reserved.
 * DO NOT ALTER OR REMOVE COPYRIGHT NOTICES OR THIS FILE HEADER.
 *
 * This code is free software; you can redistribute it and/or modify it
 * under the terms of the GNU General Public License version 2 only, as
 * published by the Free Software Foundation.  Oracle designates this
 * particular file as subject to the "Classpath" exception as provided
 * by Oracle in the LICENSE file that accompanied this code.
 *
 * This code is distributed in the hope that it will be useful, but WITHOUT
 * ANY WARRANTY; without even the implied warranty of MERCHANTABILITY or
 * FITNESS FOR A PARTICULAR PURPOSE.  See the GNU General Public License
 * version 2 for more details (a copy is included in the LICENSE file that
 * accompanied this code).
 *
 * You should have received a copy of the GNU General Public License version
 * 2 along with this work; if not, write to the Free Software Foundation,
 * Inc., 51 Franklin St, Fifth Floor, Boston, MA 02110-1301 USA.
 *
 * Please contact Oracle, 500 Oracle Parkway, Redwood Shores, CA 94065 USA
 * or visit www.oracle.com if you need additional information or have any
 * questions.
 */

package jdk.internal.module;

import java.io.File;
import java.io.IOException;
import java.io.PrintStream;
import java.io.UncheckedIOException;
import java.lang.module.Configuration;
import java.lang.module.ModuleDescriptor;
import java.lang.module.ModuleFinder;
import java.lang.module.ModuleReference;
import java.lang.module.ResolvedModule;
import java.lang.reflect.Layer;
import java.lang.reflect.Module;
import java.net.URI;
import java.nio.file.Files;
import java.nio.file.Path;
import java.nio.file.Paths;
import java.util.ArrayList;
import java.util.Collections;
import java.util.HashMap;
import java.util.HashSet;
import java.util.List;
import java.util.Map;
import java.util.Optional;
import java.util.Set;
import java.util.function.Function;
import java.util.stream.Stream;

import jdk.internal.loader.BootLoader;
import jdk.internal.loader.BuiltinClassLoader;
import jdk.internal.misc.SharedSecrets;
import jdk.internal.perf.PerfCounter;

/**
 * Initializes/boots the module system.
 *
 * The {@link #boot() boot} method is called early in the startup to initialize
 * the module system. In summary, the boot method creates a Configuration by
 * resolving a set of module names specified via the launcher (or equivalent)
 * -m and --add-modules options. The modules are located on a module path that
 * is constructed from the upgrade module path, system modules, and application
 * module path. The Configuration is instantiated as the boot Layer with each
 * module in the the configuration defined to one of the built-in class loaders.
 */

public final class ModuleBootstrap {
    private ModuleBootstrap() { }

    private static final String JAVA_BASE = "java.base";

    private static final String JAVA_SE = "java.se";

    // the token for "all default modules"
    private static final String ALL_DEFAULT = "ALL-DEFAULT";

    // the token for "all unnamed modules"
    private static final String ALL_UNNAMED = "ALL-UNNAMED";

    // the token for "all system modules"
    private static final String ALL_SYSTEM = "ALL-SYSTEM";

    // the token for "all modules on the module path"
    private static final String ALL_MODULE_PATH = "ALL-MODULE-PATH";

    // The ModulePatcher for the initial configuration
    private static final ModulePatcher patcher = initModulePatcher();

    // ModuleFinder for the initial configuration
    private static ModuleFinder initialFinder;

    /**
     * Returns the ModulePatcher for the initial configuration.
     */
    public static ModulePatcher patcher() {
        return patcher;
    }

    /**
     * Returns the ModuleFinder for the initial configuration
     */
    public static ModuleFinder finder() {
        assert initialFinder != null;
        return initialFinder;
    }

    /**
     * Initialize the module system, returning the boot Layer.
     *
     * @see java.lang.System#initPhase2()
     */
    public static Layer boot() {

        long t0 = System.nanoTime();

        // system modules (may be patched)
        ModuleFinder systemModules;
        if (SystemModules.MODULE_NAMES.length > 0) {
            systemModules = SystemModuleFinder.getInstance();
        } else {
            systemModules = ModuleFinder.ofSystem();
        }

        PerfCounters.systemModulesTime.addElapsedTimeFrom(t0);


        long t1 = System.nanoTime();

        // Once we have the system modules then we define the base module to
        // the VM. We do this here so that java.base is defined as early as
        // possible and also that resources in the base module can be located
        // for error messages that may happen from here on.
        ModuleReference base = systemModules.find(JAVA_BASE).orElse(null);
        if (base == null)
            throw new InternalError(JAVA_BASE + " not found");
        URI baseUri = base.location().orElse(null);
        if (baseUri == null)
            throw new InternalError(JAVA_BASE + " does not have a location");
        BootLoader.loadModule(base);
        Modules.defineModule(null, base.descriptor(), baseUri);

        PerfCounters.defineBaseTime.addElapsedTimeFrom(t1);


        long t2 = System.nanoTime();

        // --upgrade-module-path option specified to launcher
        ModuleFinder upgradeModulePath
            = createModulePathFinder("jdk.module.upgrade.path");
        if (upgradeModulePath != null)
            systemModules = ModuleFinder.compose(upgradeModulePath, systemModules);

        // --module-path option specified to the launcher
        ModuleFinder appModulePath = createModulePathFinder("jdk.module.path");

        // The module finder: [--upgrade-module-path] system [--module-path]
        ModuleFinder finder = systemModules;
        if (appModulePath != null)
            finder = ModuleFinder.compose(finder, appModulePath);

        // The root modules to resolve
        Set<String> roots = new HashSet<>();

        // launcher -m option to specify the main/initial module
        String mainModule = System.getProperty("jdk.module.main");
        if (mainModule != null)
            roots.add(mainModule);

        // additional module(s) specified by --add-modules
        boolean addAllDefaultModules = false;
        boolean addAllSystemModules = false;
        boolean addAllApplicationModules = false;
        for (String mod: getExtraAddModules()) {
            switch (mod) {
                case ALL_DEFAULT:
                    addAllDefaultModules = true;
                    break;
                case ALL_SYSTEM:
                    addAllSystemModules = true;
                    break;
                case ALL_MODULE_PATH:
                    addAllApplicationModules = true;
                    break;
                default :
                    roots.add(mod);
            }
        }

        // --limit-modules
        String propValue = getAndRemoveProperty("jdk.module.limitmods");
        if (propValue != null) {
            Set<String> mods = new HashSet<>();
            for (String mod: propValue.split(",")) {
                mods.add(mod);
            }
            finder = limitFinder(finder, mods, roots);
        }

        // If there is no initial module specified then assume that the initial
        // module is the unnamed module of the application class loader. This
        // is implemented by resolving "java.se" and all (non-java.*) modules
        // that export an API. If "java.se" is not observable then all java.*
        // modules are resolved. Modules that have the DO_NOT_RESOLVE_BY_DEFAULT
        // bit set in their ModuleResolution attribute flags are excluded from
        // the default set of roots.
        if (mainModule == null || addAllDefaultModules) {
            boolean hasJava = false;
            if (systemModules.find(JAVA_SE).isPresent()) {
                // java.se is a system module
                if (finder == systemModules || finder.find(JAVA_SE).isPresent()) {
                    // java.se is observable
                    hasJava = true;
                    roots.add(JAVA_SE);
                }
            }

            for (ModuleReference mref : systemModules.findAll()) {
                String mn = mref.descriptor().name();
                if (hasJava && mn.startsWith("java."))
                    continue;

                if (ModuleResolution.doNotResolveByDefault(mref))
                    continue;

                // add as root if observable and exports at least one package
                if ((finder == systemModules || finder.find(mn).isPresent())) {
                    ModuleDescriptor descriptor = mref.descriptor();
                    for (ModuleDescriptor.Exports e : descriptor.exports()) {
                        if (!e.isQualified()) {
                            roots.add(mn);
                            break;
                        }
                    }
                }
            }
        }

        // If `--add-modules ALL-SYSTEM` is specified then all observable system
        // modules will be resolved.
        if (addAllSystemModules) {
            ModuleFinder f = finder;  // observable modules
            systemModules.findAll()
                .stream()
                .filter(mref -> !ModuleResolution.doNotResolveByDefault(mref))
                .map(ModuleReference::descriptor)
                .map(ModuleDescriptor::name)
                .filter(mn -> f.find(mn).isPresent())  // observable
                .forEach(mn -> roots.add(mn));
        }

        // If `--add-modules ALL-MODULE-PATH` is specified then all observable
        // modules on the application module path will be resolved.
        if (appModulePath != null && addAllApplicationModules) {
            ModuleFinder f = finder;  // observable modules
            appModulePath.findAll()
                .stream()
                .map(ModuleReference::descriptor)
                .map(ModuleDescriptor::name)
                .filter(mn -> f.find(mn).isPresent())  // observable
                .forEach(mn -> roots.add(mn));
        }

        PerfCounters.optionsAndRootsTime.addElapsedTimeFrom(t2);


        long t3 = System.nanoTime();

        // determine if post resolution checks are needed
        boolean needPostResolutionChecks = true;
        if (baseUri.getScheme().equals("jrt")   // toLowerCase not needed here
                && (upgradeModulePath == null)
                && (appModulePath == null)
                && (patcher.isEmpty())) {
            needPostResolutionChecks = false;
        }

        PrintStream traceOutput = null;
        if (Boolean.getBoolean("jdk.launcher.traceResolver"))
            traceOutput = System.out;

        // run the resolver to create the configuration
        Configuration cf = SharedSecrets.getJavaLangModuleAccess()
                .resolveAndBind(finder,
                                roots,
                                needPostResolutionChecks,
                                traceOutput);

        // time to create configuration
        PerfCounters.resolveTime.addElapsedTimeFrom(t3);

        // check module names and incubating status
        checkModuleNamesAndStatus(cf);

        // mapping of modules to class loaders
        Function<String, ClassLoader> clf = ModuleLoaderMap.mappingFunction(cf);

        // check that all modules to be mapped to the boot loader will be
        // loaded from the runtime image
        if (needPostResolutionChecks) {
            for (ResolvedModule resolvedModule : cf.modules()) {
                ModuleReference mref = resolvedModule.reference();
                String name = mref.descriptor().name();
                ClassLoader cl = clf.apply(name);
                if (cl == null) {

                    if (upgradeModulePath != null
                            && upgradeModulePath.find(name).isPresent())
                        fail(name + ": cannot be loaded from upgrade module path");

                    if (!systemModules.find(name).isPresent())
                        fail(name + ": cannot be loaded from application module path");
                }
            }

            // check if module specified in --patch-module is present
            for (String mn: patcher.patchedModules()) {
                if (!cf.findModule(mn).isPresent()) {
                    warnUnknownModule(PATCH_MODULE, mn);
                }
            }
        }

        // if needed check that there are no split packages in the set of
        // resolved modules for the boot layer
        if (SystemModules.hasSplitPackages() || needPostResolutionChecks) {
            Map<String, String> packageToModule = new HashMap<>();
            for (ResolvedModule resolvedModule : cf.modules()) {
                ModuleDescriptor descriptor =
                    resolvedModule.reference().descriptor();
                String name = descriptor.name();
                for (String p : descriptor.packages()) {
                    String other = packageToModule.putIfAbsent(p, name);
                    if (other != null) {
                        fail("Package " + p + " in both module "
                             + name + " and module " + other);
                    }
                }
            }
        }

        long t4 = System.nanoTime();

        // define modules to VM/runtime
        Layer bootLayer = Layer.empty().defineModules(cf, clf);

        PerfCounters.layerCreateTime.addElapsedTimeFrom(t4);


        long t5 = System.nanoTime();

        // define the module to its class loader, except java.base
        for (ResolvedModule resolvedModule : cf.modules()) {
            ModuleReference mref = resolvedModule.reference();
            String name = mref.descriptor().name();
            ClassLoader cl = clf.apply(name);
            if (cl == null) {
                if (!name.equals(JAVA_BASE)) BootLoader.loadModule(mref);
            } else {
                ((BuiltinClassLoader)cl).loadModule(mref);
            }
        }

        PerfCounters.loadModulesTime.addElapsedTimeFrom(t5);


        // --add-reads, -add-exports/-add-opens
        addExtraReads(bootLayer);
        addExtraExportsAndOpens(bootLayer);

        // total time to initialize
        PerfCounters.bootstrapTime.addElapsedTimeFrom(t0);

        // remember the ModuleFinder
        initialFinder = finder;

        return bootLayer;
    }

    /**
     * Returns a ModuleFinder that limits observability to the given root
     * modules, their transitive dependences, plus a set of other modules.
     */
    private static ModuleFinder limitFinder(ModuleFinder finder,
                                            Set<String> roots,
                                            Set<String> otherMods)
    {
        // resolve all root modules
        Configuration cf = Configuration.empty().resolve(finder,
                                                         ModuleFinder.of(),
                                                         roots);

        // module name -> reference
        Map<String, ModuleReference> map = new HashMap<>();

        // root modules and their transitive dependences
        cf.modules().stream()
            .map(ResolvedModule::reference)
            .forEach(mref -> map.put(mref.descriptor().name(), mref));

        // additional modules
        otherMods.stream()
            .map(finder::find)
            .flatMap(Optional::stream)
            .forEach(mref -> map.putIfAbsent(mref.descriptor().name(), mref));

        // set of modules that are observable
        Set<ModuleReference> mrefs = new HashSet<>(map.values());

        return new ModuleFinder() {
            @Override
            public Optional<ModuleReference> find(String name) {
                return Optional.ofNullable(map.get(name));
            }
            @Override
            public Set<ModuleReference> findAll() {
                return mrefs;
            }
        };
    }

    /**
     * Creates a finder from the module path that is the value of the given
     * system property and optionally patched by --patch-module
     */
    private static ModuleFinder createModulePathFinder(String prop) {
        String s = System.getProperty(prop);
        if (s == null) {
            return null;
        } else {
            String[] dirs = s.split(File.pathSeparator);
            Path[] paths = new Path[dirs.length];
            int i = 0;
            for (String dir: dirs) {
                paths[i++] = Paths.get(dir);
            }
            return ModulePath.of(patcher, paths);
        }
    }


    /**
     * Initialize the module patcher for the initial configuration passed on the
     * value of the --patch-module options.
     */
    private static ModulePatcher initModulePatcher() {
        Map<String, List<String>> map = decode("jdk.module.patch.",
                                               File.pathSeparator,
                                               false);
        return new ModulePatcher(map);
    }

    /**
     * Returns the set of module names specified via --add-modules options
     * on the command line
     */
    private static Set<String> getExtraAddModules() {
        String prefix = "jdk.module.addmods.";
        int index = 0;

        // the system property is removed after decoding
        String value = getAndRemoveProperty(prefix + index);
        if (value == null) {
            return Collections.emptySet();
        }

        Set<String> modules = new HashSet<>();
        while (value != null) {
            for (String s : value.split(",")) {
                if (s.length() > 0) modules.add(s);
            }
            index++;
            value = getAndRemoveProperty(prefix + index);
        }

        return modules;
    }

    /**
     * Process the --add-reads options to add any additional read edges that
     * are specified on the command-line.
     */
    private static void addExtraReads(Layer bootLayer) {

        // decode the command line options
        Map<String, List<String>> map = decode("jdk.module.addreads.");
        if (map.isEmpty())
            return;

        for (Map.Entry<String, List<String>> e : map.entrySet()) {

            // the key is $MODULE
            String mn = e.getKey();
            Optional<Module> om = bootLayer.findModule(mn);
            if (!om.isPresent()) {
                warnUnknownModule(ADD_READS, mn);
                continue;
            }
            Module m = om.get();

            // the value is the set of other modules (by name)
            for (String name : e.getValue()) {
                if (ALL_UNNAMED.equals(name)) {
                    Modules.addReadsAllUnnamed(m);
                } else {
                    om = bootLayer.findModule(name);
                    if (om.isPresent()) {
                        Modules.addReads(m, om.get());
                    } else {
                        warnUnknownModule(ADD_READS, name);
                    }
                }
            }
        }
    }

    /**
     * Process the --add-exports and --add-opens options to export/open
     * additional packages specified on the command-line.
     */
    private static void addExtraExportsAndOpens(Layer bootLayer) {

        // --add-exports
        String prefix = "jdk.module.addexports.";
        Map<String, List<String>> extraExports = decode(prefix);
        if (!extraExports.isEmpty()) {
            addExtraExportsOrOpens(bootLayer, extraExports, false);
        }

        // --add-opens
        prefix = "jdk.module.addopens.";
        Map<String, List<String>> extraOpens = decode(prefix);
        if (!extraOpens.isEmpty()) {
            addExtraExportsOrOpens(bootLayer, extraOpens, true);
        }

<<<<<<< HEAD
=======
        // DEBUG_ADD_OPENS is for debugging purposes only
        String home = System.getProperty("java.home");
        Path file = Paths.get(home, "conf", "DEBUG_ADD_OPENS");
        if (Files.exists(file)) {
            warn(file + " detected; may break encapsulation");
            try (Stream<String> lines = Files.lines(file)) {
                lines.map(line -> line.trim())
                    .filter(line -> (!line.isEmpty() && !line.startsWith("#")))
                    .forEach(line -> {
                        String[] s = line.split("/");
                        if (s.length != 2) {
                            fail("Unable to parse as <module>/<package>: " + line);
                        } else {
                            String mn = s[0];
                            String pkg = s[1];
                            openPackage(bootLayer, mn, pkg);
                        }
                    });
            } catch (IOException ioe) {
                throw new UncheckedIOException(ioe);
            }
        }
    }

    private static void openPackage(Layer bootLayer, String mn, String pkg) {
        if (mn.equals("ALL-RESOLVED") && pkg.equals("ALL-PACKAGES")) {
            bootLayer.modules().stream().forEach(m ->
                m.getDescriptor().packages().forEach(pn -> openPackage(m, pn)));
        } else {
            bootLayer.findModule(mn)
                     .filter(m -> m.getDescriptor().packages().contains(pkg))
                     .ifPresent(m -> openPackage(m, pkg));
        }
    }

    private static void openPackage(Module m, String pn) {
        Modules.addOpensToAllUnnamed(m, pn);
        warn("Opened for deep reflection: " + m.getName()  + "/" + pn);
>>>>>>> 784755ec
    }


    private static void addExtraExportsOrOpens(Layer bootLayer,
                                               Map<String, List<String>> map,
                                               boolean opens)
    {
        String option = opens ? ADD_OPENS : ADD_EXPORTS;
        for (Map.Entry<String, List<String>> e : map.entrySet()) {

            // the key is $MODULE/$PACKAGE
            String key = e.getKey();
            String[] s = key.split("/");
            if (s.length != 2)
                fail(unableToParse(option,  "<module>/<package>", key));

            String mn = s[0];
            String pn = s[1];
            if (mn.isEmpty() || pn.isEmpty())
                fail(unableToParse(option,  "<module>/<package>", key));

            // The exporting module is in the boot layer
            Module m;
            Optional<Module> om = bootLayer.findModule(mn);
            if (!om.isPresent()) {
                warnUnknownModule(option, mn);
                continue;
            }

            m = om.get();

            if (!m.getDescriptor().packages().contains(pn)) {
                warn("package " + pn + " not in " + mn);
                continue;
            }

            // the value is the set of modules to export to (by name)
            for (String name : e.getValue()) {
                boolean allUnnamed = false;
                Module other = null;
                if (ALL_UNNAMED.equals(name)) {
                    allUnnamed = true;
                } else {
                    om = bootLayer.findModule(name);
                    if (om.isPresent()) {
                        other = om.get();
                    } else {
                        warnUnknownModule(option, name);
                        continue;
                    }
                }
                if (allUnnamed) {
                    if (opens) {
                        Modules.addOpensToAllUnnamed(m, pn);
                    } else {
                        Modules.addExportsToAllUnnamed(m, pn);
                    }
                } else {
                    if (opens) {
                        Modules.addOpens(m, pn, other);
                    } else {
                        Modules.addExports(m, pn, other);
                    }
                }

            }
        }
    }

    /**
     * Decodes the values of --add-reads, -add-exports, --add-opens or
     * --patch-modules options that are encoded in system properties.
     *
     * @param prefix the system property prefix
     * @praam regex the regex for splitting the RHS of the option value
     */
    private static Map<String, List<String>> decode(String prefix,
                                                    String regex,
                                                    boolean allowDuplicates) {
        int index = 0;
        // the system property is removed after decoding
        String value = getAndRemoveProperty(prefix + index);
        if (value == null)
            return Collections.emptyMap();

        Map<String, List<String>> map = new HashMap<>();

        while (value != null) {

            int pos = value.indexOf('=');
            if (pos == -1)
                fail(unableToParse(option(prefix), "<module>=<value>", value));
            if (pos == 0)
                fail(unableToParse(option(prefix), "<module>=<value>", value));

            // key is <module> or <module>/<package>
            String key = value.substring(0, pos);

            String rhs = value.substring(pos+1);
            if (rhs.isEmpty())
                fail(unableToParse(option(prefix), "<module>=<value>", value));

            // value is <module>(,<module>)* or <file>(<pathsep><file>)*
            if (!allowDuplicates && map.containsKey(key))
                fail(key + " specified more than once in " + option(prefix));
            List<String> values = map.computeIfAbsent(key, k -> new ArrayList<>());
            int ntargets = 0;
            for (String s : rhs.split(regex)) {
                if (s.length() > 0) {
                    values.add(s);
                    ntargets++;
                }
            }
            if (ntargets == 0)
                fail("Target must be specified: " + option(prefix) + " " + value);

            index++;
            value = getAndRemoveProperty(prefix + index);
        }

        return map;
    }

    /**
     * Decodes the values of --add-reads, -add-exports or --add-opens
     * which use the "," to separate the RHS of the option value.
     */
    private static Map<String, List<String>> decode(String prefix) {
        return decode(prefix, ",", true);
    }

    /**
     * Gets and remove the named system property
     */
    private static String getAndRemoveProperty(String key) {
        return (String)System.getProperties().remove(key);
    }

    /**
     * Checks the names and resolution bit of each module in the configuration,
     * emitting warnings if needed.
     */
    private static void checkModuleNamesAndStatus(Configuration cf) {
        String incubating = null;
        for (ResolvedModule rm : cf.modules()) {
            ModuleReference mref = rm.reference();
            String mn = mref.descriptor().name();

            // emit warning if module name ends with a non-Java letter
            if (!Checks.hasLegalModuleNameLastCharacter(mn))
                warn("Module name \"" + mn + "\" may soon be illegal");

            // emit warning if the WARN_INCUBATING module resolution bit set
            if (ModuleResolution.hasIncubatingWarning(mref)) {
                if (incubating == null) {
                    incubating = mn;
                } else {
                    incubating += ", " + mn;
                }
            }
        }
        if (incubating != null)
            warn("Using incubator modules: " + incubating);
    }

    /**
     * Throws a RuntimeException with the given message
     */
    static void fail(String m) {
        throw new RuntimeException(m);
    }

    static void warn(String m) {
        System.err.println("WARNING: " + m);
    }

    static void warnUnknownModule(String option, String mn) {
        warn("Unknown module: " + mn + " specified in " + option);
    }

    static String unableToParse(String option, String text, String value) {
        return "Unable to parse " +  option + " " + text + ": " + value;
    }

    private static final String ADD_MODULES  = "--add-modules";
    private static final String ADD_EXPORTS  = "--add-exports";
    private static final String ADD_OPENS    = "--add-opens";
    private static final String ADD_READS    = "--add-reads";
    private static final String PATCH_MODULE = "--patch-module";


    /*
     * Returns the command-line option name corresponds to the specified
     * system property prefix.
     */
    static String option(String prefix) {
        switch (prefix) {
            case "jdk.module.addexports.":
                return ADD_EXPORTS;
            case "jdk.module.addopens.":
                return ADD_OPENS;
            case "jdk.module.addreads.":
                return ADD_READS;
            case "jdk.module.patch.":
                return PATCH_MODULE;
            case "jdk.module.addmods.":
                return ADD_MODULES;
            default:
                throw new IllegalArgumentException(prefix);
        }
    }

    static class PerfCounters {

        static PerfCounter systemModulesTime
            = PerfCounter.newPerfCounter("jdk.module.bootstrap.systemModulesTime");
        static PerfCounter defineBaseTime
            = PerfCounter.newPerfCounter("jdk.module.bootstrap.defineBaseTime");
        static PerfCounter optionsAndRootsTime
            = PerfCounter.newPerfCounter("jdk.module.bootstrap.optionsAndRootsTime");
        static PerfCounter resolveTime
            = PerfCounter.newPerfCounter("jdk.module.bootstrap.resolveTime");
        static PerfCounter layerCreateTime
            = PerfCounter.newPerfCounter("jdk.module.bootstrap.layerCreateTime");
        static PerfCounter loadModulesTime
            = PerfCounter.newPerfCounter("jdk.module.bootstrap.loadModulesTime");
        static PerfCounter bootstrapTime
            = PerfCounter.newPerfCounter("jdk.module.bootstrap.totalTime");
    }
}<|MERGE_RESOLUTION|>--- conflicted
+++ resolved
@@ -537,8 +537,6 @@
             addExtraExportsOrOpens(bootLayer, extraOpens, true);
         }
 
-<<<<<<< HEAD
-=======
         // DEBUG_ADD_OPENS is for debugging purposes only
         String home = System.getProperty("java.home");
         Path file = Paths.get(home, "conf", "DEBUG_ADD_OPENS");
@@ -577,7 +575,6 @@
     private static void openPackage(Module m, String pn) {
         Modules.addOpensToAllUnnamed(m, pn);
         warn("Opened for deep reflection: " + m.getName()  + "/" + pn);
->>>>>>> 784755ec
     }
 
 
