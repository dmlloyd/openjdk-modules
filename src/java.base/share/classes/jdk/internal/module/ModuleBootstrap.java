/*
 * Copyright (c) 2014, 2016, Oracle and/or its affiliates. All rights reserved.
 * DO NOT ALTER OR REMOVE COPYRIGHT NOTICES OR THIS FILE HEADER.
 *
 * This code is free software; you can redistribute it and/or modify it
 * under the terms of the GNU General Public License version 2 only, as
 * published by the Free Software Foundation.  Oracle designates this
 * particular file as subject to the "Classpath" exception as provided
 * by Oracle in the LICENSE file that accompanied this code.
 *
 * This code is distributed in the hope that it will be useful, but WITHOUT
 * ANY WARRANTY; without even the implied warranty of MERCHANTABILITY or
 * FITNESS FOR A PARTICULAR PURPOSE.  See the GNU General Public License
 * version 2 for more details (a copy is included in the LICENSE file that
 * accompanied this code).
 *
 * You should have received a copy of the GNU General Public License version
 * 2 along with this work; if not, write to the Free Software Foundation,
 * Inc., 51 Franklin St, Fifth Floor, Boston, MA 02110-1301 USA.
 *
 * Please contact Oracle, 500 Oracle Parkway, Redwood Shores, CA 94065 USA
 * or visit www.oracle.com if you need additional information or have any
 * questions.
 */

package jdk.internal.module;

import java.io.File;
import java.io.IOException;
import java.io.PrintStream;
import java.io.UncheckedIOException;
import java.lang.module.Configuration;
import java.lang.module.ModuleDescriptor;
import java.lang.module.ModuleFinder;
import java.lang.module.ModuleReference;
import java.lang.module.ResolvedModule;
import java.lang.reflect.Layer;
import java.lang.reflect.Module;
import java.net.URI;
import java.nio.file.Files;
import java.nio.file.Path;
import java.nio.file.Paths;
import java.util.ArrayList;
import java.util.Collections;
import java.util.HashMap;
import java.util.HashSet;
import java.util.List;
import java.util.Map;
import java.util.Optional;
import java.util.Set;
import java.util.function.Function;
import java.util.stream.Stream;

import jdk.internal.loader.BootLoader;
import jdk.internal.loader.BuiltinClassLoader;
import jdk.internal.misc.SharedSecrets;
import jdk.internal.perf.PerfCounter;
import jdk.internal.reflect.Reflection;

/**
 * Initializes/boots the module system.
 *
 * The {@link #boot() boot} method is called early in the startup to initialize
 * the module system. In summary, the boot method creates a Configuration by
 * resolving a set of module names specified via the launcher (or equivalent)
 * -m and --add-modules options. The modules are located on a module path that
 * is constructed from the upgrade module path, system modules, and application
 * module path. The Configuration is instantiated as the boot Layer with each
 * module in the the configuration defined to one of the built-in class loaders.
 */

public final class ModuleBootstrap {
    private ModuleBootstrap() { }

    private static final String JAVA_BASE = "java.base";

    private static final String JAVA_SE = "java.se";

    // the token for "all default modules"
    private static final String ALL_DEFAULT = "ALL-DEFAULT";

    // the token for "all unnamed modules"
    private static final String ALL_UNNAMED = "ALL-UNNAMED";

    // the token for "all system modules"
    private static final String ALL_SYSTEM = "ALL-SYSTEM";

    // the token for "all modules on the module path"
    private static final String ALL_MODULE_PATH = "ALL-MODULE-PATH";

    // The ModulePatcher for the initial configuration
    private static final ModulePatcher patcher = initModulePatcher();

    // ModuleFinder for the initial configuration
    private static ModuleFinder initialFinder;

    /**
     * Returns the ModulePatcher for the initial configuration.
     */
    public static ModulePatcher patcher() {
        return patcher;
    }

    /**
     * Returns the ModuleFinder for the initial configuration
     */
    public static ModuleFinder finder() {
        assert initialFinder != null;
        return initialFinder;
    }

    /**
     * Initialize the module system, returning the boot Layer.
     *
     * @see java.lang.System#initPhase2()
     */
    public static Layer boot() {

        long t0 = System.nanoTime();

        // system modules (may be patched)
        ModuleFinder systemModules = ModuleFinder.ofSystem();

        PerfCounters.systemModulesTime.addElapsedTimeFrom(t0);


        long t1 = System.nanoTime();

        // Once we have the system modules then we define the base module to
        // the VM. We do this here so that java.base is defined as early as
        // possible and also that resources in the base module can be located
        // for error messages that may happen from here on.
        ModuleReference base = systemModules.find(JAVA_BASE).orElse(null);
        if (base == null)
            throw new InternalError(JAVA_BASE + " not found");
        URI baseUri = base.location().orElse(null);
        if (baseUri == null)
            throw new InternalError(JAVA_BASE + " does not have a location");
        BootLoader.loadModule(base);
        Modules.defineModule(null, base.descriptor(), baseUri);

        PerfCounters.defineBaseTime.addElapsedTimeFrom(t1);


        long t2 = System.nanoTime();

        // --upgrade-module-path option specified to launcher
        ModuleFinder upgradeModulePath
            = createModulePathFinder("jdk.module.upgrade.path");
        if (upgradeModulePath != null)
            systemModules = ModuleFinder.compose(upgradeModulePath, systemModules);

        // --module-path option specified to the launcher
        ModuleFinder appModulePath = createModulePathFinder("jdk.module.path");

        // The module finder: [--upgrade-module-path] system [--module-path]
        ModuleFinder finder = systemModules;
        if (appModulePath != null)
            finder = ModuleFinder.compose(finder, appModulePath);

        // The root modules to resolve
        Set<String> roots = new HashSet<>();

        // launcher -m option to specify the main/initial module
        String mainModule = System.getProperty("jdk.module.main");
        if (mainModule != null)
            roots.add(mainModule);

        // additional module(s) specified by --add-modules
        boolean addAllDefaultModules = false;
        boolean addAllSystemModules = false;
        boolean addAllApplicationModules = false;
        for (String mod: getExtraAddModules()) {
            switch (mod) {
                case ALL_DEFAULT:
                    addAllDefaultModules = true;
                    break;
                case ALL_SYSTEM:
                    addAllSystemModules = true;
                    break;
                case ALL_MODULE_PATH:
                    addAllApplicationModules = true;
                    break;
                default :
                    roots.add(mod);
            }
        }

        // --limit-modules
        String propValue = getAndRemoveProperty("jdk.module.limitmods");
        if (propValue != null) {
            Set<String> mods = new HashSet<>();
            for (String mod: propValue.split(",")) {
                mods.add(mod);
            }
            finder = limitFinder(finder, mods, roots);
        }

        // If there is no initial module specified then assume that the initial
        // module is the unnamed module of the application class loader. This
        // is implemented by resolving "java.se" and all (non-java.*) modules
        // that export an API. If "java.se" is not observable then all java.*
        // modules are resolved. Modules that have the DO_NOT_RESOLVE_BY_DEFAULT
        // bit set in their ModuleResolution attribute flags are excluded from
        // the default set of roots.
        if (mainModule == null || addAllDefaultModules) {
            boolean hasJava = false;
            if (systemModules.find(JAVA_SE).isPresent()) {
                // java.se is a system module
                if (finder == systemModules || finder.find(JAVA_SE).isPresent()) {
                    // java.se is observable
                    hasJava = true;
                    roots.add(JAVA_SE);
                }
            }

            for (ModuleReference mref : systemModules.findAll()) {
                String mn = mref.descriptor().name();
                if (hasJava && mn.startsWith("java."))
                    continue;

                if (ModuleResolution.doNotResolveByDefault(mref))
                    continue;

                // add as root if observable and exports at least one package
                if ((finder == systemModules || finder.find(mn).isPresent())) {
                    ModuleDescriptor descriptor = mref.descriptor();
                    for (ModuleDescriptor.Exports e : descriptor.exports()) {
                        if (!e.isQualified()) {
                            roots.add(mn);
                            break;
                        }
                    }
                }
            }
        }

        // If `--add-modules ALL-SYSTEM` is specified then all observable system
        // modules will be resolved.
        if (addAllSystemModules) {
            ModuleFinder f = finder;  // observable modules
            systemModules.findAll()
                .stream()
                .filter(mref -> !ModuleResolution.doNotResolveByDefault(mref))
                .map(ModuleReference::descriptor)
                .map(ModuleDescriptor::name)
                .filter(mn -> f.find(mn).isPresent())  // observable
                .forEach(mn -> roots.add(mn));
        }

        // If `--add-modules ALL-MODULE-PATH` is specified then all observable
        // modules on the application module path will be resolved.
        if (appModulePath != null && addAllApplicationModules) {
            ModuleFinder f = finder;  // observable modules
            appModulePath.findAll()
                .stream()
                .map(ModuleReference::descriptor)
                .map(ModuleDescriptor::name)
                .filter(mn -> f.find(mn).isPresent())  // observable
                .forEach(mn -> roots.add(mn));
        }

        PerfCounters.optionsAndRootsTime.addElapsedTimeFrom(t2);


        long t3 = System.nanoTime();

        // determine if post resolution checks are needed
        boolean needPostResolutionChecks = true;
        if (baseUri.getScheme().equals("jrt")   // toLowerCase not needed here
                && (upgradeModulePath == null)
                && (appModulePath == null)
                && (patcher.isEmpty())) {
            needPostResolutionChecks = false;
        }

        PrintStream traceOutput = null;
        if (Boolean.getBoolean("jdk.launcher.traceResolver"))
            traceOutput = System.out;

        // run the resolver to create the configuration
        Configuration cf = SharedSecrets.getJavaLangModuleAccess()
                .resolveRequiresAndUses(finder,
                                        roots,
                                        needPostResolutionChecks,
                                        traceOutput);

        // time to create configuration
        PerfCounters.resolveTime.addElapsedTimeFrom(t3);

        // check module names and incubating status
        checkModuleNamesAndStatus(cf);

        // mapping of modules to class loaders
        Function<String, ClassLoader> clf = ModuleLoaderMap.mappingFunction(cf);

        // check that all modules to be mapped to the boot loader will be
        // loaded from the runtime image
        if (needPostResolutionChecks) {
            for (ResolvedModule resolvedModule : cf.modules()) {
                ModuleReference mref = resolvedModule.reference();
                String name = mref.descriptor().name();
                ClassLoader cl = clf.apply(name);
                if (cl == null) {

                    if (upgradeModulePath != null
                            && upgradeModulePath.find(name).isPresent())
                        fail(name + ": cannot be loaded from upgrade module path");

                    if (!systemModules.find(name).isPresent())
                        fail(name + ": cannot be loaded from application module path");
                }
            }
        }


        long t4 = System.nanoTime();

        // define modules to VM/runtime
        Layer bootLayer = Layer.empty().defineModules(cf, clf);

        PerfCounters.layerCreateTime.addElapsedTimeFrom(t4);


        long t5 = System.nanoTime();

        // define the module to its class loader, except java.base
        for (ResolvedModule resolvedModule : cf.modules()) {
            ModuleReference mref = resolvedModule.reference();
            String name = mref.descriptor().name();
            ClassLoader cl = clf.apply(name);
            if (cl == null) {
                if (!name.equals(JAVA_BASE)) BootLoader.loadModule(mref);
            } else {
                ((BuiltinClassLoader)cl).loadModule(mref);
            }
        }

        PerfCounters.loadModulesTime.addElapsedTimeFrom(t5);


        // --add-reads, -add-exports/-add-opens
        addExtraReads(bootLayer);
        addExtraExportsAndOpens(bootLayer);

        // total time to initialize
        PerfCounters.bootstrapTime.addElapsedTimeFrom(t0);

        // remember the ModuleFinder
        initialFinder = finder;

        return bootLayer;
    }

    /**
     * Returns a ModuleFinder that limits observability to the given root
     * modules, their transitive dependences, plus a set of other modules.
     */
    private static ModuleFinder limitFinder(ModuleFinder finder,
                                            Set<String> roots,
                                            Set<String> otherMods)
    {
        // resolve all root modules
        Configuration cf = Configuration.empty()
                .resolveRequires(finder,
                                 ModuleFinder.of(),
                                 roots);

        // module name -> reference
        Map<String, ModuleReference> map = new HashMap<>();

        // root modules and their transitive dependences
        cf.modules().stream()
            .map(ResolvedModule::reference)
            .forEach(mref -> map.put(mref.descriptor().name(), mref));

        // additional modules
        otherMods.stream()
            .map(finder::find)
            .flatMap(Optional::stream)
            .forEach(mref -> map.putIfAbsent(mref.descriptor().name(), mref));

        // set of modules that are observable
        Set<ModuleReference> mrefs = new HashSet<>(map.values());

        return new ModuleFinder() {
            @Override
            public Optional<ModuleReference> find(String name) {
                return Optional.ofNullable(map.get(name));
            }
            @Override
            public Set<ModuleReference> findAll() {
                return mrefs;
            }
        };
    }

    /**
     * Creates a finder from the module path that is the value of the given
     * system property.
     */
    private static ModuleFinder createModulePathFinder(String prop) {
        String s = System.getProperty(prop);
        if (s == null) {
            return null;
        } else {
            String[] dirs = s.split(File.pathSeparator);
            Path[] paths = new Path[dirs.length];
            int i = 0;
            for (String dir: dirs) {
                paths[i++] = Paths.get(dir);
            }
            return ModuleFinder.of(paths);
        }
    }


    /**
     * Initialize the module patcher for the initial configuration passed on the
     * value of the --patch-module options.
     */
    private static ModulePatcher initModulePatcher() {
        Map<String, List<String>> map = decode("jdk.module.patch.",
                                               File.pathSeparator,
                                               false);
        return new ModulePatcher(map);
    }

    /**
     * Returns the set of module names specified via --add-modules options
     * on the command line
     */
    private static Set<String> getExtraAddModules() {
        String prefix = "jdk.module.addmods.";
        int index = 0;

        // the system property is removed after decoding
        String value = getAndRemoveProperty(prefix + index);
        if (value == null) {
            return Collections.emptySet();
        }

        Set<String> modules = new HashSet<>();
        while (value != null) {
            for (String s : value.split(",")) {
                if (s.length() > 0) modules.add(s);
            }
            index++;
            value = getAndRemoveProperty(prefix + index);
        }

        return modules;
    }

    /**
     * Process the --add-reads options to add any additional read edges that
     * are specified on the command-line.
     */
    private static void addExtraReads(Layer bootLayer) {

        // decode the command line options
        Map<String, List<String>> map = decode("jdk.module.addreads.");
        if (map.isEmpty())
            return;

        for (Map.Entry<String, List<String>> e : map.entrySet()) {

            // the key is $MODULE
            String mn = e.getKey();
            Optional<Module> om = bootLayer.findModule(mn);
            if (!om.isPresent()) {
                warn("Unknown module: " + mn);
                continue;
            }
            Module m = om.get();

            // the value is the set of other modules (by name)
            for (String name : e.getValue()) {
                if (ALL_UNNAMED.equals(name)) {
                    Modules.addReadsAllUnnamed(m);
                } else {
                    om = bootLayer.findModule(name);
                    if (om.isPresent()) {
                        Modules.addReads(m, om.get());
                    } else {
                        warn("Unknown module: " + name);
                    }
                }
            }
        }
    }

    /**
     * Process the --add-exports and --add-opens options to export/open
     * additional packages specified on the command-line.
     */
    private static void addExtraExportsAndOpens(Layer bootLayer) {

        // --add-exports
        String prefix = "jdk.module.addexports.";
        Map<String, List<String>> extraExports = decode(prefix);
        if (!extraExports.isEmpty()) {
            addExtraExportsOrOpens(bootLayer, extraExports, false);
        }

        // --add-opens
        prefix = "jdk.module.addopens.";
        Map<String, List<String>> extraOpens = decode(prefix);
        if (!extraOpens.isEmpty()) {
            addExtraExportsOrOpens(bootLayer, extraOpens, true);
        }

        // DEBUG_ADD_OPENS is for debugging purposes only
        String home = System.getProperty("java.home");
        Path file = Paths.get(home, "conf", "DEBUG_ADD_OPENS");
        if (Files.exists(file)) {
            warn(file + " detected; may break encapsulation");
            try (Stream<String> lines = Files.lines(file)) {
                lines.map(line -> line.trim())
                    .filter(line -> (!line.isEmpty() && !line.startsWith("#")))
                    .forEach(line -> {
                        String[] s = line.split("/");
                        if (s.length != 2) {
                            fail("Unable to parse as <module>/<package>: " + line);
                        } else {
                            String mn = s[0];
                            String pkg = s[1];
                            openPackage(bootLayer, mn, pkg);
                        }
                    });
            } catch (IOException ioe) {
                throw new UncheckedIOException(ioe);
            }
            Reflection.enableStackTraces();
        }
    }

    private static void openPackage(Layer bootLayer, String mn, String pkg) {
        if (mn.equals("ALL-RESOLVED") && pkg.equals("ALL-PACKAGES")) {
            bootLayer.modules().stream().forEach(m ->
                m.getDescriptor().packages().forEach(pn -> openPackage(m, pn)));
        } else {
            bootLayer.findModule(mn)
                     .filter(m -> m.getDescriptor().packages().contains(pkg))
                     .ifPresent(m -> openPackage(m, pkg));
        }
    }

    private static void openPackage(Module m, String pn) {
        Modules.addOpensToAllUnnamed(m, pn);
        warn("Opened for deep reflection: " + m.getName()  + "/" + pn);
    }


    private static void addExtraExportsOrOpens(Layer bootLayer,
                                               Map<String, List<String>> map,
                                               boolean opens)
    {
        for (Map.Entry<String, List<String>> e : map.entrySet()) {

            // the key is $MODULE/$PACKAGE
            String key = e.getKey();
            String[] s = key.split("/");
            if (s.length != 2)
                fail("Unable to parse as <module>/<package>: " + key);

            String mn = s[0];
            String pn = s[1];
            if (mn.isEmpty() || pn.isEmpty())
                fail("Module and package name must be specified: " + key);

            // The exporting module is in the boot layer
            Module m;
            Optional<Module> om = bootLayer.findModule(mn);
            if (!om.isPresent()) {
                warn("Unknown module: " + mn);
                continue;
            }

            m = om.get();

            if (!m.getDescriptor().packages().contains(pn)) {
                warn("package " + pn + " not in " + mn);
                continue;
            }

            // the value is the set of modules to export to (by name)
            for (String name : e.getValue()) {
                boolean allUnnamed = false;
                Module other = null;
                if (ALL_UNNAMED.equals(name)) {
                    allUnnamed = true;
                } else {
                    om = bootLayer.findModule(name);
                    if (om.isPresent()) {
                        other = om.get();
                    } else {
                        warn("Unknown module: " + name);
                        continue;
                    }
                }
                if (allUnnamed) {
                    if (opens) {
                        Modules.addOpensToAllUnnamed(m, pn);
                    } else {
                        Modules.addExportsToAllUnnamed(m, pn);
                    }
                } else {
                    if (opens) {
                        Modules.addOpens(m, pn, other);
                    } else {
                        Modules.addExports(m, pn, other);
                    }
                }

            }
        }
    }

    /**
     * Decodes the values of --add-reads, -add-exports, --add-opens or
     * --patch-modules options that are encoded in system properties.
     *
     * @param prefix the system property prefix
     * @praam regex the regex for splitting the RHS of the option value
     */
    private static Map<String, List<String>> decode(String prefix,
                                                    String regex,
                                                    boolean allowDuplicates) {
        int index = 0;
        // the system property is removed after decoding
        String value = getAndRemoveProperty(prefix + index);
        if (value == null)
            return Collections.emptyMap();

        Map<String, List<String>> map = new HashMap<>();

        while (value != null) {

            int pos = value.indexOf('=');
            if (pos == -1)
                fail("Unable to parse as <module>=<value>: " + value);
            if (pos == 0)
                fail("Missing module name in: " + value);

            // key is <module> or <module>/<package>
            String key = value.substring(0, pos);

            String rhs = value.substring(pos+1);
            if (rhs.isEmpty())
                fail("Unable to parse as <module>=<value>: " + value);

            // value is <module>(,<module>)* or <file>(<pathsep><file>)*
            if (!allowDuplicates && map.containsKey(key))
                fail(key + " specified more than once");
            List<String> values = map.computeIfAbsent(key, k -> new ArrayList<>());
            for (String s : rhs.split(regex)) {
                if (s.length() > 0) values.add(s);
            }

            index++;
            value = getAndRemoveProperty(prefix + index);
        }

        return map;
    }

    /**
     * Decodes the values of --add-reads, -add-exports or --add-opens
     * which use the "," to separate the RHS of the option value.
     */
    private static Map<String, List<String>> decode(String prefix) {
        return decode(prefix, ",", true);
    }

    /**
     * Gets and remove the named system property
     */
    private static String getAndRemoveProperty(String key) {
        return (String)System.getProperties().remove(key);
    }

    /**
     * Checks the names and resolution bit of each module in the configuration,
     * emitting warnings if needed.
     */
    private static void checkModuleNamesAndStatus(Configuration cf) {
        String incubating = null;
        for (ResolvedModule rm : cf.modules()) {
            ModuleReference mref = rm.reference();
            String mn = mref.descriptor().name();

            // emit warning if module name ends with a non-Java letter
<<<<<<< HEAD
            //if (!Checks.hasLegalModuleNameLastCharacter(mn))
            //    warn("Module name \"" + mn + "\" may soon be illegal");
=======
            if (!Checks.hasLegalModuleNameLastCharacter(mn))
                warn("Module name \"" + mn + "\" may soon be illegal");
>>>>>>> b2f14b78

            // emit warning if the WARN_INCUBATING module resolution bit set
            if (ModuleResolution.hasIncubatingWarning(mref)) {
                if (incubating == null) {
                    incubating = mn;
                } else {
                    incubating += ", " + mn;
                }
            }
        }
        if (incubating != null)
            warn("Using incubator modules: " + incubating);
    }

    /**
     * Throws a RuntimeException with the given message
     */
    static void fail(String m) {
        throw new RuntimeException(m);
    }

    static void warn(String m) {
        System.err.println("WARNING: " + m);
    }

    static class PerfCounters {

        static PerfCounter systemModulesTime
            = PerfCounter.newPerfCounter("jdk.module.bootstrap.systemModulesTime");
        static PerfCounter defineBaseTime
            = PerfCounter.newPerfCounter("jdk.module.bootstrap.defineBaseTime");
        static PerfCounter optionsAndRootsTime
            = PerfCounter.newPerfCounter("jdk.module.bootstrap.optionsAndRootsTime");
        static PerfCounter resolveTime
            = PerfCounter.newPerfCounter("jdk.module.bootstrap.resolveTime");
        static PerfCounter layerCreateTime
            = PerfCounter.newPerfCounter("jdk.module.bootstrap.layerCreateTime");
        static PerfCounter loadModulesTime
            = PerfCounter.newPerfCounter("jdk.module.bootstrap.loadModulesTime");
        static PerfCounter bootstrapTime
            = PerfCounter.newPerfCounter("jdk.module.bootstrap.totalTime");
    }
}<|MERGE_RESOLUTION|>--- conflicted
+++ resolved
@@ -691,13 +691,8 @@
             String mn = mref.descriptor().name();
 
             // emit warning if module name ends with a non-Java letter
-<<<<<<< HEAD
-            //if (!Checks.hasLegalModuleNameLastCharacter(mn))
-            //    warn("Module name \"" + mn + "\" may soon be illegal");
-=======
             if (!Checks.hasLegalModuleNameLastCharacter(mn))
                 warn("Module name \"" + mn + "\" may soon be illegal");
->>>>>>> b2f14b78
 
             // emit warning if the WARN_INCUBATING module resolution bit set
             if (ModuleResolution.hasIncubatingWarning(mref)) {
