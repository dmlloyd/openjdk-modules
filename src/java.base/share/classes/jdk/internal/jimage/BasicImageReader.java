/*
 * Copyright (c) 2014, Oracle and/or its affiliates. All rights reserved.
 * DO NOT ALTER OR REMOVE COPYRIGHT NOTICES OR THIS FILE HEADER.
 *
 * This code is free software; you can redistribute it and/or modify it
 * under the terms of the GNU General Public License version 2 only, as
 * published by the Free Software Foundation.  Oracle designates this
 * particular file as subject to the "Classpath" exception as provided
 * by Oracle in the LICENSE file that accompanied this code.
 *
 * This code is distributed in the hope that it will be useful, but WITHOUT
 * ANY WARRANTY; without even the implied warranty of MERCHANTABILITY or
 * FITNESS FOR A PARTICULAR PURPOSE.  See the GNU General Public License
 * version 2 for more details (a copy is included in the LICENSE file that
 * accompanied this code).
 *
 * You should have received a copy of the GNU General Public License version
 * 2 along with this work; if not, write to the Free Software Foundation,
 * Inc., 51 Franklin St, Fifth Floor, Boston, MA 02110-1301 USA.
 *
 * Please contact Oracle, 500 Oracle Parkway, Redwood Shores, CA 94065 USA
 * or visit www.oracle.com if you need additional information or have any
 * questions.
 */
package jdk.internal.jimage;

import java.io.ByteArrayInputStream;
import java.io.IOException;
import java.io.File;
import java.io.InputStream;
import java.nio.ByteBuffer;
import java.nio.ByteOrder;
import java.nio.IntBuffer;
import java.util.Comparator;
import java.util.stream.IntStream;

public class BasicImageReader {
    private final String imagePath;
    private final ImageSubstrate substrate;
    private final ByteOrder byteOrder;
    private final ImageStringsReader strings;

    protected BasicImageReader(String imagePath, ByteOrder byteOrder)
            throws IOException {
        this.imagePath = imagePath;
        this.substrate = openImageSubstrate(imagePath, byteOrder);
        this.byteOrder = byteOrder;
        this.strings = new ImageStringsReader(this);
    }

    protected BasicImageReader(String imagePath) throws IOException {
        this(imagePath, ByteOrder.nativeOrder());
    }

    private static ImageSubstrate openImageSubstrate(String imagePath, ByteOrder byteOrder)
            throws IOException {
        ImageSubstrate substrate;

        try {
            substrate = ImageNativeSubstrate.openImage(imagePath, byteOrder);
        } catch (UnsatisfiedLinkError ex) {
            substrate = ImageJavaSubstrate.openImage(imagePath, byteOrder);
        }

        return substrate;
    }

    public static BasicImageReader open(String imagePath) throws IOException {
        return new BasicImageReader(imagePath, ByteOrder.nativeOrder());
    }

    public static void releaseByteBuffer(ByteBuffer buffer) {
        ImageBufferCache.releaseBuffer(buffer);
    }

    public ByteOrder getByteOrder() {
        return byteOrder;
    }

    public String imagePath() {
        return imagePath;
    }

    public String imagePathName() {
        int slash = imagePath().lastIndexOf(File.separator);

        if (slash != -1) {
            return imagePath().substring(slash + 1);
        }

        return imagePath();
    }

    public boolean isOpen() {
        return true;
    }

    public void close() throws IOException {
        substrate.close();
    }

    public ImageHeader getHeader() throws IOException {
        return ImageHeader.readFrom(
                getIndexIntBuffer(0, ImageHeader.getHeaderSize()));
<<<<<<< HEAD
    }

    public ImageStringsReader getStrings() {
        return strings;
=======
    }

    public ImageStringsReader getStrings() {
        return strings;
    }

    public ImageLocation findLocation(String mn, String rn) {
        return findLocation("/" + mn + "/" + rn);
>>>>>>> 5e926413
    }

    public ImageLocation findLocation(String name) {
        return findLocation(new UTF8String(name));
    }

    public ImageLocation findLocation(byte[] name) {
        return findLocation(new UTF8String(name));
    }

    public synchronized ImageLocation findLocation(UTF8String name) {
        return substrate.findLocation(name, strings);
    }

    public String[] getEntryNames() {
        return IntStream.of(substrate.attributeOffsets())
                        .filter(o -> o != 0)
                        .mapToObj(o -> ImageLocation.readFrom(this, o).getFullNameString())
                        .sorted()
                        .toArray(String[]::new);
    }

    protected ImageLocation[] getAllLocations(boolean sorted) {
        return IntStream.of(substrate.attributeOffsets())
                        .filter(o -> o != 0)
                        .mapToObj(o -> ImageLocation.readFrom(this, o))
                        .sorted(Comparator.comparing(ImageLocation::getFullNameString))
                        .toArray(ImageLocation[]::new);
    }

    private IntBuffer getIndexIntBuffer(long offset, long size)
            throws IOException {
        ByteBuffer buffer = substrate.getIndexBuffer(offset, size);
        buffer.order(byteOrder);

        return buffer.asIntBuffer();
    }

    ImageLocation getLocation(int offset) {
        return ImageLocation.readFrom(this, offset);
    }

    public long[] getAttributes(int offset) {
        return substrate.getAttributes(offset);
    }

    public String getString(int offset) {
        return getUTF8String(offset).toString();
    }

    public UTF8String getUTF8String(int offset) {
        return new UTF8String(substrate.getStringBytes(offset));
    }

    private byte[] getBufferBytes(ByteBuffer buffer, long size) {
        assert size < Integer.MAX_VALUE;
        byte[] bytes = new byte[(int)size];
        buffer.get(bytes);

        return bytes;
    }

    private byte[] getBufferBytes(long offset, long size) {
        ByteBuffer buffer = substrate.getDataBuffer(offset, size);

        return getBufferBytes(buffer, size);
    }

    public byte[] getResource(ImageLocation loc) {
        long offset = loc.getContentOffset();
        long compressedSize = loc.getCompressedSize();
        long uncompressedSize = loc.getUncompressedSize();
        assert compressedSize < Integer.MAX_VALUE;
        assert uncompressedSize < Integer.MAX_VALUE;

        if (substrate.supportsDataBuffer() && compressedSize == 0) {
            return getBufferBytes(offset, uncompressedSize);
        }

        ByteBuffer uncompressedBuffer = ImageBufferCache.getBuffer(uncompressedSize);
        boolean isRead;

        if (compressedSize != 0) {
            ByteBuffer compressedBuffer = ImageBufferCache.getBuffer(compressedSize);
            isRead = substrate.read(offset, compressedBuffer, compressedSize,
                                          uncompressedBuffer, uncompressedSize);
            ImageBufferCache.releaseBuffer(compressedBuffer);
        } else {
            isRead = substrate.read(offset, uncompressedBuffer, uncompressedSize);
        }

        byte[] bytes = isRead ? getBufferBytes(uncompressedBuffer,
                                               uncompressedSize) : null;

        ImageBufferCache.releaseBuffer(uncompressedBuffer);

        return bytes;
    }

    public byte[] getResource(String name) {
        ImageLocation location = findLocation(name);

        return location != null ? getResource(location) : null;
    }

    public ByteBuffer getResourceBuffer(ImageLocation loc) {
        long offset = loc.getContentOffset();
        long compressedSize = loc.getCompressedSize();
        long uncompressedSize = loc.getUncompressedSize();
        assert compressedSize < Integer.MAX_VALUE;
        assert uncompressedSize < Integer.MAX_VALUE;

        if (substrate.supportsDataBuffer() && compressedSize == 0) {
            return substrate.getDataBuffer(offset, uncompressedSize);
        }

        ByteBuffer uncompressedBuffer = ImageBufferCache.getBuffer(uncompressedSize);
        boolean isRead;

        if (compressedSize != 0) {
            ByteBuffer compressedBuffer = ImageBufferCache.getBuffer(compressedSize);
            isRead = substrate.read(offset, compressedBuffer, compressedSize,
                                          uncompressedBuffer, uncompressedSize);
            ImageBufferCache.releaseBuffer(compressedBuffer);
        } else {
            isRead = substrate.read(offset, uncompressedBuffer, uncompressedSize);
        }

        if (isRead) {
            return uncompressedBuffer;
        } else {
            ImageBufferCache.releaseBuffer(uncompressedBuffer);

            return null;
        }
    }

    public ByteBuffer getResourceBuffer(String name) {
        ImageLocation location = findLocation(name);

        return location != null ? getResourceBuffer(location) : null;
    }

    public InputStream getResourceStream(ImageLocation loc) {
        byte[] bytes = getResource(loc);

        return new ByteArrayInputStream(bytes);
    }

    public InputStream getResourceStream(String name) {
        ImageLocation location = findLocation(name);

        return location != null ? getResourceStream(location) : null;
    }
}<|MERGE_RESOLUTION|>--- conflicted
+++ resolved
@@ -102,21 +102,14 @@
     public ImageHeader getHeader() throws IOException {
         return ImageHeader.readFrom(
                 getIndexIntBuffer(0, ImageHeader.getHeaderSize()));
-<<<<<<< HEAD
     }
 
     public ImageStringsReader getStrings() {
         return strings;
-=======
-    }
-
-    public ImageStringsReader getStrings() {
-        return strings;
     }
 
     public ImageLocation findLocation(String mn, String rn) {
         return findLocation("/" + mn + "/" + rn);
->>>>>>> 5e926413
     }
 
     public ImageLocation findLocation(String name) {
