/*
 * Copyright (c) 2013, 2015 Oracle and/or its affiliates. All rights reserved.
 * DO NOT ALTER OR REMOVE COPYRIGHT NOTICES OR THIS FILE HEADER.
 *
 * This code is free software; you can redistribute it and/or modify it
 * under the terms of the GNU General Public License version 2 only, as
 * published by the Free Software Foundation.  Oracle designates this
 * particular file as subject to the "Classpath" exception as provided
 * by Oracle in the LICENSE file that accompanied this code.
 *
 * This code is distributed in the hope that it will be useful, but WITHOUT
 * ANY WARRANTY; without even the implied warranty of MERCHANTABILITY or
 * FITNESS FOR A PARTICULAR PURPOSE.  See the GNU General Public License
 * version 2 for more details (a copy is included in the LICENSE file that
 * accompanied this code).
 *
 * You should have received a copy of the GNU General Public License version
 * 2 along with this work; if not, write to the Free Software Foundation,
 * Inc., 51 Franklin St, Fifth Floor, Boston, MA 02110-1301 USA.
 *
 * Please contact Oracle, 500 Oracle Parkway, Redwood Shores, CA 94065 USA
 * or visit www.oracle.com if you need additional information or have any
 * questions.
 */
package java.lang;

import java.io.InputStream;
import java.io.IOException;
import java.io.File;
import java.lang.reflect.Constructor;
import java.net.URL;
import java.security.AccessController;
import java.security.AccessControlContext;
import java.security.CodeSource;
import java.security.PrivilegedAction;
import java.security.ProtectionDomain;
import java.security.cert.Certificate;
import java.util.Collections;
import java.util.Enumeration;
import java.util.HashMap;
import java.util.HashSet;
import java.util.Hashtable;
import java.util.Map;
import java.util.Set;
import java.util.Stack;
import java.util.Vector;
import java.util.WeakHashMap;
import java.util.concurrent.ConcurrentHashMap;
import java.util.stream.Stream;

import jdk.internal.module.ServicesCatalog;
import sun.misc.BootLoader;
import sun.misc.ClassLoaders;
import sun.misc.CompoundEnumeration;
import sun.misc.Unsafe;
import sun.misc.VM;
import sun.reflect.CallerSensitive;
import sun.reflect.Reflection;
import sun.reflect.misc.ReflectUtil;
import sun.security.util.SecurityConstants;

/**
 * A class loader is an object that is responsible for loading classes. The
 * class <tt>ClassLoader</tt> is an abstract class.  Given the <a
 * href="#name">binary name</a> of a class, a class loader should attempt to
 * locate or generate data that constitutes a definition for the class.  A
 * typical strategy is to transform the name into a file name and then read a
 * "class file" of that name from a file system.
 *
 * <p> Every {@link Class <tt>Class</tt>} object contains a {@link
 * Class#getClassLoader() reference} to the <tt>ClassLoader</tt> that defined
 * it.
 *
 * <p> <tt>Class</tt> objects for array classes are not created by class
 * loaders, but are created automatically as required by the Java runtime.
 * The class loader for an array class, as returned by {@link
 * Class#getClassLoader()} is the same as the class loader for its element
 * type; if the element type is a primitive type, then the array class has no
 * class loader.
 *
 * <p> Applications implement subclasses of <tt>ClassLoader</tt> in order to
 * extend the manner in which the Java virtual machine dynamically loads
 * classes.
 *
 * <p> Class loaders may typically be used by security managers to indicate
 * security domains.
 *
 * <p> The <tt>ClassLoader</tt> class uses a delegation model to search for
 * classes and resources.  Each instance of <tt>ClassLoader</tt> has an
 * associated parent class loader.  When requested to find a class or
 * resource, a <tt>ClassLoader</tt> instance will delegate the search for the
 * class or resource to its parent class loader before attempting to find the
 * class or resource itself.  The virtual machine's built-in class loader,
 * called the "bootstrap class loader", does not itself have a parent but may
 * serve as the parent of a <tt>ClassLoader</tt> instance.
 *
 * <p> Class loaders that support concurrent loading of classes are known as
 * <em>parallel capable</em> class loaders and are required to register
 * themselves at their class initialization time by invoking the
 * {@link
 * #registerAsParallelCapable <tt>ClassLoader.registerAsParallelCapable</tt>}
 * method. Note that the <tt>ClassLoader</tt> class is registered as parallel
 * capable by default. However, its subclasses still need to register themselves
 * if they are parallel capable. <br>
 * In environments in which the delegation model is not strictly
 * hierarchical, class loaders need to be parallel capable, otherwise class
 * loading can lead to deadlocks because the loader lock is held for the
 * duration of the class loading process (see {@link #loadClass
 * <tt>loadClass</tt>} methods).
 *
 * <p> Normally, the Java virtual machine loads classes from the local file
 * system in a platform-dependent manner.
 * However, some classes may not originate from a file; they may originate
 * from other sources, such as the network, or they could be constructed by an
 * application.  The method {@link #defineClass(String, byte[], int, int)
 * <tt>defineClass</tt>} converts an array of bytes into an instance of class
 * <tt>Class</tt>. Instances of this newly defined class can be created using
 * {@link Class#newInstance <tt>Class.newInstance</tt>}.
 *
 * <p> The methods and constructors of objects created by a class loader may
 * reference other classes.  To determine the class(es) referred to, the Java
 * virtual machine invokes the {@link #loadClass <tt>loadClass</tt>} method of
 * the class loader that originally created the class.
 *
 * <p> For example, an application could create a network class loader to
 * download class files from a server.  Sample code might look like:
 *
 * <blockquote><pre>
 *   ClassLoader loader&nbsp;= new NetworkClassLoader(host,&nbsp;port);
 *   Object main&nbsp;= loader.loadClass("Main", true).newInstance();
 *       &nbsp;.&nbsp;.&nbsp;.
 * </pre></blockquote>
 *
 * <p> The network class loader subclass must define the methods {@link
 * #findClass <tt>findClass</tt>} and <tt>loadClassData</tt> to load a class
 * from the network.  Once it has downloaded the bytes that make up the class,
 * it should use the method {@link #defineClass <tt>defineClass</tt>} to
 * create a class instance.  A sample implementation is:
 *
 * <blockquote><pre>
 *     class NetworkClassLoader extends ClassLoader {
 *         String host;
 *         int port;
 *
 *         public Class findClass(String name) {
 *             byte[] b = loadClassData(name);
 *             return defineClass(name, b, 0, b.length);
 *         }
 *
 *         private byte[] loadClassData(String name) {
 *             // load the class data from the connection
 *             &nbsp;.&nbsp;.&nbsp;.
 *         }
 *     }
 * </pre></blockquote>
 *
 * <h3> <a name="name">Binary names</a> </h3>
 *
 * <p> Any class name provided as a {@link String} parameter to methods in
 * <tt>ClassLoader</tt> must be a binary name as defined by
 * <cite>The Java&trade; Language Specification</cite>.
 *
 * <p> Examples of valid class names include:
 * <blockquote><pre>
 *   "java.lang.String"
 *   "javax.swing.JSpinner$DefaultEditor"
 *   "java.security.KeyStore$Builder$FileBuilder$1"
 *   "java.net.URLClassLoader$3$1"
 * </pre></blockquote>
 *
 * {@code Class} objects for array classes are not created by {@code ClassLoader};
 * use the {@link Class#forName} method instead.
 *
 * @jls 13.1 The Form of a Binary
 * @see      #resolveClass(Class)
 * @since 1.0
 */
public abstract class ClassLoader {

    private static native void registerNatives();
    static {
        registerNatives();
    }

    // The parent class loader for delegation
    // Note: VM hardcoded the offset of this field, thus all new fields
    // must be added *after* it.
    private final ClassLoader parent;

    /**
     * Encapsulates the set of parallel capable loader types.
     */
    private static class ParallelLoaders {
        private ParallelLoaders() {}

        // the set of parallel capable loader types
        private static final Set<Class<? extends ClassLoader>> loaderTypes =
            Collections.newSetFromMap(new WeakHashMap<>());
        static {
            synchronized (loaderTypes) { loaderTypes.add(ClassLoader.class); }
        }

        /**
         * Registers the given class loader type as parallel capable.
         * Returns {@code true} is successfully registered; {@code false} if
         * loader's super class is not registered.
         */
        static boolean register(Class<? extends ClassLoader> c) {
            synchronized (loaderTypes) {
                if (loaderTypes.contains(c.getSuperclass())) {
                    // register the class loader as parallel capable
                    // if and only if all of its super classes are.
                    // Note: given current classloading sequence, if
                    // the immediate super class is parallel capable,
                    // all the super classes higher up must be too.
                    loaderTypes.add(c);
                    return true;
                } else {
                    return false;
                }
            }
        }

        /**
         * Returns {@code true} if the given class loader type is
         * registered as parallel capable.
         */
        static boolean isRegistered(Class<? extends ClassLoader> c) {
            synchronized (loaderTypes) {
                return loaderTypes.contains(c);
            }
        }
    }

    // Maps class name to the corresponding lock object when the current
    // class loader is parallel capable.
    // Note: VM also uses this field to decide if the current class loader
    // is parallel capable and the appropriate lock object for class loading.
    private final ConcurrentHashMap<String, Object> parallelLockMap;

    // Hashtable that maps packages to certs
    private final Map <String, Certificate[]> package2certs;

    // Shared among all packages with unsigned classes
    private static final Certificate[] nocerts = new Certificate[0];

    // The classes loaded by this class loader. The only purpose of this table
    // is to keep the classes from being GC'ed until the loader is GC'ed.
    private final Vector<Class<?>> classes = new Vector<>();

    // The "default" domain. Set as the default ProtectionDomain on newly
    // created classes.
    private final ProtectionDomain defaultDomain =
        new ProtectionDomain(new CodeSource(null, (Certificate[]) null),
                             null, this, null);

    // The initiating protection domains for all classes loaded by this loader
    private final Set<ProtectionDomain> domains;

    // Invoked by the VM to record every loaded class with this loader.
    void addClass(Class<?> c) {
        classes.addElement(c);
    }

    // The packages defined in this class loader.  Each package name is mapped
    // to its corresponding Package object.
    private final ConcurrentHashMap<String, Package> packages
            = new ConcurrentHashMap<>();

    private static Void checkCreateClassLoader() {
        SecurityManager security = System.getSecurityManager();
        if (security != null) {
            security.checkCreateClassLoader();
        }
        return null;
    }

    private ClassLoader(Void unused, ClassLoader parent) {
        this.parent = parent;
        if (ParallelLoaders.isRegistered(this.getClass())) {
            parallelLockMap = new ConcurrentHashMap<>();
            package2certs = new ConcurrentHashMap<>();
            domains = Collections.synchronizedSet(new HashSet<>());
            assertionLock = new Object();
        } else {
            // no finer-grained lock; lock on the classloader instance
            parallelLockMap = null;
            package2certs = new Hashtable<>();
            domains = new HashSet<>();
            assertionLock = this;
        }
    }

    /**
     * Creates a new class loader using the specified parent class loader for
     * delegation.
     *
     * <p> If there is a security manager, its {@link
     * SecurityManager#checkCreateClassLoader()
     * <tt>checkCreateClassLoader</tt>} method is invoked.  This may result in
     * a security exception.  </p>
     *
     * @param  parent
     *         The parent class loader
     *
     * @throws  SecurityException
     *          If a security manager exists and its
     *          <tt>checkCreateClassLoader</tt> method doesn't allow creation
     *          of a new class loader.
     *
     * @since  1.2
     */
    protected ClassLoader(ClassLoader parent) {
        this(checkCreateClassLoader(), parent);
    }

    /**
     * Creates a new class loader using the <tt>ClassLoader</tt> returned by
     * the method {@link #getSystemClassLoader()
     * <tt>getSystemClassLoader()</tt>} as the parent class loader.
     *
     * <p> If there is a security manager, its {@link
     * SecurityManager#checkCreateClassLoader()
     * <tt>checkCreateClassLoader</tt>} method is invoked.  This may result in
     * a security exception.  </p>
     *
     * @throws  SecurityException
     *          If a security manager exists and its
     *          <tt>checkCreateClassLoader</tt> method doesn't allow creation
     *          of a new class loader.
     */
    protected ClassLoader() {
        this(checkCreateClassLoader(), getSystemClassLoader());
    }

    // -- Class --

    /**
     * Loads the class with the specified <a href="#name">binary name</a>.
     * This method searches for classes in the same manner as the {@link
     * #loadClass(String, boolean)} method.  It is invoked by the Java virtual
     * machine to resolve class references.  Invoking this method is equivalent
     * to invoking {@link #loadClass(String, boolean) <tt>loadClass(name,
     * false)</tt>}.
     *
     * @param  name
     *         The <a href="#name">binary name</a> of the class
     *
     * @return  The resulting <tt>Class</tt> object
     *
     * @throws  ClassNotFoundException
     *          If the class was not found
     */
    public Class<?> loadClass(String name) throws ClassNotFoundException {
        return loadClass(name, false);
    }

    /**
     * Loads the class with the specified <a href="#name">binary name</a>.  The
     * default implementation of this method searches for classes in the
     * following order:
     *
     * <ol>
     *
     *   <li><p> Invoke {@link #findLoadedClass(String)} to check if the class
     *   has already been loaded.  </p></li>
     *
     *   <li><p> Invoke the {@link #loadClass(String) <tt>loadClass</tt>} method
     *   on the parent class loader.  If the parent is <tt>null</tt> the class
     *   loader built-in to the virtual machine is used, instead.  </p></li>
     *
     *   <li><p> Invoke the {@link #findClass(String)} method to find the
     *   class.  </p></li>
     *
     * </ol>
     *
     * <p> If the class was found using the above steps, and the
     * <tt>resolve</tt> flag is true, this method will then invoke the {@link
     * #resolveClass(Class)} method on the resulting <tt>Class</tt> object.
     *
     * <p> Subclasses of <tt>ClassLoader</tt> are encouraged to override {@link
     * #findClass(String)}, rather than this method.  </p>
     *
     * <p> Unless overridden, this method synchronizes on the result of
     * {@link #getClassLoadingLock <tt>getClassLoadingLock</tt>} method
     * during the entire class loading process.
     *
     * @param  name
     *         The <a href="#name">binary name</a> of the class
     *
     * @param  resolve
     *         If <tt>true</tt> then resolve the class
     *
     * @return  The resulting <tt>Class</tt> object
     *
     * @throws  ClassNotFoundException
     *          If the class could not be found
     */
    protected Class<?> loadClass(String name, boolean resolve)
        throws ClassNotFoundException
    {
        synchronized (getClassLoadingLock(name)) {
            // First, check if the class has already been loaded
            Class<?> c = findLoadedClass(name);
            if (c == null) {
                long t0 = System.nanoTime();
                try {
                    if (parent != null) {
                        c = parent.loadClass(name, false);
                    } else {
                        c = findBootstrapClassOrNull(name);
                    }
                } catch (ClassNotFoundException e) {
                    // ClassNotFoundException thrown if class not found
                    // from the non-null parent class loader
                }

                if (c == null) {
                    // If still not found, then invoke findClass in order
                    // to find the class.
                    long t1 = System.nanoTime();
                    c = findClass(name);

                    // this is the defining class loader; record the stats
                    sun.misc.PerfCounter.getParentDelegationTime().addTime(t1 - t0);
                    sun.misc.PerfCounter.getFindClassTime().addElapsedTimeFrom(t1);
                    sun.misc.PerfCounter.getFindClasses().increment();
                }
            }
            if (resolve) {
                resolveClass(c);
            }
            return c;
        }
    }

    /**
     * Returns the lock object for class loading operations.
     * For backward compatibility, the default implementation of this method
     * behaves as follows. If this ClassLoader object is registered as
     * parallel capable, the method returns a dedicated object associated
     * with the specified class name. Otherwise, the method returns this
     * ClassLoader object.
     *
     * @param  className
     *         The name of the to-be-loaded class
     *
     * @return the lock for class loading operations
     *
     * @throws NullPointerException
     *         If registered as parallel capable and <tt>className</tt> is null
     *
     * @see #loadClass(String, boolean)
     *
     * @since  1.7
     */
    protected Object getClassLoadingLock(String className) {
        Object lock = this;
        if (parallelLockMap != null) {
            Object newLock = new Object();
            lock = parallelLockMap.putIfAbsent(className, newLock);
            if (lock == null) {
                lock = newLock;
            }
        }
        return lock;
    }

    // This method is invoked by the virtual machine to load a class.
    private Class<?> loadClassInternal(String name)
        throws ClassNotFoundException
    {
        // For backward compatibility, explicitly lock on 'this' when
        // the current class loader is not parallel capable.
        if (parallelLockMap == null) {
            synchronized (this) {
                 return loadClass(name);
            }
        } else {
            return loadClass(name);
        }
    }

    // Invoked by the VM after loading class with this loader.
    private void checkPackageAccess(Class<?> cls, ProtectionDomain pd) {
        final SecurityManager sm = System.getSecurityManager();
        if (sm != null) {
            if (ReflectUtil.isNonPublicProxyClass(cls)) {
                for (Class<?> intf: cls.getInterfaces()) {
                    checkPackageAccess(intf, pd);
                }
                return;
            }

            final String name = cls.getName();
            final int i = name.lastIndexOf('.');
            if (i != -1) {
                AccessController.doPrivileged(new PrivilegedAction<>() {
                    public Void run() {
                        sm.checkPackageAccess(name.substring(0, i));
                        return null;
                    }
                }, new AccessControlContext(new ProtectionDomain[] {pd}));
            }
        }
        domains.add(pd);
    }

    /**
     * Finds the class with the specified <a href="#name">binary name</a>.
     * This method should be overridden by class loader implementations that
     * follow the delegation model for loading classes, and will be invoked by
     * the {@link #loadClass <tt>loadClass</tt>} method after checking the
     * parent class loader for the requested class.  The default implementation
     * throws a <tt>ClassNotFoundException</tt>.
     *
     * @param  name
     *         The <a href="#name">binary name</a> of the class
     *
     * @return  The resulting <tt>Class</tt> object
     *
     * @throws  ClassNotFoundException
     *          If the class could not be found
     *
     * @since  1.2
     */
    protected Class<?> findClass(String name) throws ClassNotFoundException {
        throw new ClassNotFoundException(name);
    }

    /**
     * Converts an array of bytes into an instance of class <tt>Class</tt>.
     * Before the <tt>Class</tt> can be used it must be resolved.  This method
     * is deprecated in favor of the version that takes a <a
     * href="#name">binary name</a> as its first argument, and is more secure.
     *
     * @param  b
     *         The bytes that make up the class data.  The bytes in positions
     *         <tt>off</tt> through <tt>off+len-1</tt> should have the format
     *         of a valid class file as defined by
     *         <cite>The Java&trade; Virtual Machine Specification</cite>.
     *
     * @param  off
     *         The start offset in <tt>b</tt> of the class data
     *
     * @param  len
     *         The length of the class data
     *
     * @return  The <tt>Class</tt> object that was created from the specified
     *          class data
     *
     * @throws  ClassFormatError
     *          If the data did not contain a valid class
     *
     * @throws  IndexOutOfBoundsException
     *          If either <tt>off</tt> or <tt>len</tt> is negative, or if
     *          <tt>off+len</tt> is greater than <tt>b.length</tt>.
     *
     * @throws  SecurityException
     *          If an attempt is made to add this class to a package that
     *          contains classes that were signed by a different set of
     *          certificates than this class, or if an attempt is made
     *          to define a class in a package with a fully-qualified name
     *          that starts with "{@code java.}".
     *
     * @see  #loadClass(String, boolean)
     * @see  #resolveClass(Class)
     *
     * @deprecated  Replaced by {@link #defineClass(String, byte[], int, int)
     * defineClass(String, byte[], int, int)}
     */
    @Deprecated
    protected final Class<?> defineClass(byte[] b, int off, int len)
        throws ClassFormatError
    {
        return defineClass(null, b, off, len, null);
    }

    /**
     * Converts an array of bytes into an instance of class <tt>Class</tt>.
     * Before the <tt>Class</tt> can be used it must be resolved.
     *
     * <p> This method assigns a default {@link java.security.ProtectionDomain
     * <tt>ProtectionDomain</tt>} to the newly defined class.  The
     * <tt>ProtectionDomain</tt> is effectively granted the same set of
     * permissions returned when {@link
     * java.security.Policy#getPermissions(java.security.CodeSource)
     * <tt>Policy.getPolicy().getPermissions(new CodeSource(null, null))</tt>}
     * is invoked.  The default domain is created on the first invocation of
     * {@link #defineClass(String, byte[], int, int) <tt>defineClass</tt>},
     * and re-used on subsequent invocations.
     *
     * <p> To assign a specific <tt>ProtectionDomain</tt> to the class, use
     * the {@link #defineClass(String, byte[], int, int,
     * java.security.ProtectionDomain) <tt>defineClass</tt>} method that takes a
     * <tt>ProtectionDomain</tt> as one of its arguments.  </p>
     *
     * <p>
     * If a {@code Package} object for the {@code Class} is not defined,
     * this class loader will first define a {@code Package} object with the
     * package name and with no other information about this package.
     *
     * @param  name
     *         The expected <a href="#name">binary name</a> of the class, or
     *         <tt>null</tt> if not known
     *
     * @param  b
     *         The bytes that make up the class data.  The bytes in positions
     *         <tt>off</tt> through <tt>off+len-1</tt> should have the format
     *         of a valid class file as defined by
     *         <cite>The Java&trade; Virtual Machine Specification</cite>.
     *
     * @param  off
     *         The start offset in <tt>b</tt> of the class data
     *
     * @param  len
     *         The length of the class data
     *
     * @return  The <tt>Class</tt> object that was created from the specified
     *          class data.
     *
     * @throws  ClassFormatError
     *          If the data did not contain a valid class
     *
     * @throws  IndexOutOfBoundsException
     *          If either <tt>off</tt> or <tt>len</tt> is negative, or if
     *          <tt>off+len</tt> is greater than <tt>b.length</tt>.
     *
     * @throws  SecurityException
     *          If an attempt is made to add this class to a package that
     *          contains classes that were signed by a different set of
     *          certificates than this class (which is unsigned), or if
     *          <tt>name</tt> begins with "<tt>java.</tt>".
     *
     * @see  #loadClass(String, boolean)
     * @see  #resolveClass(Class)
     * @see  java.security.CodeSource
     * @see  java.security.SecureClassLoader
     *
     * @since  1.1
     */
    protected final Class<?> defineClass(String name, byte[] b, int off, int len)
        throws ClassFormatError
    {
        return defineClass(name, b, off, len, null);
    }

    /* Determine protection domain, and check that:
        - not define java.* class,
        - signer of this class matches signers for the rest of the classes in
          package.
        - define a package if not present
    */
    private ProtectionDomain preDefineClass(String name,
                                            ProtectionDomain pd)
    {
        if (!checkName(name))
            throw new NoClassDefFoundError("IllegalName: " + name);

        if ((name != null) && name.startsWith("java.")) {
            throw new SecurityException
                ("Prohibited package name: " +
                 name.substring(0, name.lastIndexOf('.')));
        }
        if (pd == null) {
            pd = defaultDomain;
        }

        if (name != null) {
            checkCerts(name, pd.getCodeSource());
            ensureDefinePackage(packageName(name));
        }

        return pd;
    }

    private String packageName(String cn) {
        int i = cn.lastIndexOf('.');
        return i > 0 ? cn.substring(0, i) : "";
    }

    /*
     * Define a Package of the given name if not present.
     */
    Package ensureDefinePackage(String pn) {
        if (packages.get(pn) == null) {
            try {
                definePackage0(pn, null, null, null, null, null, null, null);
            } catch (IllegalArgumentException e) {
                // another thread already defines the package
            }
        }
        return packages.get(pn);
    }

    private String defineClassSourceLocation(ProtectionDomain pd)
    {
        CodeSource cs = pd.getCodeSource();
        String source = null;
        if (cs != null && cs.getLocation() != null) {
            source = cs.getLocation().toString();
        }
        return source;
    }

    private void postDefineClass(Class<?> c, ProtectionDomain pd)
    {
        if (pd.getCodeSource() != null) {
            Certificate certs[] = pd.getCodeSource().getCertificates();
            if (certs != null)
                setSigners(c, certs);
        }
    }

    /**
     * Converts an array of bytes into an instance of class <tt>Class</tt>,
     * with an optional <tt>ProtectionDomain</tt>.  If the domain is
     * <tt>null</tt>, then a default domain will be assigned to the class as
     * specified in the documentation for {@link #defineClass(String, byte[],
     * int, int)}.  Before the class can be used it must be resolved.
     *
     * <p> The first class defined in a package determines the exact set of
     * certificates that all subsequent classes defined in that package must
     * contain.  The set of certificates for a class is obtained from the
     * {@link java.security.CodeSource <tt>CodeSource</tt>} within the
     * <tt>ProtectionDomain</tt> of the class.  Any classes added to that
     * package must contain the same set of certificates or a
     * <tt>SecurityException</tt> will be thrown.  Note that if
     * <tt>name</tt> is <tt>null</tt>, this check is not performed.
     * You should always pass in the <a href="#name">binary name</a> of the
     * class you are defining as well as the bytes.  This ensures that the
     * class you are defining is indeed the class you think it is.
     *
     * <p> The specified <tt>name</tt> cannot begin with "<tt>java.</tt>", since
     * all classes in the "<tt>java.*</tt> packages can only be defined by the
     * bootstrap class loader.  If <tt>name</tt> is not <tt>null</tt>, it
     * must be equal to the <a href="#name">binary name</a> of the class
     * specified by the byte array "<tt>b</tt>", otherwise a {@link
     * NoClassDefFoundError <tt>NoClassDefFoundError</tt>} will be thrown. </p>
     *
     * <p>
     * If a {@code Package} object for the {@code Class} is not defined,
     * this class loader will first define a {@code Package} object with the
     * package name and with no other information about this package.
     *
     * @param  name
     *         The expected <a href="#name">binary name</a> of the class, or
     *         <tt>null</tt> if not known
     *
     * @param  b
     *         The bytes that make up the class data. The bytes in positions
     *         <tt>off</tt> through <tt>off+len-1</tt> should have the format
     *         of a valid class file as defined by
     *         <cite>The Java&trade; Virtual Machine Specification</cite>.
     *
     * @param  off
     *         The start offset in <tt>b</tt> of the class data
     *
     * @param  len
     *         The length of the class data
     *
     * @param  protectionDomain
     *         The ProtectionDomain of the class
     *
     * @return  The <tt>Class</tt> object created from the data,
     *          and optional <tt>ProtectionDomain</tt>.
     *
     * @throws  ClassFormatError
     *          If the data did not contain a valid class
     *
     * @throws  NoClassDefFoundError
     *          If <tt>name</tt> is not equal to the <a href="#name">binary
     *          name</a> of the class specified by <tt>b</tt>
     *
     * @throws  IndexOutOfBoundsException
     *          If either <tt>off</tt> or <tt>len</tt> is negative, or if
     *          <tt>off+len</tt> is greater than <tt>b.length</tt>.
     *
     * @throws  SecurityException
     *          If an attempt is made to add this class to a package that
     *          contains classes that were signed by a different set of
     *          certificates than this class, or if <tt>name</tt> begins with
     *          "<tt>java.</tt>".
     */
    protected final Class<?> defineClass(String name, byte[] b, int off, int len,
                                         ProtectionDomain protectionDomain)
        throws ClassFormatError
    {
        protectionDomain = preDefineClass(name, protectionDomain);
        String source = defineClassSourceLocation(protectionDomain);
        Class<?> c = defineClass1(name, b, off, len, protectionDomain, source);
        postDefineClass(c, protectionDomain);
        return c;
    }

    /**
     * Converts a {@link java.nio.ByteBuffer <tt>ByteBuffer</tt>}
     * into an instance of class <tt>Class</tt>,
     * with an optional <tt>ProtectionDomain</tt>.  If the domain is
     * <tt>null</tt>, then a default domain will be assigned to the class as
     * specified in the documentation for {@link #defineClass(String, byte[],
     * int, int)}.  Before the class can be used it must be resolved.
     *
     * <p>The rules about the first class defined in a package determining the
     * set of certificates for the package, and the restrictions on class names
     * are identical to those specified in the documentation for {@link
     * #defineClass(String, byte[], int, int, ProtectionDomain)}.
     *
     * <p> An invocation of this method of the form
     * <i>cl</i><tt>.defineClass(</tt><i>name</i><tt>,</tt>
     * <i>bBuffer</i><tt>,</tt> <i>pd</i><tt>)</tt> yields exactly the same
     * result as the statements
     *
     *<p> <tt>
     * ...<br>
     * byte[] temp = new byte[bBuffer.{@link
     * java.nio.ByteBuffer#remaining remaining}()];<br>
     *     bBuffer.{@link java.nio.ByteBuffer#get(byte[])
     * get}(temp);<br>
     *     return {@link #defineClass(String, byte[], int, int, ProtectionDomain)
     * cl.defineClass}(name, temp, 0,
     * temp.length, pd);<br>
     * </tt></p>
     *
     * <p>
     * If a {@code Package} object for the {@code Class} is not defined,
     * this class loader will first define a {@code Package} object with the
     * package name and with no other information about this package.
     *
     * @param  name
     *         The expected <a href="#name">binary name</a>. of the class, or
     *         <tt>null</tt> if not known
     *
     * @param  b
     *         The bytes that make up the class data. The bytes from positions
     *         <tt>b.position()</tt> through <tt>b.position() + b.limit() -1
     *         </tt> should have the format of a valid class file as defined by
     *         <cite>The Java&trade; Virtual Machine Specification</cite>.
     *
     * @param  protectionDomain
     *         The ProtectionDomain of the class, or <tt>null</tt>.
     *
     * @return  The <tt>Class</tt> object created from the data,
     *          and optional <tt>ProtectionDomain</tt>.
     *
     * @throws  ClassFormatError
     *          If the data did not contain a valid class.
     *
     * @throws  NoClassDefFoundError
     *          If <tt>name</tt> is not equal to the <a href="#name">binary
     *          name</a> of the class specified by <tt>b</tt>
     *
     * @throws  SecurityException
     *          If an attempt is made to add this class to a package that
     *          contains classes that were signed by a different set of
     *          certificates than this class, or if <tt>name</tt> begins with
     *          "<tt>java.</tt>".
     *
     * @see      #defineClass(String, byte[], int, int, ProtectionDomain)
     *
     * @since  1.5
     */
    protected final Class<?> defineClass(String name, java.nio.ByteBuffer b,
                                         ProtectionDomain protectionDomain)
        throws ClassFormatError
    {
        int len = b.remaining();

        // Use byte[] if not a direct ByteBuffer:
        if (!b.isDirect()) {
            if (b.hasArray()) {
                return defineClass(name, b.array(),
                                   b.position() + b.arrayOffset(), len,
                                   protectionDomain);
            } else {
                // no array, or read-only array
                byte[] tb = new byte[len];
                b.get(tb);  // get bytes out of byte buffer.
                return defineClass(name, tb, 0, len, protectionDomain);
            }
        }

        protectionDomain = preDefineClass(name, protectionDomain);
        String source = defineClassSourceLocation(protectionDomain);
        Class<?> c = defineClass2(name, b, b.position(), len, protectionDomain, source);
        postDefineClass(c, protectionDomain);
        return c;
    }

    private native Class<?> defineClass1(String name, byte[] b, int off, int len,
                                         ProtectionDomain pd, String source);

    private native Class<?> defineClass2(String name, java.nio.ByteBuffer b,
                                         int off, int len, ProtectionDomain pd,
                                         String source);

    // true if the name is null or has the potential to be a valid binary name
    private boolean checkName(String name) {
        if ((name == null) || (name.length() == 0))
            return true;
        if ((name.indexOf('/') != -1) || (name.charAt(0) == '['))
            return false;
        return true;
    }

    private void checkCerts(String name, CodeSource cs) {
        int i = name.lastIndexOf('.');
        String pname = (i == -1) ? "" : name.substring(0, i);

        Certificate[] certs = null;
        if (cs != null) {
            certs = cs.getCertificates();
        }
        Certificate[] pcerts = null;
        if (parallelLockMap == null) {
            synchronized (this) {
                pcerts = package2certs.get(pname);
                if (pcerts == null) {
                    package2certs.put(pname, (certs == null? nocerts:certs));
                }
            }
        } else {
            pcerts = ((ConcurrentHashMap<String, Certificate[]>)package2certs).
                putIfAbsent(pname, (certs == null? nocerts:certs));
        }
        if (pcerts != null && !compareCerts(pcerts, certs)) {
            throw new SecurityException("class \""+ name +
                 "\"'s signer information does not match signer information of other classes in the same package");
        }
    }

    /**
     * check to make sure the certs for the new class (certs) are the same as
     * the certs for the first class inserted in the package (pcerts)
     */
    private boolean compareCerts(Certificate[] pcerts,
                                 Certificate[] certs)
    {
        // certs can be null, indicating no certs.
        if ((certs == null) || (certs.length == 0)) {
            return pcerts.length == 0;
        }

        // the length must be the same at this point
        if (certs.length != pcerts.length)
            return false;

        // go through and make sure all the certs in one array
        // are in the other and vice-versa.
        boolean match;
        for (Certificate cert : certs) {
            match = false;
            for (Certificate pcert : pcerts) {
                if (cert.equals(pcert)) {
                    match = true;
                    break;
                }
            }
            if (!match) return false;
        }

        // now do the same for pcerts
        for (Certificate pcert : pcerts) {
            match = false;
            for (Certificate cert : certs) {
                if (pcert.equals(cert)) {
                    match = true;
                    break;
                }
            }
            if (!match) return false;
        }

        return true;
    }

    /**
     * Links the specified class.  This (misleadingly named) method may be
     * used by a class loader to link a class.  If the class <tt>c</tt> has
     * already been linked, then this method simply returns. Otherwise, the
     * class is linked as described in the "Execution" chapter of
     * <cite>The Java&trade; Language Specification</cite>.
     *
     * @param  c
     *         The class to link
     *
     * @throws  NullPointerException
     *          If <tt>c</tt> is <tt>null</tt>.
     *
     * @see  #defineClass(String, byte[], int, int)
     */
    protected final void resolveClass(Class<?> c) {
        if (c == null) {
            throw new NullPointerException();
        }
    }

    /**
     * Finds a class with the specified <a href="#name">binary name</a>,
     * loading it if necessary.
     *
     * <p> This method loads the class through the system class loader (see
     * {@link #getSystemClassLoader()}).  The <tt>Class</tt> object returned
     * might have more than one <tt>ClassLoader</tt> associated with it.
     * Subclasses of <tt>ClassLoader</tt> need not usually invoke this method,
     * because most class loaders need to override just {@link
     * #findClass(String)}.  </p>
     *
     * @param  name
     *         The <a href="#name">binary name</a> of the class
     *
     * @return  The <tt>Class</tt> object for the specified <tt>name</tt>
     *
     * @throws  ClassNotFoundException
     *          If the class could not be found
     *
     * @see  #ClassLoader(ClassLoader)
     * @see  #getParent()
     */
    protected final Class<?> findSystemClass(String name)
        throws ClassNotFoundException
    {
        ClassLoader system = getSystemClassLoader();
        if (system == null) {
            if (!checkName(name))
                throw new ClassNotFoundException(name);
            Class<?> cls = findBootstrapClass(name);
            if (cls == null) {
                throw new ClassNotFoundException(name);
            }
            return cls;
        }
        return system.loadClass(name);
    }

    /**
     * Returns a class loaded by the bootstrap class loader;
     * or return null if not found.
     */
    Class<?> findBootstrapClassOrNull(String name) {
        if (!checkName(name)) return null;

        return findBootstrapClass(name);
    }

    // return null if not found
    private native Class<?> findBootstrapClass(String name);

    /**
     * Returns the class with the given <a href="#name">binary name</a> if this
     * loader has been recorded by the Java virtual machine as an initiating
     * loader of a class with that <a href="#name">binary name</a>.  Otherwise
     * <tt>null</tt> is returned.
     *
     * @param  name
     *         The <a href="#name">binary name</a> of the class
     *
     * @return  The <tt>Class</tt> object, or <tt>null</tt> if the class has
     *          not been loaded
     *
     * @since  1.1
     */
    protected final Class<?> findLoadedClass(String name) {
        if (!checkName(name))
            return null;
        return findLoadedClass0(name);
    }

    private native final Class<?> findLoadedClass0(String name);

    /**
     * Sets the signers of a class.  This should be invoked after defining a
     * class.
     *
     * @param  c
     *         The <tt>Class</tt> object
     *
     * @param  signers
     *         The signers for the class
     *
     * @since  1.1
     */
    protected final void setSigners(Class<?> c, Object[] signers) {
        c.setSigners(signers);
    }


    // -- Resource --

    /**
     * Returns an input stream to a resource in a module defined to this class
     * loader. Class loader implementations that support the loading from
     * modules should override this method.
     *
     * @return An input stream to the resource; {@code null} if the resource
     * could not be found or there isn't a module of the given name defined to
     * this class loader.
     *
     * @implSpec The default implementation returns {@code null}.
     *
     * @since 1.9
     * @see java.lang.reflect.Module#getResourceAsStream(String)
     */
    protected InputStream getResourceAsStream(String moduleName, String name)
        throws IOException
    {
        return null;
    }

    /**
     * Finds the resource with the given name.  A resource is some data
     * (images, audio, text, etc) that can be accessed by class code in a way
     * that is independent of the location of the code.
     *
     * Resources in a named module are private to that module. This method does
     * not find resource in named modules.
     *
     * <p> The name of a resource is a '<tt>/</tt>'-separated path name that
     * identifies the resource.
     *
     * <p> This method will first search the parent class loader for the
     * resource; if the parent is <tt>null</tt> the path of the class loader
     * built-in to the virtual machine is searched.  That failing, this method
     * will invoke {@link #findResource(String)} to find the resource.  </p>
     *
     * @apiNote When overriding this method it is recommended that an
     * implementation ensures that any delegation is consistent with the {@link
     * #getResources(java.lang.String) getResources(String)} method.
     *
     * @param  name
     *         The resource name
     *
     * @return  A <tt>URL</tt> object for reading the resource, or
     *          <tt>null</tt> if the resource could not be found or the invoker
     *          doesn't have adequate  privileges to get the resource.
     *
     * @since  1.1
     */
    public URL getResource(String name) {
        URL url;
        if (parent != null) {
            url = parent.getResource(name);
        } else {
            url = BootLoader.findResource(name);
        }
        if (url == null) {
            url = findResource(name);
        }
        return url;
    }

    /**
     * Finds all the resources with the given name. A resource is some data
     * (images, audio, text, etc) that can be accessed by class code in a way
     * that is independent of the location of the code.
     *
     * Resources in a named module are private to that module. This method does
     * not find resources in named modules.
     *
     * <p>The name of a resource is a <tt>/</tt>-separated path name that
     * identifies the resource.
     *
     * <p> The search order is described in the documentation for {@link
     * #getResource(String)}.  </p>
     *
     * @apiNote When overriding this method it is recommended that an
     * implementation ensures that any delegation is consistent with the {@link
     * #getResource(java.lang.String) getResource(String)} method. This should
     * ensure that the first element returned by the Enumeration's
     * {@code nextElement} method is the same resource that the
     * {@code getResource(String)} method would return.
     *
     * @param  name
     *         The resource name
     *
     * @return  An enumeration of {@link java.net.URL <tt>URL</tt>} objects for
     *          the resource.  If no resources could  be found, the enumeration
     *          will be empty.  Resources that the class loader doesn't have
     *          access to will not be in the enumeration.
     *
     * @throws  IOException
     *          If I/O errors occur
     *
     * @see  #findResources(String)
     *
     * @since  1.2
     */
    public Enumeration<URL> getResources(String name) throws IOException {
        @SuppressWarnings("unchecked")
        Enumeration<URL>[] tmp = (Enumeration<URL>[]) new Enumeration<?>[2];
        if (parent != null) {
            tmp[0] = parent.getResources(name);
        } else {
            tmp[0] = BootLoader.findResources(name);
        }
        tmp[1] = findResources(name);

        return new CompoundEnumeration<>(tmp);
    }

    /**
     * Finds the resource with the given name. Class loader implementations
     * should override this method to specify where to find resources.
     *
     * Resources in a named module are private to that module. This method does
     * not find resources in named modules defined to this class loader.
     *
     * @param  name
     *         The resource name
     *
     * @return  A <tt>URL</tt> object for reading the resource, or
     *          <tt>null</tt> if the resource could not be found
     *
     * @since  1.2
     */
    protected URL findResource(String name) {
        return null;
    }

    /**
     * Returns an enumeration of {@link java.net.URL <tt>URL</tt>} objects
     * representing all the resources with the given name. Class loader
     * implementations should override this method to specify where to load
     * resources from.
     *
     * Resources in a named module are private to that module. This method does
     * not find resources in named modules defined to this class loader.
     *
     * @param  name
     *         The resource name
     *
     * @return  An enumeration of {@link java.net.URL <tt>URL</tt>} objects for
     *          the resources
     *
     * @throws  IOException
     *          If I/O errors occur
     *
     * @since  1.2
     */
    protected Enumeration<URL> findResources(String name) throws IOException {
        return java.util.Collections.emptyEnumeration();
    }

    /**
     * Registers the caller as parallel capable.
     * The registration succeeds if and only if all of the following
     * conditions are met:
     * <ol>
     * <li> no instance of the caller has been created</li>
     * <li> all of the super classes (except class Object) of the caller are
     * registered as parallel capable</li>
     * </ol>
     * <p>Note that once a class loader is registered as parallel capable, there
     * is no way to change it back.</p>
     *
     * @return  true if the caller is successfully registered as
     *          parallel capable and false if otherwise.
     *
     * @since   1.7
     */
    @CallerSensitive
    protected static boolean registerAsParallelCapable() {
        Class<? extends ClassLoader> callerClass =
            Reflection.getCallerClass().asSubclass(ClassLoader.class);
        return ParallelLoaders.register(callerClass);
    }

    /**
     * Find a resource of the specified name from the search path used to load
     * classes.  This method locates the resource through the system class
     * loader (see {@link #getSystemClassLoader()}).
     *
     * Resources in a named module are private to that module. This method does
     * not find resources in named modules.
     *
     * @param  name
     *         The resource name
     *
     * @return  A {@link java.net.URL <tt>URL</tt>} object for reading the
     *          resource, or <tt>null</tt> if the resource could not be found
     *
     * @since  1.1
     */
    public static URL getSystemResource(String name) {
        ClassLoader system = getSystemClassLoader();
        if (system == null) {
            return BootLoader.findResource(name);
        }
        return system.getResource(name);
    }

    /**
     * Finds all resources of the specified name from the search path used to
     * load classes.  The resources thus found are returned as an
     * {@link java.util.Enumeration <tt>Enumeration</tt>} of {@link
     * java.net.URL <tt>URL</tt>} objects.
     *
     * Resources in a named module are private to that module. This method does
     * not find resources in named modules.
     *
     * <p> The search order is described in the documentation for {@link
     * #getSystemResource(String)}.  </p>
     *
     * @param  name
     *         The resource name
     *
     * @return  An enumeration of resource {@link java.net.URL <tt>URL</tt>}
     *          objects
     *
     * @throws  IOException
     *          If I/O errors occur

     * @since  1.2
     */
    public static Enumeration<URL> getSystemResources(String name)
        throws IOException
    {
        ClassLoader system = getSystemClassLoader();
        if (system == null) {
            return BootLoader.findResources(name);
        }
        return system.getResources(name);
    }

    /**
<<<<<<< HEAD
=======
     * Find resources from the VM's built-in classloader.
     */
    private static URL getBootstrapResource(String name) {
        URLClassPath ucp = getBootstrapClassPath();
        Resource res = ucp.getResource(name);
        return res != null ? res.getURL() : null;
    }

    /**
     * Find resources from the VM's built-in classloader.
     */
    private static Enumeration<URL> getBootstrapResources(String name)
        throws IOException
    {
        final Enumeration<Resource> e =
            getBootstrapClassPath().getResources(name);
        return new Enumeration<> () {
            public URL nextElement() {
                return e.nextElement().getURL();
            }
            public boolean hasMoreElements() {
                return e.hasMoreElements();
            }
        };
    }

    // Returns the URLClassPath that is used for finding system resources.
    static URLClassPath getBootstrapClassPath() {
        return sun.misc.Launcher.getBootstrapClassPath();
    }


    /**
>>>>>>> 035090b7
     * Returns an input stream for reading the specified resource.
     *
     * Resources in a named module are private to that module. This method does
     * not find resources in named modules.
     *
     * <p> The search order is described in the documentation for {@link
     * #getResource(String)}.  </p>
     *
     * @param  name
     *         The resource name
     *
     * @return  An input stream for reading the resource, or <tt>null</tt>
     *          if the resource could not be found
     *
     * @since  1.1
     */
    public InputStream getResourceAsStream(String name) {
        URL url = getResource(name);
        try {
            return url != null ? url.openStream() : null;
        } catch (IOException e) {
            return null;
        }
    }

    /**
     * Open for reading, a resource of the specified name from the search path
     * used to load classes.  This method locates the resource through the
     * system class loader (see {@link #getSystemClassLoader()}).
     *
     * Resources in a named module are private to that module. This method does
     * not find resources in named modules.
     *
     * @param  name
     *         The resource name
     *
     * @return  An input stream for reading the resource, or <tt>null</tt>
     *          if the resource could not be found
     *
     * @since  1.1
     */
    public static InputStream getSystemResourceAsStream(String name) {
        URL url = getSystemResource(name);
        try {
            return url != null ? url.openStream() : null;
        } catch (IOException e) {
            return null;
        }
    }


    // -- Hierarchy --

    /**
     * Returns the parent class loader for delegation. Some implementations may
     * use <tt>null</tt> to represent the bootstrap class loader. This method
     * will return <tt>null</tt> in such implementations if this class loader's
     * parent is the bootstrap class loader.
     *
     * <p> If a security manager is present, and the invoker's class loader is
     * not <tt>null</tt> and is not an ancestor of this class loader, then this
     * method invokes the security manager's {@link
     * SecurityManager#checkPermission(java.security.Permission)
     * <tt>checkPermission</tt>} method with a {@link
     * RuntimePermission#RuntimePermission(String)
     * <tt>RuntimePermission("getClassLoader")</tt>} permission to verify
     * access to the parent class loader is permitted.  If not, a
     * <tt>SecurityException</tt> will be thrown.  </p>
     *
     * @return  The parent <tt>ClassLoader</tt>
     *
     * @throws  SecurityException
     *          If a security manager exists and its <tt>checkPermission</tt>
     *          method doesn't allow access to this class loader's parent class
     *          loader.
     *
     * @since  1.2
     */
    @CallerSensitive
    public final ClassLoader getParent() {
        if (parent == null)
            return null;
        SecurityManager sm = System.getSecurityManager();
        if (sm != null) {
            // Check access to the parent class loader
            // If the caller's class loader is same as this class loader,
            // permission check is performed.
            checkClassLoaderPermission(parent, Reflection.getCallerClass());
        }
        return parent;
    }

    /**
     * Returns the system class loader for delegation.  This is the default
     * delegation parent for new <tt>ClassLoader</tt> instances, and is
     * typically the class loader used to start the application.
     *
     * <p> This method is first invoked early in the runtime's startup
     * sequence, at which point it creates the system class loader. This
     * class loader will be the context class loader for the main application
     * thread, the thread that invokes the {@code main} method of the main
     * class for example.
     *
     * <p> The default system class loader is an implementation-dependent
     * instance of this class.
     *
     * <p> If the system property "<tt>java.system.class.loader</tt>" is defined
     * when this method is first invoked then the value of that property is
     * taken to be the name of a class that will be returned as the system
     * class loader.  The class is loaded using the default system class loader
     * and must define a public constructor that takes a single parameter of
     * type <tt>ClassLoader</tt> which is used as the delegation parent.  An
     * instance is then created using this constructor with the default system
     * class loader as the parameter.  The resulting class loader is defined
     * to be the system class loader.
     *
     * <p> If a security manager is present, and the invoker's class loader is
     * not <tt>null</tt> and the invoker's class loader is not the same as or
     * an ancestor of the system class loader, then this method invokes the
     * security manager's {@link
     * SecurityManager#checkPermission(java.security.Permission)
     * <tt>checkPermission</tt>} method with a {@link
     * RuntimePermission#RuntimePermission(String)
     * <tt>RuntimePermission("getClassLoader")</tt>} permission to verify
     * access to the system class loader.  If not, a
     * <tt>SecurityException</tt> will be thrown.  </p>
     *
     * @implNote The system property to override the system class loader is
     * not examined until this method is invoked after the VM is fully
     * initialized. This means that code that executes this method during
     * startup should not cache the return value unless sun.misc.VM.isBooted
     * returns {@code true}.
     *
     * @return  The system <tt>ClassLoader</tt> for delegation, or
     *          <tt>null</tt> if none
     *
     * @throws  SecurityException
     *          If a security manager exists and its <tt>checkPermission</tt>
     *          method doesn't allow access to the system class loader.
     *
     * @throws  IllegalStateException
     *          If invoked recursively during the construction of the class
     *          loader specified by the "<tt>java.system.class.loader</tt>"
     *          property.
     *
     * @throws  Error
     *          If the system property "<tt>java.system.class.loader</tt>"
     *          is defined but the named class could not be loaded, the
     *          provider class does not define the required constructor, or an
     *          exception is thrown by that constructor when it is invoked. The
     *          underlying cause of the error can be retrieved via the
     *          {@link Throwable#getCause()} method.
     *
     * @revised  1.4
     */
    @CallerSensitive
    public static ClassLoader getSystemClassLoader() {
        switch (VM.initLevel()) {
            case 0:
            case 1:
                // the system class loader is the built-in app class loader during startup
                return getBuiltinAppClassLoader();
            case 2:
                throw new InternalError("getSystemClassLoader should only be called after VM booted");
            case 3:
                // system fully initialized
                assert VM.isBooted() && scl != null;
                SecurityManager sm = System.getSecurityManager();
                if (sm != null) {
                    checkClassLoaderPermission(scl, Reflection.getCallerClass());
                }
                return scl;
            default:
                throw new InternalError("should not reach here");
        }
    }

    static ClassLoader getBuiltinAppClassLoader() {
        return ClassLoaders.appClassLoader();
    }

    /*
     * Initialize the system class loader that may be a custom class on the
     * application class path or application module path.
     *
     * @see java.lang.System#initPhase3
     */
    static synchronized ClassLoader initSystemClassLoader() {
        if (VM.initLevel() != 2) {
            throw new InternalError("system class loader cannot be set at initLevel " +
                                    VM.initLevel());
        }

        // detect recursive initialization
        if (scl != null) {
            throw new IllegalStateException("recursive invocation");
        }

        ClassLoader builtinLoader = getBuiltinAppClassLoader();

        // All are privileged frames.  No need to call doPrivileged.
        String cn = System.getProperty("java.system.class.loader");
        if (cn != null) {
            try {
                Constructor<?> ctor = Class.forName(cn, false, builtinLoader)
                                           .getDeclaredConstructor(ClassLoader.class);
                scl = (ClassLoader) ctor.newInstance(builtinLoader);
            } catch (Exception e) {
                throw new Error(e);
            }
        } else {
            scl = builtinLoader;
        }
        return scl;
    }

    // Returns true if the specified class loader can be found in this class
    // loader's delegation chain.
    boolean isAncestor(ClassLoader cl) {
        ClassLoader acl = this;
        do {
            acl = acl.parent;
            if (cl == acl) {
                return true;
            }
        } while (acl != null);
        return false;
    }

    // Tests if class loader access requires "getClassLoader" permission
    // check.  A class loader 'from' can access class loader 'to' if
    // class loader 'from' is same as class loader 'to' or an ancestor
    // of 'to'.  The class loader in a system domain can access
    // any class loader.
    private static boolean needsClassLoaderPermissionCheck(ClassLoader from,
                                                           ClassLoader to)
    {
        if (from == to)
            return false;

        if (from == null)
            return false;

        return !to.isAncestor(from);
    }

    // Returns the class's class loader, or null if none.
    static ClassLoader getClassLoader(Class<?> caller) {
        // This can be null if the VM is requesting it
        if (caller == null) {
            return null;
        }
        // Circumvent security check since this is package-private
        return caller.getClassLoader0();
    }

    /*
     * Checks RuntimePermission("getClassLoader") permission
     * if caller's class loader is not null and caller's class loader
     * is not the same as or an ancestor of the given cl argument.
     */
    static void checkClassLoaderPermission(ClassLoader cl, Class<?> caller) {
        SecurityManager sm = System.getSecurityManager();
        if (sm != null) {
            // caller can be null if the VM is requesting it
            ClassLoader ccl = getClassLoader(caller);
            if (needsClassLoaderPermissionCheck(ccl, cl)) {
                sm.checkPermission(SecurityConstants.GET_CLASSLOADER_PERMISSION);
            }
        }
    }

    // The system class loader
    // @GuardedBy("ClassLoader.class")
    private static volatile ClassLoader scl;

    // -- Package --

    /**
     * Defines a package by name in this {@code ClassLoader}.
     * Packages must be created before the class is defined for a {@code Package}
     * to contain the version information about its specification and
     * implementation and sealBase; otherwise the {@code defineClass}
     * method will call this method with the name but no other information.
     * Package names must be unique within a class loader and cannot be redefined
     * or changed once created.
     *
     * @param  name
     *         The package name
     *
     * @param  specTitle
     *         The specification title
     *
     * @param  specVersion
     *         The specification version
     *
     * @param  specVendor
     *         The specification vendor
     *
     * @param  implTitle
     *         The implementation title
     *
     * @param  implVersion
     *         The implementation version
     *
     * @param  implVendor
     *         The implementation vendor
     *
     * @param  sealBase
     *         If not <tt>null</tt>, then this package is sealed with
     *         respect to the given code source {@link java.net.URL
     *         <tt>URL</tt>}  object.  Otherwise, the package is not sealed.
     *
     * @return  The newly defined <tt>Package</tt> object
     *
     * @throws  IllegalArgumentException
     *          if package name duplicates an existing package defined by
     *          this class loader
     *
     * @since  1.2
     */
    protected Package definePackage(String name, String specTitle,
                                    String specVersion, String specVendor,
                                    String implTitle, String implVersion,
                                    String implVendor, URL sealBase)
    {
        Package pkg = packages.get(name);
        if (pkg != null) {
            throw new IllegalArgumentException(name);
        }
        // definePackage is not final and may be overridden by custom class loader
        return definePackage0(name, specTitle, specVersion, specVendor,
                              implTitle, implVersion, implVendor, sealBase);
    }

    private final Package definePackage0(String name, String specTitle,
                                         String specVersion, String specVendor,
                                         String implTitle, String implVersion,
                                         String implVendor, URL sealBase)
    {
        Package pkg = new Package(name, specTitle, specVersion, specVendor,
                                  implTitle, implVersion, implVendor,
                                  sealBase, this);
        if (packages.putIfAbsent(name, pkg) != null) {
            throw new IllegalArgumentException(name);
        }
        return pkg;
    }

    /**
     * Returns a {@code Package} that has been defined by this class loader.
     *
     * @param  name
     *         The package name
     *
     * @return  The {@code Package} corresponding to the given name, or
     *          {@code null} if not found
     *
     * @since  1.2
     */
    protected Package getPackage(String name) {
        return packages.get(name);
    }

    /**
     * Returns all of the {@code Package}s defined by this class loader.
     *
     * @return  The array of {@code Package} objects defined by this
     *          {@code ClassLoader}
     *
     * @since  1.2
     */
    protected Package[] getPackages() {
        if (packages.values().isEmpty()) {
            return new Package[0];
        }
        return packages.values().stream()
                       .toArray(Package[]::new);
    }

    // package-private

    Stream<Package> packagesFromAncestors() {
        Stream<Package> pkgs = packages.values().stream();
        ClassLoader ld = parent;
        while (ld != null) {
            pkgs = Stream.concat(packages.values().stream(), pkgs);
            ld = ld.parent;
        }
        return Stream.concat(BootLoader.packages(), pkgs);
    }

    Package findPackageFromAncestors(String name) {
        Package pkg = getPackage(name);
        if (pkg == null) {
            if (parent != null) {
                pkg = parent.findPackageFromAncestors(name);
            } else {
                pkg = BootLoader.getPackage(name);
            }
        }
        return pkg;
    }

    // -- Native library access --

    /**
     * Returns the absolute path name of a native library.  The VM invokes this
     * method to locate the native libraries that belong to classes loaded with
     * this class loader. If this method returns <tt>null</tt>, the VM
     * searches the library along the path specified as the
     * "<tt>java.library.path</tt>" property.
     *
     * @param  libname
     *         The library name
     *
     * @return  The absolute path of the native library
     *
     * @see  System#loadLibrary(String)
     * @see  System#mapLibraryName(String)
     *
     * @since  1.2
     */
    protected String findLibrary(String libname) {
        return null;
    }

    /**
     * The inner class NativeLibrary denotes a loaded native library instance.
     * Every classloader contains a vector of loaded native libraries in the
     * private field <tt>nativeLibraries</tt>.  The native libraries loaded
     * into the system are entered into the <tt>systemNativeLibraries</tt>
     * vector.
     *
     * <p> Every native library requires a particular version of JNI. This is
     * denoted by the private <tt>jniVersion</tt> field.  This field is set by
     * the VM when it loads the library, and used by the VM to pass the correct
     * version of JNI to the native methods.  </p>
     *
     * @see      ClassLoader
     * @since    1.2
     */
    static class NativeLibrary {
        // opaque handle to native library, used in native code.
        long handle;
        // the version of JNI environment the native library requires.
        private int jniVersion;
        // the class from which the library is loaded, also indicates
        // the loader this native library belongs.
        private final Class<?> fromClass;
        // the canonicalized name of the native library.
        // or static library name
        String name;
        // Indicates if the native library is linked into the VM
        boolean isBuiltin;
        // Indicates if the native library is loaded
        boolean loaded;
        native void load(String name, boolean isBuiltin);

        native long find(String name);
        native void unload(String name, boolean isBuiltin);
        static native String findBuiltinLib(String name);

        public NativeLibrary(Class<?> fromClass, String name, boolean isBuiltin) {
            this.name = name;
            this.fromClass = fromClass;
            this.isBuiltin = isBuiltin;
        }

        protected void finalize() {
            synchronized (loadedLibraryNames) {
                if (fromClass.getClassLoader() != null && loaded) {
                    /* remove the native library name */
                    int size = loadedLibraryNames.size();
                    for (int i = 0; i < size; i++) {
                        if (name.equals(loadedLibraryNames.elementAt(i))) {
                            loadedLibraryNames.removeElementAt(i);
                            break;
                        }
                    }
                    /* unload the library. */
                    ClassLoader.nativeLibraryContext.push(this);
                    try {
                        unload(name, isBuiltin);
                    } finally {
                        ClassLoader.nativeLibraryContext.pop();
                    }
                }
            }
        }
        // Invoked in the VM to determine the context class in
        // JNI_Load/JNI_Unload
        static Class<?> getFromClass() {
            return ClassLoader.nativeLibraryContext.peek().fromClass;
        }
    }

    // All native library names we've loaded.
    private static Vector<String> loadedLibraryNames = new Vector<>();

    // Native libraries belonging to system classes.
    private static Vector<NativeLibrary> systemNativeLibraries
        = new Vector<>();

    // Native libraries associated with the class loader.
    private Vector<NativeLibrary> nativeLibraries = new Vector<>();

    // native libraries being loaded/unloaded.
    private static Stack<NativeLibrary> nativeLibraryContext = new Stack<>();

    // The paths searched for libraries
    private static String usr_paths[];
    private static String sys_paths[];

    private static String[] initializePath(String propName) {
        String ldPath = System.getProperty(propName, "");
        int ldLen = ldPath.length();
        char ps = File.pathSeparatorChar;
        int psCount = 0;

        if (ClassLoaderHelper.allowsQuotedPathElements &&
                ldPath.indexOf('\"') >= 0) {
            // First, remove quotes put around quoted parts of paths.
            // Second, use a quotation mark as a new path separator.
            // This will preserve any quoted old path separators.
            char[] buf = new char[ldLen];
            int bufLen = 0;
            for (int i = 0; i < ldLen; ++i) {
                char ch = ldPath.charAt(i);
                if (ch == '\"') {
                    while (++i < ldLen &&
                            (ch = ldPath.charAt(i)) != '\"') {
                        buf[bufLen++] = ch;
                    }
                } else {
                    if (ch == ps) {
                        psCount++;
                        ch = '\"';
                    }
                    buf[bufLen++] = ch;
                }
            }
            ldPath = new String(buf, 0, bufLen);
            ldLen = bufLen;
            ps = '\"';
        } else {
            for (int i = ldPath.indexOf(ps); i >= 0;
                    i = ldPath.indexOf(ps, i + 1)) {
                psCount++;
            }
        }

        String[] paths = new String[psCount + 1];
        int pathStart = 0;
        for (int j = 0; j < psCount; ++j) {
            int pathEnd = ldPath.indexOf(ps, pathStart);
            paths[j] = (pathStart < pathEnd) ?
                    ldPath.substring(pathStart, pathEnd) : ".";
            pathStart = pathEnd + 1;
        }
        paths[psCount] = (pathStart < ldLen) ?
                ldPath.substring(pathStart, ldLen) : ".";
        return paths;
    }

    // Invoked in the java.lang.Runtime class to implement load and loadLibrary.
    static void loadLibrary(Class<?> fromClass, String name,
                            boolean isAbsolute) {
        ClassLoader loader =
            (fromClass == null) ? null : fromClass.getClassLoader();
        if (sys_paths == null) {
            usr_paths = initializePath("java.library.path");
            sys_paths = initializePath("sun.boot.library.path");
        }
        if (isAbsolute) {
            if (loadLibrary0(fromClass, new File(name))) {
                return;
            }
            throw new UnsatisfiedLinkError("Can't load library: " + name);
        }
        if (loader != null) {
            String libfilename = loader.findLibrary(name);
            if (libfilename != null) {
                File libfile = new File(libfilename);
                if (!libfile.isAbsolute()) {
                    throw new UnsatisfiedLinkError(
    "ClassLoader.findLibrary failed to return an absolute path: " + libfilename);
                }
                if (loadLibrary0(fromClass, libfile)) {
                    return;
                }
                throw new UnsatisfiedLinkError("Can't load " + libfilename);
            }
        }
        for (String sys_path : sys_paths) {
            File libfile = new File(sys_path, System.mapLibraryName(name));
            if (loadLibrary0(fromClass, libfile)) {
                return;
            }
            libfile = ClassLoaderHelper.mapAlternativeName(libfile);
            if (libfile != null && loadLibrary0(fromClass, libfile)) {
                return;
            }
        }
        if (loader != null) {
            for (String usr_path : usr_paths) {
                File libfile = new File(usr_path, System.mapLibraryName(name));
                if (loadLibrary0(fromClass, libfile)) {
                    return;
                }
                libfile = ClassLoaderHelper.mapAlternativeName(libfile);
                if (libfile != null && loadLibrary0(fromClass, libfile)) {
                    return;
                }
            }
        }
        // Oops, it failed
        throw new UnsatisfiedLinkError("no " + name + " in java.library.path");
    }

    private static boolean loadLibrary0(Class<?> fromClass, final File file) {
        // Check to see if we're attempting to access a static library
        String name = NativeLibrary.findBuiltinLib(file.getName());
        boolean isBuiltin = (name != null);
        if (!isBuiltin) {
            name = AccessController.doPrivileged(
                new PrivilegedAction<>() {
                    public String run() {
                        try {
                            return file.exists() ? file.getCanonicalPath() : null;
                        } catch (IOException e) {
                            return null;
                        }
                    }
                });
            if (name == null) {
                return false;
            }
        }
        ClassLoader loader =
            (fromClass == null) ? null : fromClass.getClassLoader();
        Vector<NativeLibrary> libs =
            loader != null ? loader.nativeLibraries : systemNativeLibraries;
        synchronized (libs) {
            int size = libs.size();
            for (int i = 0; i < size; i++) {
                NativeLibrary lib = libs.elementAt(i);
                if (name.equals(lib.name)) {
                    return true;
                }
            }

            synchronized (loadedLibraryNames) {
                if (loadedLibraryNames.contains(name)) {
                    throw new UnsatisfiedLinkError
                        ("Native Library " +
                         name +
                         " already loaded in another classloader");
                }
                /* If the library is being loaded (must be by the same thread,
                 * because Runtime.load and Runtime.loadLibrary are
                 * synchronous). The reason is can occur is that the JNI_OnLoad
                 * function can cause another loadLibrary invocation.
                 *
                 * Thus we can use a static stack to hold the list of libraries
                 * we are loading.
                 *
                 * If there is a pending load operation for the library, we
                 * immediately return success; otherwise, we raise
                 * UnsatisfiedLinkError.
                 */
                int n = nativeLibraryContext.size();
                for (int i = 0; i < n; i++) {
                    NativeLibrary lib = nativeLibraryContext.elementAt(i);
                    if (name.equals(lib.name)) {
                        if (loader == lib.fromClass.getClassLoader()) {
                            return true;
                        } else {
                            throw new UnsatisfiedLinkError
                                ("Native Library " +
                                 name +
                                 " is being loaded in another classloader");
                        }
                    }
                }
                NativeLibrary lib = new NativeLibrary(fromClass, name, isBuiltin);
                nativeLibraryContext.push(lib);
                try {
                    lib.load(name, isBuiltin);
                } finally {
                    nativeLibraryContext.pop();
                }
                if (lib.loaded) {
                    loadedLibraryNames.addElement(name);
                    libs.addElement(lib);
                    return true;
                }
                return false;
            }
        }
    }

    // Invoked in the VM class linking code.
    static long findNative(ClassLoader loader, String name) {
        Vector<NativeLibrary> libs =
            loader != null ? loader.nativeLibraries : systemNativeLibraries;
        synchronized (libs) {
            int size = libs.size();
            for (int i = 0; i < size; i++) {
                NativeLibrary lib = libs.elementAt(i);
                long entry = lib.find(name);
                if (entry != 0)
                    return entry;
            }
        }
        return 0;
    }


    // -- Assertion management --

    final Object assertionLock;

    // The default toggle for assertion checking.
    // @GuardedBy("assertionLock")
    private boolean defaultAssertionStatus = false;

    // Maps String packageName to Boolean package default assertion status Note
    // that the default package is placed under a null map key.  If this field
    // is null then we are delegating assertion status queries to the VM, i.e.,
    // none of this ClassLoader's assertion status modification methods have
    // been invoked.
    // @GuardedBy("assertionLock")
    private Map<String, Boolean> packageAssertionStatus = null;

    // Maps String fullyQualifiedClassName to Boolean assertionStatus If this
    // field is null then we are delegating assertion status queries to the VM,
    // i.e., none of this ClassLoader's assertion status modification methods
    // have been invoked.
    // @GuardedBy("assertionLock")
    Map<String, Boolean> classAssertionStatus = null;

    /**
     * Sets the default assertion status for this class loader.  This setting
     * determines whether classes loaded by this class loader and initialized
     * in the future will have assertions enabled or disabled by default.
     * This setting may be overridden on a per-package or per-class basis by
     * invoking {@link #setPackageAssertionStatus(String, boolean)} or {@link
     * #setClassAssertionStatus(String, boolean)}.
     *
     * @param  enabled
     *         <tt>true</tt> if classes loaded by this class loader will
     *         henceforth have assertions enabled by default, <tt>false</tt>
     *         if they will have assertions disabled by default.
     *
     * @since  1.4
     */
    public void setDefaultAssertionStatus(boolean enabled) {
        synchronized (assertionLock) {
            if (classAssertionStatus == null)
                initializeJavaAssertionMaps();

            defaultAssertionStatus = enabled;
        }
    }

    /**
     * Sets the package default assertion status for the named package.  The
     * package default assertion status determines the assertion status for
     * classes initialized in the future that belong to the named package or
     * any of its "subpackages".
     *
     * <p> A subpackage of a package named p is any package whose name begins
     * with "<tt>p.</tt>".  For example, <tt>javax.swing.text</tt> is a
     * subpackage of <tt>javax.swing</tt>, and both <tt>java.util</tt> and
     * <tt>java.lang.reflect</tt> are subpackages of <tt>java</tt>.
     *
     * <p> In the event that multiple package defaults apply to a given class,
     * the package default pertaining to the most specific package takes
     * precedence over the others.  For example, if <tt>javax.lang</tt> and
     * <tt>javax.lang.reflect</tt> both have package defaults associated with
     * them, the latter package default applies to classes in
     * <tt>javax.lang.reflect</tt>.
     *
     * <p> Package defaults take precedence over the class loader's default
     * assertion status, and may be overridden on a per-class basis by invoking
     * {@link #setClassAssertionStatus(String, boolean)}.  </p>
     *
     * @param  packageName
     *         The name of the package whose package default assertion status
     *         is to be set. A <tt>null</tt> value indicates the unnamed
     *         package that is "current"
     *         (see section 7.4.2 of
     *         <cite>The Java&trade; Language Specification</cite>.)
     *
     * @param  enabled
     *         <tt>true</tt> if classes loaded by this classloader and
     *         belonging to the named package or any of its subpackages will
     *         have assertions enabled by default, <tt>false</tt> if they will
     *         have assertions disabled by default.
     *
     * @since  1.4
     */
    public void setPackageAssertionStatus(String packageName,
                                          boolean enabled) {
        synchronized (assertionLock) {
            if (packageAssertionStatus == null)
                initializeJavaAssertionMaps();

            packageAssertionStatus.put(packageName, enabled);
        }
    }

    /**
     * Sets the desired assertion status for the named top-level class in this
     * class loader and any nested classes contained therein.  This setting
     * takes precedence over the class loader's default assertion status, and
     * over any applicable per-package default.  This method has no effect if
     * the named class has already been initialized.  (Once a class is
     * initialized, its assertion status cannot change.)
     *
     * <p> If the named class is not a top-level class, this invocation will
     * have no effect on the actual assertion status of any class. </p>
     *
     * @param  className
     *         The fully qualified class name of the top-level class whose
     *         assertion status is to be set.
     *
     * @param  enabled
     *         <tt>true</tt> if the named class is to have assertions
     *         enabled when (and if) it is initialized, <tt>false</tt> if the
     *         class is to have assertions disabled.
     *
     * @since  1.4
     */
    public void setClassAssertionStatus(String className, boolean enabled) {
        synchronized (assertionLock) {
            if (classAssertionStatus == null)
                initializeJavaAssertionMaps();

            classAssertionStatus.put(className, enabled);
        }
    }

    /**
     * Sets the default assertion status for this class loader to
     * <tt>false</tt> and discards any package defaults or class assertion
     * status settings associated with the class loader.  This method is
     * provided so that class loaders can be made to ignore any command line or
     * persistent assertion status settings and "start with a clean slate."
     *
     * @since  1.4
     */
    public void clearAssertionStatus() {
        /*
         * Whether or not "Java assertion maps" are initialized, set
         * them to empty maps, effectively ignoring any present settings.
         */
        synchronized (assertionLock) {
            classAssertionStatus = new HashMap<>();
            packageAssertionStatus = new HashMap<>();
            defaultAssertionStatus = false;
        }
    }

    /**
     * Returns the assertion status that would be assigned to the specified
     * class if it were to be initialized at the time this method is invoked.
     * If the named class has had its assertion status set, the most recent
     * setting will be returned; otherwise, if any package default assertion
     * status pertains to this class, the most recent setting for the most
     * specific pertinent package default assertion status is returned;
     * otherwise, this class loader's default assertion status is returned.
     * </p>
     *
     * @param  className
     *         The fully qualified class name of the class whose desired
     *         assertion status is being queried.
     *
     * @return  The desired assertion status of the specified class.
     *
     * @see  #setClassAssertionStatus(String, boolean)
     * @see  #setPackageAssertionStatus(String, boolean)
     * @see  #setDefaultAssertionStatus(boolean)
     *
     * @since  1.4
     */
    boolean desiredAssertionStatus(String className) {
        synchronized (assertionLock) {
            // assert classAssertionStatus   != null;
            // assert packageAssertionStatus != null;

            // Check for a class entry
            Boolean result = classAssertionStatus.get(className);
            if (result != null)
                return result.booleanValue();

            // Check for most specific package entry
            int dotIndex = className.lastIndexOf('.');
            if (dotIndex < 0) { // default package
                result = packageAssertionStatus.get(null);
                if (result != null)
                    return result.booleanValue();
            }
            while(dotIndex > 0) {
                className = className.substring(0, dotIndex);
                result = packageAssertionStatus.get(className);
                if (result != null)
                    return result.booleanValue();
                dotIndex = className.lastIndexOf('.', dotIndex-1);
            }

            // Return the classloader default
            return defaultAssertionStatus;
        }
    }

    // Set up the assertions with information provided by the VM.
    // Note: Should only be called inside a synchronized block
    private void initializeJavaAssertionMaps() {
        // assert Thread.holdsLock(assertionLock);

        classAssertionStatus = new HashMap<>();
        packageAssertionStatus = new HashMap<>();
        AssertionStatusDirectives directives = retrieveDirectives();

        for(int i = 0; i < directives.classes.length; i++)
            classAssertionStatus.put(directives.classes[i],
                                     directives.classEnabled[i]);

        for(int i = 0; i < directives.packages.length; i++)
            packageAssertionStatus.put(directives.packages[i],
                                       directives.packageEnabled[i]);

        defaultAssertionStatus = directives.deflt;
    }

    // Retrieves the assertion directives from the VM.
    private static native AssertionStatusDirectives retrieveDirectives();


    /**
     * Returns the ServiceCatalog for modules defined to this class loader
     * or {@code null} if this class loader does not have a services catalog.
     */
    ServicesCatalog getServicesCatalog() {
        return servicesCatalog;
    }

    /**
     * Returns the ServiceCatalog for modules defined to this class loader,
     * creating it if it doesn't already exist.
     */
    ServicesCatalog createOrGetServicesCatalog() {
        ServicesCatalog catalog = servicesCatalog;
        if (catalog == null) {
            catalog = new ServicesCatalog();
            Unsafe unsafe = Unsafe.getUnsafe();
            Class<?> k = ClassLoader.class;
            long offset;
            try {
                offset = unsafe.objectFieldOffset(k.getDeclaredField("servicesCatalog"));
            } catch (NoSuchFieldException e) {
                throw new InternalError(e);
            }
            boolean set = unsafe.compareAndSwapObject(this, offset, null, catalog);
            if (!set) {
                // beaten by someone else
                catalog = servicesCatalog;
            }
        }
        return catalog;
    }

    // the ServiceCatalog for modules associated with this class loader.
    private volatile ServicesCatalog servicesCatalog;
}<|MERGE_RESOLUTION|>--- conflicted
+++ resolved
@@ -1323,42 +1323,6 @@
     }
 
     /**
-<<<<<<< HEAD
-=======
-     * Find resources from the VM's built-in classloader.
-     */
-    private static URL getBootstrapResource(String name) {
-        URLClassPath ucp = getBootstrapClassPath();
-        Resource res = ucp.getResource(name);
-        return res != null ? res.getURL() : null;
-    }
-
-    /**
-     * Find resources from the VM's built-in classloader.
-     */
-    private static Enumeration<URL> getBootstrapResources(String name)
-        throws IOException
-    {
-        final Enumeration<Resource> e =
-            getBootstrapClassPath().getResources(name);
-        return new Enumeration<> () {
-            public URL nextElement() {
-                return e.nextElement().getURL();
-            }
-            public boolean hasMoreElements() {
-                return e.hasMoreElements();
-            }
-        };
-    }
-
-    // Returns the URLClassPath that is used for finding system resources.
-    static URLClassPath getBootstrapClassPath() {
-        return sun.misc.Launcher.getBootstrapClassPath();
-    }
-
-
-    /**
->>>>>>> 035090b7
      * Returns an input stream for reading the specified resource.
      *
      * Resources in a named module are private to that module. This method does
