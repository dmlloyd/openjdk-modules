--- conflicted
+++ resolved
@@ -524,10 +524,7 @@
                     // parent configuration
                     m2 = parent.findModule(dn).orElse(null);
                     if (m2 == null) {
-<<<<<<< HEAD
-=======
                         assert requires.modifiers().contains(Modifier.STATIC);
->>>>>>> 450a18ba
                         continue;
                     }
                 }
