/*
 * Copyright (c) 2010, 2011, Oracle and/or its affiliates. All rights reserved.
 *
 * Redistribution and use in source and binary forms, with or without
 * modification, are permitted provided that the following conditions
 * are met:
 *
 *   - Redistributions of source code must retain the above copyright
 *     notice, this list of conditions and the following disclaimer.
 *
 *   - Redistributions in binary form must reproduce the above copyright
 *     notice, this list of conditions and the following disclaimer in the
 *     documentation and/or other materials provided with the distribution.
 *
 *   - Neither the name of Oracle nor the names of its
 *     contributors may be used to endorse or promote products derived
 *     from this software without specific prior written permission.
 *
 * THIS SOFTWARE IS PROVIDED BY THE COPYRIGHT HOLDERS AND CONTRIBUTORS "AS
 * IS" AND ANY EXPRESS OR IMPLIED WARRANTIES, INCLUDING, BUT NOT LIMITED TO,
 * THE IMPLIED WARRANTIES OF MERCHANTABILITY AND FITNESS FOR A PARTICULAR
 * PURPOSE ARE DISCLAIMED.  IN NO EVENT SHALL THE COPYRIGHT OWNER OR
 * CONTRIBUTORS BE LIABLE FOR ANY DIRECT, INDIRECT, INCIDENTAL, SPECIAL,
 * EXEMPLARY, OR CONSEQUENTIAL DAMAGES (INCLUDING, BUT NOT LIMITED TO,
 * PROCUREMENT OF SUBSTITUTE GOODS OR SERVICES; LOSS OF USE, DATA, OR
 * PROFITS; OR BUSINESS INTERRUPTION) HOWEVER CAUSED AND ON ANY THEORY OF
 * LIABILITY, WHETHER IN CONTRACT, STRICT LIABILITY, OR TORT (INCLUDING
 * NEGLIGENCE OR OTHERWISE) ARISING IN ANY WAY OUT OF THE USE OF THIS
 * SOFTWARE, EVEN IF ADVISED OF THE POSSIBILITY OF SUCH DAMAGE.
 */

/*
 * This source code is provided to illustrate the usage of a given feature
 * or technique and has been deliberately simplified. Additional steps
 * required for a production-quality application, such as security checks,
 * input validation and proper error handling, might not be present in
 * this sample code.
 */


#include <stdio.h>
#include <stdlib.h>
#include <string.h>

#include "jni.h"
#include "jvmti.h"
#include "jvmticmlr.h"

#include "agent_util.h"

/* Global static data */
static char          OUTPUT_FILE[] = "compiledMethodLoad.txt";
static FILE         *fp;
static jvmtiEnv     *jvmti;
static jrawMonitorID lock;

/* print a jvmtiCompiledMethodLoadDummyRecord */
void
print_dummy_record(jvmtiCompiledMethodLoadDummyRecord* record,
    jvmtiEnv* jvmti, FILE* fp) {

    if (record != NULL) {
        fprintf(fp, "Dummy record detected containing message: %s\n",
            (char *)record->message);
    }
}

/* print the specified stack frames */
void
print_stack_frames(PCStackInfo* record, jvmtiEnv *jvmti, FILE* fp) {
    if (record != NULL && record->methods != NULL) {
        int i;

        for (i = 0; i < record->numstackframes; i++) {
            jvmtiError err;
            char* method_name = NULL;
            char* class_name = NULL;
            char* method_signature = NULL;
            char* class_signature = NULL;
            char* generic_ptr_method = NULL;
            char* generic_ptr_class = NULL;
            jmethodID id;
            jclass declaringclassptr;
            id = record->methods[i];

            err = (*jvmti)->GetMethodDeclaringClass(jvmti, id,
                      &declaringclassptr);
            check_jvmti_error(jvmti, err, "get method declaring class");

            err = (*jvmti)->GetClassSignature(jvmti, declaringclassptr,
                      &class_signature, &generic_ptr_class);
            check_jvmti_error(jvmti, err, "get class signature");

            err = (*jvmti)->GetMethodName(jvmti, id, &method_name,
                      &method_signature, &generic_ptr_method);
            check_jvmti_error(jvmti, err, "get method name");

            fprintf(fp, "%s::%s %s %s @%d\n", class_signature, method_name,
                method_signature,
                generic_ptr_method == NULL ? "" : generic_ptr_method,
                record->bcis[i]);

            if (method_name != NULL) {
                err = (*jvmti)->Deallocate(jvmti, (unsigned char*)method_name);
                check_jvmti_error(jvmti, err, "deallocate method_name");
            }
            if (method_signature != NULL) {
                err = (*jvmti)->Deallocate(jvmti,
                          (unsigned char*)method_signature);
                check_jvmti_error(jvmti, err, "deallocate method_signature");
            }
            if (generic_ptr_method != NULL) {
                err = (*jvmti)->Deallocate(jvmti,
                          (unsigned char*)generic_ptr_method);
                check_jvmti_error(jvmti, err, "deallocate generic_ptr_method");
            }
            if (class_name != NULL) {
                err = (*jvmti)->Deallocate(jvmti, (unsigned char*)class_name);
                check_jvmti_error(jvmti, err, "deallocate class_name");
            }
            if (class_signature != NULL) {
                err = (*jvmti)->Deallocate(jvmti,
                          (unsigned char*)class_signature);
                check_jvmti_error(jvmti, err, "deallocate class_signature");
            }
            if (generic_ptr_class != NULL) {
                err = (*jvmti)->Deallocate(jvmti,
                          (unsigned char*)generic_ptr_class);
                check_jvmti_error(jvmti, err, "deallocate generic_ptr_class");
            }
        }
    }
}

/* print a jvmtiCompiledMethodLoadInlineRecord */
void
print_inline_info_record(jvmtiCompiledMethodLoadInlineRecord* record,
    jvmtiEnv *jvmti, FILE* fp) {

    if (record != NULL && record->pcinfo != NULL) {
        int numpcs = record->numpcs;
        int i;

        for (i = 0; i < numpcs; i++) {
            PCStackInfo pcrecord = (record->pcinfo[i]);
<<<<<<< HEAD
            fprintf(fp, "PcDescriptor(pc=%p):\n", pcrecord.pc);
=======
            fprintf(fp, "PcDescriptor(pc=0x%lx):\n", (jlong)(pcrecord.pc));
>>>>>>> c4a10005
            print_stack_frames(&pcrecord, jvmti, fp);
        }
    }
}

/* decode kind of CompiledMethodLoadRecord and print */
void
print_records(jvmtiCompiledMethodLoadRecordHeader* list, jvmtiEnv *jvmti,
    FILE* fp)
{
    jvmtiCompiledMethodLoadRecordHeader* curr = list;
    fprintf(fp, "\nPrinting PC Descriptors\n\n");
    while (curr != NULL) {
        switch (curr->kind) {
        case JVMTI_CMLR_DUMMY:
            print_dummy_record((jvmtiCompiledMethodLoadDummyRecord *)curr,
                jvmti, fp);
            break;

        case JVMTI_CMLR_INLINE_INFO:
            print_inline_info_record(
                (jvmtiCompiledMethodLoadInlineRecord *)curr, jvmti, fp);
            break;

        default:
            fprintf(fp, "Warning: unrecognized record: kind=%d\n", curr->kind);
            break;
        }

        curr = (jvmtiCompiledMethodLoadRecordHeader *)curr->next;
    }
}

/* Callback for JVMTI_EVENT_COMPILED_METHOD_LOAD */
void JNICALL
compiled_method_load(jvmtiEnv *jvmti, jmethodID method, jint code_size,
    const void* code_addr, jint map_length, const jvmtiAddrLocationMap* map,
    const void* compile_info)
{
    jvmtiError err;
    char* name = NULL;
    char* signature = NULL;
    char* generic_ptr = NULL;
    jvmtiCompiledMethodLoadRecordHeader* pcs;

    err = (*jvmti)->RawMonitorEnter(jvmti, lock);
    check_jvmti_error(jvmti, err, "raw monitor enter");

    err = (*jvmti)->GetMethodName(jvmti, method, &name, &signature,
              &generic_ptr);
    check_jvmti_error(jvmti, err, "get method name");

    fprintf(fp, "\nCompiled method load event\n");
    fprintf(fp, "Method name %s %s %s\n\n", name, signature,
        generic_ptr == NULL ? "" : generic_ptr);
    pcs = (jvmtiCompiledMethodLoadRecordHeader *)compile_info;
    if (pcs != NULL) {
        print_records(pcs, jvmti, fp);
    }

    if (name != NULL) {
        err = (*jvmti)->Deallocate(jvmti, (unsigned char*)name);
        check_jvmti_error(jvmti, err, "deallocate name");
    }
    if (signature != NULL) {
        err = (*jvmti)->Deallocate(jvmti, (unsigned char*)signature);
        check_jvmti_error(jvmti, err, "deallocate signature");
    }
    if (generic_ptr != NULL) {
        err = (*jvmti)->Deallocate(jvmti, (unsigned char*)generic_ptr);
        check_jvmti_error(jvmti, err, "deallocate generic_ptr");
    }

    err = (*jvmti)->RawMonitorExit(jvmti, lock);
    check_jvmti_error(jvmti, err, "raw monitor exit");
}

/* Agent_OnLoad() is called first, we prepare for a COMPILED_METHOD_LOAD
 * event here.
 */
JNIEXPORT jint JNICALL
Agent_OnLoad(JavaVM *vm, char *options, void *reserved)
{
    jint                rc;
    jvmtiError          err;
    jvmtiCapabilities   capabilities;
    jvmtiEventCallbacks callbacks;

    fp = fopen(OUTPUT_FILE, "w");
    if (fp == NULL) {
        fatal_error("ERROR: %s: Unable to create output file\n", OUTPUT_FILE);
        return -1;
    }

    /* Get JVMTI environment */
    rc = (*vm)->GetEnv(vm, (void **)&jvmti, JVMTI_VERSION);
    if (rc != JNI_OK) {
        fatal_error(
            "ERROR: Unable to create jvmtiEnv, GetEnv failed, error=%d\n", rc);
        return -1;
    }

    /* add JVMTI capabilities */
    memset(&capabilities,0, sizeof(capabilities));
    capabilities.can_generate_compiled_method_load_events = 1;
    err = (*jvmti)->AddCapabilities(jvmti, &capabilities);
    check_jvmti_error(jvmti, err, "add capabilities");

    /* set JVMTI callbacks for events */
    memset(&callbacks, 0, sizeof(callbacks));
    callbacks.CompiledMethodLoad = &compiled_method_load;
    err = (*jvmti)->SetEventCallbacks(jvmti, &callbacks, sizeof(callbacks));
    check_jvmti_error(jvmti, err, "set event callbacks");

    /* enable JVMTI events */
    err = (*jvmti)->SetEventNotificationMode(jvmti, JVMTI_ENABLE,
                        JVMTI_EVENT_COMPILED_METHOD_LOAD, NULL);
    check_jvmti_error(jvmti, err, "set event notify");

    /* create coordination monitor */
    err = (*jvmti)->CreateRawMonitor(jvmti, "agent lock", &lock);
    check_jvmti_error(jvmti, err, "create raw monitor");

    return 0;
}

/* Agent_OnUnload() is called last */
JNIEXPORT void JNICALL
Agent_OnUnload(JavaVM *vm)
{
}<|MERGE_RESOLUTION|>--- conflicted
+++ resolved
@@ -143,11 +143,7 @@
 
         for (i = 0; i < numpcs; i++) {
             PCStackInfo pcrecord = (record->pcinfo[i]);
-<<<<<<< HEAD
-            fprintf(fp, "PcDescriptor(pc=%p):\n", pcrecord.pc);
-=======
             fprintf(fp, "PcDescriptor(pc=0x%lx):\n", (jlong)(pcrecord.pc));
->>>>>>> c4a10005
             print_stack_frames(&pcrecord, jvmti, fp);
         }
     }
