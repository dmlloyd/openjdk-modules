/*
 * Copyright (c) 1997, 2016, Oracle and/or its affiliates. All rights reserved.
 * DO NOT ALTER OR REMOVE COPYRIGHT NOTICES OR THIS FILE HEADER.
 *
 * This code is free software; you can redistribute it and/or modify it
 * under the terms of the GNU General Public License version 2 only, as
 * published by the Free Software Foundation.  Oracle designates this
 * particular file as subject to the "Classpath" exception as provided
 * by Oracle in the LICENSE file that accompanied this code.
 *
 * This code is distributed in the hope that it will be useful, but WITHOUT
 * ANY WARRANTY; without even the implied warranty of MERCHANTABILITY or
 * FITNESS FOR A PARTICULAR PURPOSE.  See the GNU General Public License
 * version 2 for more details (a copy is included in the LICENSE file that
 * accompanied this code).
 *
 * You should have received a copy of the GNU General Public License version
 * 2 along with this work; if not, write to the Free Software Foundation,
 * Inc., 51 Franklin St, Fifth Floor, Boston, MA 02110-1301 USA.
 *
 * Please contact Oracle, 500 Oracle Parkway, Redwood Shores, CA 94065 USA
 * or visit www.oracle.com if you need additional information or have any
 * questions.
 */

package jdk.javadoc.internal.doclets.formats.html;

import java.io.IOException;
import java.util.*;

import javax.lang.model.element.AnnotationMirror;
import javax.lang.model.element.Element;
import javax.lang.model.element.ModuleElement;
import javax.lang.model.element.PackageElement;
import javax.lang.model.element.TypeElement;
import javax.lang.model.type.TypeMirror;
import javax.lang.model.util.SimpleElementVisitor8;

import com.sun.source.doctree.DocTree;
import com.sun.tools.javac.util.DefinedBy;
import com.sun.tools.javac.util.DefinedBy.Api;
import jdk.javadoc.internal.doclets.formats.html.markup.HtmlConstants;
import jdk.javadoc.internal.doclets.formats.html.markup.HtmlStyle;
import jdk.javadoc.internal.doclets.formats.html.markup.HtmlTag;
import jdk.javadoc.internal.doclets.formats.html.markup.HtmlTree;
import jdk.javadoc.internal.doclets.formats.html.markup.StringContent;
import jdk.javadoc.internal.doclets.toolkit.ClassWriter;
import jdk.javadoc.internal.doclets.toolkit.Content;
import jdk.javadoc.internal.doclets.toolkit.builders.MemberSummaryBuilder;
import jdk.javadoc.internal.doclets.toolkit.taglets.ParamTaglet;
import jdk.javadoc.internal.doclets.toolkit.util.ClassTree;
import jdk.javadoc.internal.doclets.toolkit.util.CommentHelper;
import jdk.javadoc.internal.doclets.toolkit.util.DocPath;
import jdk.javadoc.internal.doclets.toolkit.util.DocPaths;
import jdk.javadoc.internal.doclets.toolkit.util.DocletAbortException;
import jdk.javadoc.internal.doclets.toolkit.util.DocletConstants;
import jdk.javadoc.internal.doclets.toolkit.util.VisibleMemberMap;
import jdk.javadoc.internal.doclets.toolkit.util.VisibleMemberMap.Kind;

/**
 * Generate the Class Information Page.
 *
 *  <p><b>This is NOT part of any supported API.
 *  If you write code that depends on this, you do so at your own risk.
 *  This code and its internal interfaces are subject to change or
 *  deletion without notice.</b>
 *
 * @see javax.lang.model.element.TypeElement
 * @see java.util.Collections
 * @see java.util.List
 * @see java.util.ArrayList
 * @see java.util.HashMap
 *
 * @author Atul M Dambalkar
 * @author Robert Field
 * @author Bhavesh Patel (Modified)
 */
public class ClassWriterImpl extends SubWriterHolderWriter implements ClassWriter {

    protected final TypeElement typeElement;

    protected final ClassTree classtree;

    protected final TypeElement prev;

    protected final TypeElement next;

    /**
     * @param configuration the configuration data for the doclet
     * @param typeElement the class being documented.
     * @param prevClass the previous class that was documented.
     * @param nextClass the next class being documented.
     * @param classTree the class tree for the given class.
     * @throws java.io.IOException
     */
    public ClassWriterImpl(ConfigurationImpl configuration, TypeElement typeElement,
            TypeElement prevClass, TypeElement nextClass, ClassTree classTree)
            throws IOException {
        super(configuration, DocPath.forClass(configuration.utils, typeElement));
        this.typeElement = typeElement;
        configuration.currentTypeElement = typeElement;
        this.classtree = classTree;
        this.prev = prevClass;
        this.next = nextClass;
    }

    /**
     * Get this package link.
     *
     * @return a content tree for the package link
     */
    @Override
    protected Content getNavLinkPackage() {
        Content linkContent = getHyperLink(DocPaths.PACKAGE_SUMMARY,
                packageLabel);
        Content li = HtmlTree.LI(linkContent);
        return li;
    }

    /**
     * Get the class link.
     *
     * @return a content tree for the class link
     */
    @Override
    protected Content getNavLinkClass() {
        Content li = HtmlTree.LI(HtmlStyle.navBarCell1Rev, classLabel);
        return li;
    }

    /**
     * Get the class use link.
     *
     * @return a content tree for the class use link
     */
    @Override
    protected Content getNavLinkClassUse() {
        Content linkContent = getHyperLink(DocPaths.CLASS_USE.resolve(filename), useLabel);
        Content li = HtmlTree.LI(linkContent);
        return li;
    }

    /**
     * Get link to previous class.
     *
     * @return a content tree for the previous class link
     */
    @Override
    public Content getNavLinkPrevious() {
        Content li;
        if (prev != null) {
            Content prevLink = getLink(new LinkInfoImpl(configuration,
                    LinkInfoImpl.Kind.CLASS, prev)
                    .label(prevclassLabel).strong(true));
            li = HtmlTree.LI(prevLink);
        }
        else
            li = HtmlTree.LI(prevclassLabel);
        return li;
    }

    /**
     * Get link to next class.
     *
     * @return a content tree for the next class link
     */
    @Override
    public Content getNavLinkNext() {
        Content li;
        if (next != null) {
            Content nextLink = getLink(new LinkInfoImpl(configuration,
                    LinkInfoImpl.Kind.CLASS, next)
                    .label(nextclassLabel).strong(true));
            li = HtmlTree.LI(nextLink);
        }
        else
            li = HtmlTree.LI(nextclassLabel);
        return li;
    }

    /**
     * {@inheritDoc}
     */
    @Override
    public Content getHeader(String header) {
        HtmlTree bodyTree = getBody(true, getWindowTitle(utils.getSimpleName(typeElement)));
        HtmlTree htmlTree = (configuration.allowTag(HtmlTag.HEADER))
                ? HtmlTree.HEADER()
                : bodyTree;
        addTop(htmlTree);
        addNavLinks(true, htmlTree);
        if (configuration.allowTag(HtmlTag.HEADER)) {
            bodyTree.addContent(htmlTree);
        }
        bodyTree.addContent(HtmlConstants.START_OF_CLASS_DATA);
        HtmlTree div = new HtmlTree(HtmlTag.DIV);
        div.addStyle(HtmlStyle.header);
        ModuleElement mdle = configuration.root.getElementUtils().getModuleOf(typeElement);
        if (mdle != null && !mdle.isUnnamed()) {
            Content classModuleLabel = HtmlTree.SPAN(HtmlStyle.moduleLabelInClass, moduleLabel);
            Content moduleNameDiv = HtmlTree.DIV(HtmlStyle.subTitle, classModuleLabel);
            moduleNameDiv.addContent(getSpace());
            moduleNameDiv.addContent(getModuleLink(mdle,
                    new StringContent(mdle.getQualifiedName().toString())));
            div.addContent(moduleNameDiv);
        }
        PackageElement pkg = utils.containingPackage(typeElement);
        if (!pkg.isUnnamed()) {
            Content classPackageLabel = HtmlTree.SPAN(HtmlStyle.packageLabelInClass, packageLabel);
            Content pkgNameDiv = HtmlTree.DIV(HtmlStyle.subTitle, classPackageLabel);
            pkgNameDiv.addContent(getSpace());
<<<<<<< HEAD
            Content pkgNameContent = getPackageLink(pkg,
                    new StringContent(utils.getPackageName(pkg)));
=======
            Content pkgNameContent = getPackageLink(pkg, new StringContent(pkg.getQualifiedName()));
>>>>>>> fa02443c
            pkgNameDiv.addContent(pkgNameContent);
            div.addContent(pkgNameDiv);
        }
        LinkInfoImpl linkInfo = new LinkInfoImpl(configuration,
                LinkInfoImpl.Kind.CLASS_HEADER, typeElement);
        //Let's not link to ourselves in the header.
        linkInfo.linkToSelf = false;
        Content headerContent = new StringContent(header);
        Content heading = HtmlTree.HEADING(HtmlConstants.CLASS_PAGE_HEADING, true,
                HtmlStyle.title, headerContent);
        heading.addContent(getTypeParameterLinks(linkInfo));
        div.addContent(heading);
        if (configuration.allowTag(HtmlTag.MAIN)) {
            mainTree.addContent(div);
        } else {
            bodyTree.addContent(div);
        }
        return bodyTree;
    }

    /**
     * {@inheritDoc}
     */
    @Override
    public Content getClassContentHeader() {
        return getContentHeader();
    }

    /**
     * {@inheritDoc}
     */
    @Override
    public void addFooter(Content contentTree) {
        contentTree.addContent(HtmlConstants.END_OF_CLASS_DATA);
        Content htmlTree = (configuration.allowTag(HtmlTag.FOOTER))
                ? HtmlTree.FOOTER()
                : contentTree;
        addNavLinks(false, htmlTree);
        addBottom(htmlTree);
        if (configuration.allowTag(HtmlTag.FOOTER)) {
            contentTree.addContent(htmlTree);
        }
    }

    /**
     * {@inheritDoc}
     */
    @Override
    public void printDocument(Content contentTree) throws IOException {
        printHtmlDocument(configuration.metakeywords.getMetaKeywords(typeElement),
                true, contentTree);
    }

    /**
     * {@inheritDoc}
     */
    @Override
    public Content getClassInfoTreeHeader() {
        return getMemberTreeHeader();
    }

    /**
     * {@inheritDoc}
     */
    @Override
    public Content getClassInfo(Content classInfoTree) {
        return getMemberTree(HtmlStyle.description, classInfoTree);
    }

    /**
     * {@inheritDoc}
     */
    @Override
    public void addClassSignature(String modifiers, Content classInfoTree) {
        classInfoTree.addContent(new HtmlTree(HtmlTag.BR));
        Content pre = new HtmlTree(HtmlTag.PRE);
        addAnnotationInfo(typeElement, pre);
        pre.addContent(modifiers);
        LinkInfoImpl linkInfo = new LinkInfoImpl(configuration,
                LinkInfoImpl.Kind.CLASS_SIGNATURE, typeElement);
        //Let's not link to ourselves in the signature.
        linkInfo.linkToSelf = false;
        Content className = new StringContent(utils.getSimpleName(typeElement));
        Content parameterLinks = getTypeParameterLinks(linkInfo);
        if (configuration.linksource) {
            addSrcLink(typeElement, className, pre);
            pre.addContent(parameterLinks);
        } else {
            Content span = HtmlTree.SPAN(HtmlStyle.typeNameLabel, className);
            span.addContent(parameterLinks);
            pre.addContent(span);
        }
        if (!utils.isInterface(typeElement)) {
            TypeMirror superclass = utils.getFirstVisibleSuperClass(typeElement);
            if (superclass != null) {
                pre.addContent(DocletConstants.NL);
                pre.addContent("extends ");
                Content link = getLink(new LinkInfoImpl(configuration,
                        LinkInfoImpl.Kind.CLASS_SIGNATURE_PARENT_NAME,
                        superclass));
                pre.addContent(link);
            }
        }
        List<? extends TypeMirror> interfaces = typeElement.getInterfaces();
        if (!interfaces.isEmpty()) {
            boolean isFirst = true;
            for (TypeMirror type : interfaces) {
                TypeElement tDoc = utils.asTypeElement(type);
                if (!(utils.isPublic(tDoc) || utils.isLinkable(tDoc))) {
                    continue;
                }
                if (isFirst) {
                    pre.addContent(DocletConstants.NL);
                    pre.addContent(utils.isInterface(typeElement) ? "extends " : "implements ");
                    isFirst = false;
                } else {
                    pre.addContent(", ");
                }
                Content link = getLink(new LinkInfoImpl(configuration,
                                                        LinkInfoImpl.Kind.CLASS_SIGNATURE_PARENT_NAME,
                                                        type));
                pre.addContent(link);
            }
        }
        classInfoTree.addContent(pre);
    }

    /**
     * {@inheritDoc}
     */
    @Override
    public void addClassDescription(Content classInfoTree) {
        if(!configuration.nocomment) {
            // generate documentation for the class.
            if (!utils.getBody(typeElement).isEmpty()) {
                addInlineComment(typeElement, classInfoTree);
            }
        }
    }

    /**
     * {@inheritDoc}
     */
    @Override
    public void addClassTagInfo(Content classInfoTree) {
        if(!configuration.nocomment) {
            // Print Information about all the tags here
            addTagsInfo(typeElement, classInfoTree);
        }
    }

    /**
     * Get the class hierarchy tree for the given class.
     *
     * @param type the class to print the hierarchy for
     * @return a content tree for class inheritence
     */
    private Content getClassInheritenceTree(TypeMirror type) {
        TypeMirror sup;
        HtmlTree classTreeUl = new HtmlTree(HtmlTag.UL);
        classTreeUl.addStyle(HtmlStyle.inheritance);
        Content liTree = null;
        do {
            sup = utils.getFirstVisibleSuperClass(type);
            if (sup != null) {
                HtmlTree ul = new HtmlTree(HtmlTag.UL);
                ul.addStyle(HtmlStyle.inheritance);
                ul.addContent(getTreeForClassHelper(type));
                if (liTree != null)
                    ul.addContent(liTree);
                Content li = HtmlTree.LI(ul);
                liTree = li;
                type = sup;
            } else
                classTreeUl.addContent(getTreeForClassHelper(type));
        } while (sup != null);
        if (liTree != null)
            classTreeUl.addContent(liTree);
        return classTreeUl;
    }

    /**
     * Get the class helper tree for the given class.
     *
     * @param type the class to print the helper for
     * @return a content tree for class helper
     */
    private Content getTreeForClassHelper(TypeMirror type) {
        Content li = new HtmlTree(HtmlTag.LI);
        if (type.equals(typeElement.asType())) {
            Content typeParameters = getTypeParameterLinks(
                    new LinkInfoImpl(configuration, LinkInfoImpl.Kind.TREE,
                    typeElement));
            if (configuration.shouldExcludeQualifier(utils.containingPackage(typeElement).toString())) {
                li.addContent(utils.asTypeElement(type).getSimpleName());
                li.addContent(typeParameters);
            } else {
                li.addContent(utils.asTypeElement(type).getQualifiedName());
                li.addContent(typeParameters);
            }
        } else {
            Content link = getLink(new LinkInfoImpl(configuration,
                    LinkInfoImpl.Kind.CLASS_TREE_PARENT, type)
                    .label(configuration.getClassName(utils.asTypeElement(type))));
            li.addContent(link);
        }
        return li;
    }

    /**
     * {@inheritDoc}
     */
    @Override
    public void addClassTree(Content classContentTree) {
        if (!utils.isClass(typeElement)) {
            return;
        }
        classContentTree.addContent(getClassInheritenceTree(typeElement.asType()));
    }

    /**
     * {@inheritDoc}
     */
    @Override
    public void addTypeParamInfo(Content classInfoTree) {
        if (!utils.getTypeParamTrees(typeElement).isEmpty()) {
            Content typeParam = (new ParamTaglet()).getTagletOutput(typeElement,
                    getTagletWriterInstance(false));
            Content dl = HtmlTree.DL(typeParam);
            classInfoTree.addContent(dl);
        }
    }

    /**
     * {@inheritDoc}
     */
    @Override
    public void addSubClassInfo(Content classInfoTree) {
        if (utils.isClass(typeElement)) {
            if (typeElement.getQualifiedName().toString().equals("java.lang.Object") ||
                    typeElement.getQualifiedName().toString().equals("org.omg.CORBA.Object")) {
                return;    // Don't generate the list, too huge
            }
            Set<TypeElement> subclasses = classtree.directSubClasses(typeElement, false);
            if (!subclasses.isEmpty()) {
                Content label = getResource(
                        "doclet.Subclasses");
                Content dt = HtmlTree.DT(label);
                Content dl = HtmlTree.DL(dt);
                dl.addContent(getClassLinks(LinkInfoImpl.Kind.SUBCLASSES,
                        subclasses));
                classInfoTree.addContent(dl);
            }
        }
    }

    /**
     * {@inheritDoc}
     */
    @Override
    public void addSubInterfacesInfo(Content classInfoTree) {
        if (utils.isInterface(typeElement)) {
            Set<TypeElement> subInterfaces = classtree.allSubClasses(typeElement, false);
            if (!subInterfaces.isEmpty()) {
                Content label = getResource(
                        "doclet.Subinterfaces");
                Content dt = HtmlTree.DT(label);
                Content dl = HtmlTree.DL(dt);
                dl.addContent(getClassLinks(LinkInfoImpl.Kind.SUBINTERFACES,
                        subInterfaces));
                classInfoTree.addContent(dl);
            }
        }
    }

    /**
     * {@inheritDoc}
     */
    @Override
    public void addInterfaceUsageInfo (Content classInfoTree) {
        if (!utils.isInterface(typeElement)) {
            return;
        }
        if (typeElement.getQualifiedName().toString().equals("java.lang.Cloneable") ||
                typeElement.getQualifiedName().toString().equals("java.io.Serializable")) {
            return;   // Don't generate the list, too big
        }
        Set<TypeElement> implcl = classtree.implementingClasses(typeElement);
        if (!implcl.isEmpty()) {
            Content label = getResource(
                    "doclet.Implementing_Classes");
            Content dt = HtmlTree.DT(label);
            Content dl = HtmlTree.DL(dt);
            dl.addContent(getClassLinks(LinkInfoImpl.Kind.IMPLEMENTED_CLASSES,
                    implcl));
            classInfoTree.addContent(dl);
        }
    }

    /**
     * {@inheritDoc}
     */
    @Override
    public void addImplementedInterfacesInfo(Content classInfoTree) {
        SortedSet<TypeMirror> interfaces = new TreeSet<>(utils.makeTypeMirrorClassUseComparator());
        interfaces.addAll(utils.getAllInterfaces(typeElement));
        if (utils.isClass(typeElement) && !interfaces.isEmpty()) {
            Content label = getResource(
                    "doclet.All_Implemented_Interfaces");
            Content dt = HtmlTree.DT(label);
            Content dl = HtmlTree.DL(dt);
            dl.addContent(getClassLinks(LinkInfoImpl.Kind.IMPLEMENTED_INTERFACES, interfaces));
            classInfoTree.addContent(dl);
        }
    }

    /**
     * {@inheritDoc}
     */
    @Override
    public void addSuperInterfacesInfo(Content classInfoTree) {
        SortedSet<TypeMirror> interfaces =
                new TreeSet<>(utils.makeTypeMirrorIndexUseComparator());
        interfaces.addAll(utils.getAllInterfaces(typeElement));

        if (utils.isInterface(typeElement) && !interfaces.isEmpty()) {
            Content label = getResource("doclet.All_Superinterfaces");
            Content dt = HtmlTree.DT(label);
            Content dl = HtmlTree.DL(dt);
            dl.addContent(getClassLinks(LinkInfoImpl.Kind.SUPER_INTERFACES, interfaces));
            classInfoTree.addContent(dl);
        }
    }

    /**
     * {@inheritDoc}
     */
    @Override
    public void addNestedClassInfo(final Content classInfoTree) {
        Element outerClass = typeElement.getEnclosingElement();
        if (outerClass == null)
            return;
        new SimpleElementVisitor8<Void, Void>() {
            @Override @DefinedBy(Api.LANGUAGE_MODEL)
            public Void visitType(TypeElement e, Void p) {
                String label = utils.isInterface(e)
                        ? "doclet.Enclosing_Interface"
                        : "doclet.Enclosing_Class";
                Content dt = HtmlTree.DT(getResource(label));
                Content dl = HtmlTree.DL(dt);
                Content dd = new HtmlTree(HtmlTag.DD);
                dd.addContent(getLink(new LinkInfoImpl(configuration,
                        LinkInfoImpl.Kind.CLASS, e)));
                dl.addContent(dd);
                classInfoTree.addContent(dl);
                return null;
            }
        }.visit(outerClass);
    }

    /**
     * {@inheritDoc}
     */
    @Override
    public void addFunctionalInterfaceInfo (Content classInfoTree) {
        if (isFunctionalInterface()) {
            Content dt = HtmlTree.DT(getResource("doclet.Functional_Interface"));
            Content dl = HtmlTree.DL(dt);
            Content dd = new HtmlTree(HtmlTag.DD);
            dd.addContent(getResource("doclet.Functional_Interface_Message"));
            dl.addContent(dd);
            classInfoTree.addContent(dl);
        }
    }

    public boolean isFunctionalInterface() {
        List<? extends AnnotationMirror> annotationMirrors = ((Element) typeElement).getAnnotationMirrors();
        for (AnnotationMirror anno : annotationMirrors) {
            if (utils.isFunctionalInterface(anno)) {
                return true;
            }
        }
        return false;
    }


    /**
     * {@inheritDoc}
     */
    @Override
    public void addClassDeprecationInfo(Content classInfoTree) {
        Content hr = new HtmlTree(HtmlTag.HR);
        classInfoTree.addContent(hr);
        List<? extends DocTree> deprs = utils.getBlockTags(typeElement, DocTree.Kind.DEPRECATED);
        if (utils.isDeprecated(typeElement)) {
            Content deprLabel = HtmlTree.SPAN(HtmlStyle.deprecatedLabel, deprecatedPhrase);
            Content div = HtmlTree.DIV(HtmlStyle.block, deprLabel);
            if (!deprs.isEmpty()) {
                CommentHelper ch = utils.getCommentHelper(typeElement);
                DocTree dt = deprs.get(0);
                List<? extends DocTree> commentTags = ch.getBody(configuration, dt);
                if (!commentTags.isEmpty()) {
                    div.addContent(getSpace());
                    addInlineDeprecatedComment(typeElement, deprs.get(0), div);
                }
            }
            classInfoTree.addContent(div);
        }
    }

    /**
     * Get links to the given classes.
     *
     * @param context the id of the context where the link will be printed
     * @param list the list of classes
     * @return a content tree for the class list
     */
    private Content getClassLinks(LinkInfoImpl.Kind context, Collection<?> list) {
        Content dd = new HtmlTree(HtmlTag.DD);
        boolean isFirst = true;
        for (Object type : list) {
            if (!isFirst) {
                Content separator = new StringContent(", ");
                dd.addContent(separator);
            } else {
                isFirst = false;
            }
            // TODO: should we simply split this method up to avoid instanceof ?
            if (type instanceof TypeElement) {
                Content link = getLink(
                        new LinkInfoImpl(configuration, context, (TypeElement)(type)));
                dd.addContent(link);
            } else {
                Content link = getLink(
                        new LinkInfoImpl(configuration, context, ((TypeMirror)type)));
                dd.addContent(link);
            }
        }
        return dd;
    }

    /**
     * {@inheritDoc}
     */
    @Override
    protected Content getNavLinkTree() {
        Content treeLinkContent = getHyperLink(DocPaths.PACKAGE_TREE,
                treeLabel, "", "");
        Content li = HtmlTree.LI(treeLinkContent);
        return li;
    }

    /**
     * Add summary details to the navigation bar.
     *
     * @param subDiv the content tree to which the summary detail links will be added
     */
    protected void addSummaryDetailLinks(Content subDiv) {
        try {
            Content div = HtmlTree.DIV(getNavSummaryLinks());
            div.addContent(getNavDetailLinks());
            subDiv.addContent(div);
        } catch (Exception e) {
            throw new DocletAbortException(e);
        }
    }

    /**
     * Get summary links for navigation bar.
     *
     * @return the content tree for the navigation summary links
     */
    protected Content getNavSummaryLinks() throws Exception {
        Content li = HtmlTree.LI(summaryLabel);
        li.addContent(getSpace());
        Content ulNav = HtmlTree.UL(HtmlStyle.subNavList, li);
        MemberSummaryBuilder memberSummaryBuilder = (MemberSummaryBuilder)
                configuration.getBuilderFactory().getMemberSummaryBuilder(this);
        for (VisibleMemberMap.Kind kind : VisibleMemberMap.Kind.summarySet) {
            Content liNav = new HtmlTree(HtmlTag.LI);
            if (kind == VisibleMemberMap.Kind.ENUM_CONSTANTS && !utils.isEnum(typeElement)) {
                continue;
            }
            if (kind == VisibleMemberMap.Kind.CONSTRUCTORS && utils.isEnum(typeElement)) {
                continue;
            }
            AbstractMemberWriter writer =
                ((AbstractMemberWriter) memberSummaryBuilder.getMemberSummaryWriter(kind));
            if (writer == null) {
                liNav.addContent(getResource(VisibleMemberMap.Kind.getNavLinkLabels(kind)));
            } else {
                writer.addNavSummaryLink(
                        memberSummaryBuilder.members(kind),
                        memberSummaryBuilder.getVisibleMemberMap(kind), liNav);
            }
            if (kind != Kind.METHODS) {
                addNavGap(liNav);
            }
            ulNav.addContent(liNav);
        }
        return ulNav;
    }

    /**
     * Get detail links for the navigation bar.
     *
     * @return the content tree for the detail links
     * @throws java.lang.Exception
     */
    protected Content getNavDetailLinks() throws Exception {
        Content li = HtmlTree.LI(detailLabel);
        li.addContent(getSpace());
        Content ulNav = HtmlTree.UL(HtmlStyle.subNavList, li);
        MemberSummaryBuilder memberSummaryBuilder = (MemberSummaryBuilder)
                configuration.getBuilderFactory().getMemberSummaryBuilder(this);
        for (VisibleMemberMap.Kind kind : VisibleMemberMap.Kind.detailSet) {
            Content liNav = new HtmlTree(HtmlTag.LI);
            AbstractMemberWriter writer =
                    ((AbstractMemberWriter) memberSummaryBuilder.
                    getMemberSummaryWriter(kind));
            if (kind == VisibleMemberMap.Kind.ENUM_CONSTANTS && !utils.isEnum(typeElement)) {
                continue;
            }
            if (kind == VisibleMemberMap.Kind.CONSTRUCTORS && utils.isEnum(typeElement)) {
                continue;
            }
            if (writer == null) {
                liNav.addContent(getResource(VisibleMemberMap.Kind.getNavLinkLabels(kind)));
            } else {
                writer.addNavDetailLink(memberSummaryBuilder.members(kind), liNav);
            }
            if (kind != Kind.METHODS) {
                addNavGap(liNav);
            }
            ulNav.addContent(liNav);
        }
        return ulNav;
    }

    /**
     * Add gap between navigation bar elements.
     *
     * @param liNav the content tree to which the gap will be added
     */
    protected void addNavGap(Content liNav) {
        liNav.addContent(getSpace());
        liNav.addContent("|");
        liNav.addContent(getSpace());
    }

    /**
     * Return the TypeElement being documented.
     *
     * @return the TypeElement being documented.
     */
    @Override
    public TypeElement getTypeElement() {
        return typeElement;
    }
}<|MERGE_RESOLUTION|>--- conflicted
+++ resolved
@@ -209,12 +209,8 @@
             Content classPackageLabel = HtmlTree.SPAN(HtmlStyle.packageLabelInClass, packageLabel);
             Content pkgNameDiv = HtmlTree.DIV(HtmlStyle.subTitle, classPackageLabel);
             pkgNameDiv.addContent(getSpace());
-<<<<<<< HEAD
             Content pkgNameContent = getPackageLink(pkg,
                     new StringContent(utils.getPackageName(pkg)));
-=======
-            Content pkgNameContent = getPackageLink(pkg, new StringContent(pkg.getQualifiedName()));
->>>>>>> fa02443c
             pkgNameDiv.addContent(pkgNameContent);
             div.addContent(pkgNameDiv);
         }
