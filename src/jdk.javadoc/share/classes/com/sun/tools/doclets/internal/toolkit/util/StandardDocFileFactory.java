--- conflicted
+++ resolved
@@ -1,9 +1,5 @@
 /*
-<<<<<<< HEAD
  * Copyright (c) 1998, 2016, Oracle and/or its affiliates. All rights reserved.
-=======
- * Copyright (c) 1998, 2015, Oracle and/or its affiliates. All rights reserved.
->>>>>>> 6b421469
  * DO NOT ALTER OR REMOVE COPYRIGHT NOTICES OR THIS FILE HEADER.
  *
  * This code is free software; you can redistribute it and/or modify it
@@ -115,19 +111,10 @@
                 : location;
 
         Set<DocFile> files = new LinkedHashSet<>();
-<<<<<<< HEAD
-        Location l = fileManager.hasLocation(StandardLocation.SOURCE_PATH)
-                ? StandardLocation.SOURCE_PATH : StandardLocation.CLASS_PATH;
         for (Path f: fileManager.getLocationAsPaths(l)) {
             if (Files.isDirectory(f)) {
                 f = f.resolve(path.getPath());
                 if (Files.exists(f))
-=======
-        for (File f: fileManager.getLocation(l)) {
-            if (f.isDirectory()) {
-                f = new File(f, path.getPath());
-                if (f.exists())
->>>>>>> 6b421469
                     files.add(new StandardDocFile(f));
             }
         }
