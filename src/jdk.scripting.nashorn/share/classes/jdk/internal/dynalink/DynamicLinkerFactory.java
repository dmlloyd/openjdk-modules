--- conflicted
+++ resolved
@@ -383,15 +383,9 @@
         addClasses(knownLinkerClasses, prioritizedLinkers);
         addClasses(knownLinkerClasses, fallbackLinkers);
 
-<<<<<<< HEAD
-        final List<GuardingDynamicLinker> discovered = discoverAutoLoadLinkers();
-
-=======
-        final ClassLoader effectiveClassLoader = classLoaderExplicitlySet ? classLoader : getThreadContextClassLoader();
         // FIXME: disabled auto-disconvery to avoid module world issue for service loader
-        // final List<GuardingDynamicLinker> discovered = AutoDiscovery.loadLinkers(effectiveClassLoader);
+        // final List<GuardingDynamicLinker> discovered = discoverAutoLoadLinkers();
         final List<GuardingDynamicLinker> discovered = new ArrayList<>();
->>>>>>> 45bfca48
         // Now, concatenate ...
         final List<GuardingDynamicLinker> linkers =
                 new ArrayList<>(prioritizedLinkers.size() + discovered.size()
