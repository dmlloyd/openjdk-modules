/*
 * Copyright (c) 2010, 2013, Oracle and/or its affiliates. All rights reserved.
 * DO NOT ALTER OR REMOVE COPYRIGHT NOTICES OR THIS FILE HEADER.
 *
 * This code is free software; you can redistribute it and/or modify it
 * under the terms of the GNU General Public License version 2 only, as
 * published by the Free Software Foundation.  Oracle designates this
 * particular file as subject to the "Classpath" exception as provided
 * by Oracle in the LICENSE file that accompanied this code.
 *
 * This code is distributed in the hope that it will be useful, but WITHOUT
 * ANY WARRANTY; without even the implied warranty of MERCHANTABILITY or
 * FITNESS FOR A PARTICULAR PURPOSE.  See the GNU General Public License
 * version 2 for more details (a copy is included in the LICENSE file that
 * accompanied this code).
 *
 * You should have received a copy of the GNU General Public License version
 * 2 along with this work; if not, write to the Free Software Foundation,
 * Inc., 51 Franklin St, Fifth Floor, Boston, MA 02110-1301 USA.
 *
 * Please contact Oracle, 500 Oracle Parkway, Redwood Shores, CA 94065 USA
 * or visit www.oracle.com if you need additional information or have any
 * questions.
 */

package jdk.nashorn.internal.objects;

import static jdk.nashorn.internal.codegen.CompilerConstants.specialCall;

import java.lang.invoke.MethodHandle;
import java.lang.invoke.MethodHandles;
import java.nio.ByteBuffer;
import java.nio.ShortBuffer;
import jdk.nashorn.internal.objects.annotations.Attribute;
import jdk.nashorn.internal.objects.annotations.Constructor;
import jdk.nashorn.internal.objects.annotations.Function;
import jdk.nashorn.internal.objects.annotations.Property;
import jdk.nashorn.internal.objects.annotations.ScriptClass;
import jdk.nashorn.internal.objects.annotations.Where;
import jdk.nashorn.internal.runtime.JSType;
import jdk.nashorn.internal.runtime.PropertyMap;
import jdk.nashorn.internal.runtime.ScriptObject;
import jdk.nashorn.internal.runtime.arrays.ArrayData;
import jdk.nashorn.internal.runtime.arrays.TypedArrayData;

/**
 * Int16 array for the TypedArray extension
 */
@ScriptClass("Int16Array")
public final class NativeInt16Array extends ArrayBufferView {

    // initialized by nasgen
    @SuppressWarnings("unused")
    private static PropertyMap $nasgenmap$;

    /**
     * The size in bytes of each element in the array.
     */
    @Property(attributes = Attribute.NOT_ENUMERABLE | Attribute.NOT_WRITABLE | Attribute.NOT_CONFIGURABLE, where = Where.CONSTRUCTOR)
    public static final int BYTES_PER_ELEMENT = 2;

    private static final Factory FACTORY = new Factory(BYTES_PER_ELEMENT) {
        @Override
        public ArrayBufferView construct(final NativeArrayBuffer buffer, final int byteOffset, final int length) {
            return new NativeInt16Array(buffer, byteOffset, length);
        }

        @Override
        public Int16ArrayData createArrayData(final ByteBuffer nb, final int start, final int end) {
            return new Int16ArrayData(nb.asShortBuffer(), start, end);
        }

        @Override
        public String getClassName() {
            return "Int16Array";
        }
    };

    private static final class Int16ArrayData extends TypedArrayData<ShortBuffer> {

        private static final MethodHandle GET_ELEM = specialCall(MethodHandles.lookup(), Int16ArrayData.class, "getElem", int.class, int.class).methodHandle();
        private static final MethodHandle SET_ELEM = specialCall(MethodHandles.lookup(), Int16ArrayData.class, "setElem", void.class, int.class, int.class).methodHandle();

        private Int16ArrayData(final ShortBuffer nb, final int start, final int end) {
<<<<<<< HEAD
            super((nb.position(start).limit(end)).slice(), end - start);
=======
            super(nb.position(start).limit(end).slice(), end - start);
>>>>>>> 2c58c80d
        }

        @Override
        protected MethodHandle getGetElem() {
            return GET_ELEM;
        }

        @Override
        protected MethodHandle getSetElem() {
            return SET_ELEM;
        }

        @Override
        public Class<?> getElementType() {
            return int.class;
        }

        @Override
        public Class<?> getBoxedElementType() {
            return Integer.class;
        }

        private int getElem(final int index) {
            try {
                return nb.get(index);
            } catch (final IndexOutOfBoundsException e) {
                throw new ClassCastException(); //force relink - this works for unoptimistic too
            }
        }

        private void setElem(final int index, final int elem) {
            try {
                if (index < nb.limit()) {
                    nb.put(index, (short) elem);
                }
            } catch (final IndexOutOfBoundsException e) {
                throw new ClassCastException();
            }
        }

        @Override
        public int getInt(final int index) {
            return getElem(index);
        }

        @Override
        public int getIntOptimistic(final int index, final int programPoint) {
            return getElem(index);
        }

        @Override
        public long getLong(final int index) {
            return getInt(index);
        }

        @Override
        public long getLongOptimistic(final int index, final int programPoint) {
            return getElem(index);
        }

        @Override
        public double getDouble(final int index) {
            return getInt(index);
        }

        @Override
        public double getDoubleOptimistic(final int index, final int programPoint) {
            return getElem(index);
        }

        @Override
        public Object getObject(final int index) {
            return getInt(index);
        }

        @Override
        public ArrayData set(final int index, final Object value, final boolean strict) {
            return set(index, JSType.toInt32(value), strict);
        }

        @Override
        public ArrayData set(final int index, final int value, final boolean strict) {
            setElem(index, value);
            return this;
        }

        @Override
        public ArrayData set(final int index, final long value, final boolean strict) {
            return set(index, (int)value, strict);
        }

        @Override
        public ArrayData set(final int index, final double value, final boolean strict) {
            return set(index, (int)value, strict);
        }
    }

    /**
     * Constructor
     *
     * @param newObj is this typed array instantiated with the new operator
     * @param self   self reference
     * @param args   args
     *
     * @return new typed array
     */
    @Constructor(arity = 1)
    public static NativeInt16Array constructor(final boolean newObj, final Object self, final Object... args) {
        return (NativeInt16Array)constructorImpl(newObj, args, FACTORY);
    }

    NativeInt16Array(final NativeArrayBuffer buffer, final int byteOffset, final int byteLength) {
        super(buffer, byteOffset, byteLength);
    }

    @Override
    protected Factory factory() {
        return FACTORY;
    }

    /**
     * Set values
     * @param self   self reference
     * @param array  multiple values of array's type to set
     * @param offset optional start index, interpreted  0 if undefined
     * @return undefined
     */
    @Function(attributes = Attribute.NOT_ENUMERABLE)
    protected static Object set(final Object self, final Object array, final Object offset) {
        return ArrayBufferView.setImpl(self, array, offset);
    }

    /**
     * Returns a new TypedArray view of the ArrayBuffer store for this TypedArray,
     * referencing the elements at begin, inclusive, up to end, exclusive. If either
     * begin or end is negative, it refers to an index from the end of the array,
     * as opposed to from the beginning.
     * <p>
     * If end is unspecified, the subarray contains all elements from begin to the end
     * of the TypedArray. The range specified by the begin and end values is clamped to
     * the valid index range for the current array. If the computed length of the new
     * TypedArray would be negative, it is clamped to zero.
     * <p>
     * The returned TypedArray will be of the same type as the array on which this
     * method is invoked.
     *
     * @param self self reference
     * @param begin begin position
     * @param end end position
     *
     * @return sub array
     */
    @Function(attributes = Attribute.NOT_ENUMERABLE)
    protected static NativeInt16Array subarray(final Object self, final Object begin, final Object end) {
        return (NativeInt16Array)ArrayBufferView.subarrayImpl(self, begin, end);
    }

    @Override
    protected ScriptObject getPrototype(final Global global) {
        return global.getInt16ArrayPrototype();
    }
}<|MERGE_RESOLUTION|>--- conflicted
+++ resolved
@@ -82,11 +82,7 @@
         private static final MethodHandle SET_ELEM = specialCall(MethodHandles.lookup(), Int16ArrayData.class, "setElem", void.class, int.class, int.class).methodHandle();
 
         private Int16ArrayData(final ShortBuffer nb, final int start, final int end) {
-<<<<<<< HEAD
-            super((nb.position(start).limit(end)).slice(), end - start);
-=======
             super(nb.position(start).limit(end).slice(), end - start);
->>>>>>> 2c58c80d
         }
 
         @Override
