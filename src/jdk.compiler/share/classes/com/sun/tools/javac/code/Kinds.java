--- conflicted
+++ resolved
@@ -168,12 +168,9 @@
         public static final KindSelector VAL = new KindSelector(0x0c);
         public static final KindSelector MTH = new KindSelector(0x10);
         public static final KindSelector POLY = new KindSelector(0x20);
-<<<<<<< HEAD
         public static final KindSelector MDL = new KindSelector(0x40);
         public static final KindSelector ERR = new KindSelector(0x7f);
-=======
-        public static final KindSelector ASG = new KindSelector(0x44);
->>>>>>> 5c149d25
+        public static final KindSelector ASG = new KindSelector(0x84);
 
         //common derived selectors
         public static final KindSelector TYP_PCK = of(TYP, PCK);
