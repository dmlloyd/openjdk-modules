--- conflicted
+++ resolved
@@ -34,24 +34,12 @@
 import java.net.URL;
 import java.nio.CharBuffer;
 import java.nio.charset.Charset;
-<<<<<<< HEAD
-import java.nio.file.FileSystem;
-import java.nio.file.FileSystems;
-import java.nio.file.FileVisitOption;
-import java.nio.file.FileVisitResult;
-import java.nio.file.Files;
-import java.nio.file.Path;
-import java.nio.file.SimpleFileVisitor;
-import java.nio.file.attribute.BasicFileAttributes;
-import java.nio.file.spi.FileSystemProvider;
-=======
 import java.nio.file.Files;
 import java.nio.file.InvalidPathException;
 import java.nio.file.LinkOption;
 import java.nio.file.NoSuchFileException;
 import java.nio.file.Path;
 import java.nio.file.Paths;
->>>>>>> 5c149d25
 import java.util.ArrayList;
 import java.util.Arrays;
 import java.util.Collection;
@@ -75,18 +63,12 @@
 import com.sun.tools.javac.file.RelativePath.RelativeDirectory;
 import com.sun.tools.javac.file.RelativePath.RelativeFile;
 import com.sun.tools.javac.nio.PathFileObject;
-<<<<<<< HEAD
-import com.sun.tools.javac.util.Assert;
-=======
->>>>>>> 5c149d25
 import com.sun.tools.javac.util.BaseFileManager;
 import com.sun.tools.javac.util.Context;
 import com.sun.tools.javac.util.DefinedBy;
 import com.sun.tools.javac.util.DefinedBy.Api;
 import com.sun.tools.javac.util.List;
 import com.sun.tools.javac.util.ListBuffer;
-
-import static java.nio.file.FileVisitOption.FOLLOW_LINKS;
 
 import static javax.tools.StandardLocation.*;
 
@@ -122,14 +104,7 @@
     protected boolean mmappedIO;
     protected boolean symbolFileEnabled;
 
-<<<<<<< HEAD
-    // for now, this is per instance; we may want to make it static final.
-    protected boolean jimageSupportEnabled;
-
-    protected enum SortFiles implements Comparator<File> {
-=======
     protected enum SortFiles implements Comparator<Path> {
->>>>>>> 5c149d25
         FORWARD {
             @Override
             public int compare(Path f1, Path f2) {
@@ -167,14 +142,6 @@
         if (register)
             context.put(JavaFileManager.class, this);
         setContext(context);
-
-        jimageSupportEnabled = false;
-        for (FileSystemProvider provider: FileSystemProvider.installedProviders()) {
-            if (provider.getScheme().equalsIgnoreCase("jimage")) {
-                jimageSupportEnabled = true;
-                break;
-            }
-        }
     }
 
     /**
@@ -300,65 +267,6 @@
     }
 
     /**
-<<<<<<< HEAD
-     * Insert all files in subdirectory subdirectory of image jimage
-     * which match fileKinds into resultList.
-     */
-    private void listImage(File jimage,
-                               RelativeDirectory subdirectory,
-                               Set<JavaFileObject.Kind> fileKinds,
-                               boolean recurse,
-                               ListBuffer<JavaFileObject> resultList) throws IOException {
-        if (!jimageSupportEnabled)
-            throw new IOException(".jimage file support not available");
-
-        FileSystem fs = getFileSystem(jimage.toPath());
-
-        Path fsRoot = fs.getRootDirectories().iterator().next();
-        String fsSep = fs.getSeparator();
-        // Note that (for now?) jimagefs does not support trailing '/' on directory names
-        Path packageDir = subdirectory.getPath().isEmpty() ? fsRoot
-                : fsRoot.resolve(subdirectory.getPath().replace("/", fsSep).replaceAll("/$", ""));
-        if (!Files.exists(packageDir))
-            return;
-
-        int maxDepth = (recurse ? Integer.MAX_VALUE : 1);
-        Set<FileVisitOption> opts = EnumSet.of(FOLLOW_LINKS);
-        Files.walkFileTree(packageDir, opts, maxDepth,
-                new SimpleFileVisitor<Path>() {
-            @Override
-            public FileVisitResult preVisitDirectory(Path dir, BasicFileAttributes attrs) {
-                Path name = dir.getFileName();
-                if (name == null || SourceVersion.isIdentifier(name.toString())) // JSR 292?
-                    return FileVisitResult.CONTINUE;
-                else
-                    return FileVisitResult.SKIP_SUBTREE;
-            }
-
-            @Override
-            public FileVisitResult visitFile(Path file, BasicFileAttributes attrs) {
-                if (attrs.isRegularFile() && fileKinds.contains(getKind(file.getFileName().toString()))) {
-                    JavaFileObject fe =
-                        PathFileObject.createJarPathFileObject(
-                            JavacFileManager.this, file);
-                    resultList.append(fe);
-                }
-                return FileVisitResult.CONTINUE;
-            }
-        });
-    }
-
-    private FileSystem getFileSystem(Path p) throws IOException {
-        FileSystem fs = fileSystems.get(p);
-        if (fs == null) {
-            fs = FileSystems.newFileSystem(p, null);
-            fileSystems.put(p, fs);
-        }
-        return fs;
-    }
-
-    private Map<Path,FileSystem> fileSystems = new HashMap<>();
-=======
      * Insert all files in a subdirectory of the platform image
      * which match fileKinds into resultList.
      */
@@ -392,7 +300,6 @@
 
     private JRTIndex jrtIndex;
 
->>>>>>> 5c149d25
 
     /**
      * Insert all files in subdirectory subdirectory of directory directory
@@ -488,13 +395,6 @@
                                ListBuffer<JavaFileObject> resultList) {
         Archive archive = archives.get(container);
         if (archive == null) {
-<<<<<<< HEAD
-            // archives are not created for directories or image files
-            if (fsInfo.isFile(container) && container.getName().endsWith(".jimage")) {
-                try {
-                    listImage(container,
-                            subdirectory,
-=======
             // Very temporary and obnoxious interim hack
             if (container.endsWith("bootmodules.jimage")) {
                 System.err.println("Warning: reference to bootmodules.jimage replaced by jrt:");
@@ -508,7 +408,6 @@
             if (container == Locations.JRT_MARKER_FILE) {
                 try {
                     listJRTImage(subdirectory,
->>>>>>> 5c149d25
                             fileKinds,
                             recurse,
                             resultList);
@@ -739,13 +638,6 @@
             } catch (IOException ignore) {
             }
         }
-        for (FileSystem fs: fileSystems.values()) {
-            try {
-                fs.close();
-            } catch (IOException ignore) {
-            }
-        }
-        fileSystems.clear();
     }
 
     @Override @DefinedBy(Api.COMPILER)
@@ -862,22 +754,6 @@
         if (path == null)
             return null;
 
-<<<<<<< HEAD
-        for (File file: path) {
-            Archive a = archives.get(file);
-            if (a == null) {
-                if (fsInfo.isFile(file) && file.getName().endsWith(".jimage")) {
-                    FileSystem fs = getFileSystem(file.toPath());
-                    Path fsRoot = fs.getRootDirectories().iterator().next();
-                    Path p = fsRoot.resolve(name.getPath());
-                    if (Files.exists(p))
-                        return PathFileObject.createJarPathFileObject(this, p);
-                    continue;
-                } else if (fsInfo.isDirectory(file)) {
-                    File f = name.getFile(file);
-                    if (f.exists())
-                        return new RegularFileObject(this, f);
-=======
         for (Path file: path) {
             Archive a = archives.get(file);
             if (a == null) {
@@ -897,7 +773,6 @@
                             return new RegularFileObject(this, f);
                     } catch (InvalidPathException ignore) {
                     }
->>>>>>> 5c149d25
                     continue;
                 }
                 // Not a directory, create the archive
