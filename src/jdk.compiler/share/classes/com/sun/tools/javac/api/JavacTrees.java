/*
 * Copyright (c) 2005, 2015, Oracle and/or its affiliates. All rights reserved.
 * DO NOT ALTER OR REMOVE COPYRIGHT NOTICES OR THIS FILE HEADER.
 *
 * This code is free software; you can redistribute it and/or modify it
 * under the terms of the GNU General Public License version 2 only, as
 * published by the Free Software Foundation.  Oracle designates this
 * particular file as subject to the "Classpath" exception as provided
 * by Oracle in the LICENSE file that accompanied this code.
 *
 * This code is distributed in the hope that it will be useful, but WITHOUT
 * ANY WARRANTY; without even the implied warranty of MERCHANTABILITY or
 * FITNESS FOR A PARTICULAR PURPOSE.  See the GNU General Public License
 * version 2 for more details (a copy is included in the LICENSE file that
 * accompanied this code).
 *
 * You should have received a copy of the GNU General Public License version
 * 2 along with this work; if not, write to the Free Software Foundation,
 * Inc., 51 Franklin St, Fifth Floor, Boston, MA 02110-1301 USA.
 *
 * Please contact Oracle, 500 Oracle Parkway, Redwood Shores, CA 94065 USA
 * or visit www.oracle.com if you need additional information or have any
 * questions.
 */

package com.sun.tools.javac.api;

<<<<<<< HEAD
import java.io.FileNotFoundException;
import java.io.IOException;
import java.text.BreakIterator;
=======
>>>>>>> 98a53827
import java.util.HashSet;
import java.util.Set;
import java.util.regex.Matcher;
import java.util.regex.Pattern;

import javax.annotation.processing.ProcessingEnvironment;
import javax.lang.model.SourceVersion;
import javax.lang.model.element.AnnotationMirror;
import javax.lang.model.element.AnnotationValue;
import javax.lang.model.element.Element;
import javax.lang.model.element.ElementKind;
import javax.lang.model.element.ExecutableElement;
import javax.lang.model.element.Modifier;
import javax.lang.model.element.NestingKind;
import javax.lang.model.element.PackageElement;
import javax.lang.model.element.TypeElement;
import javax.lang.model.type.DeclaredType;
import javax.lang.model.type.TypeKind;
import javax.lang.model.type.TypeMirror;
import javax.tools.Diagnostic;
import javax.tools.FileObject;
import javax.tools.ForwardingFileObject;
import javax.tools.ForwardingJavaFileObject;
import javax.tools.JavaCompiler;
import javax.tools.JavaFileManager;
import javax.tools.JavaFileObject;
import javax.tools.JavaFileObject.Kind;
import javax.tools.StandardLocation;

import com.sun.source.doctree.DocCommentTree;
import com.sun.source.doctree.DocTree;
import com.sun.source.tree.CatchTree;
import com.sun.source.tree.CompilationUnitTree;
import com.sun.source.tree.Scope;
import com.sun.source.tree.Tree;
import com.sun.source.util.DocSourcePositions;
import com.sun.source.util.DocTreePath;
import com.sun.source.util.DocTreeScanner;
import com.sun.source.util.DocTrees;
import com.sun.source.util.JavacTask;
import com.sun.source.util.TreePath;
import com.sun.tools.javac.code.Flags;
import com.sun.tools.javac.code.Kinds.Kind;
import com.sun.tools.javac.code.Symbol;
import com.sun.tools.javac.code.Symbol.ClassSymbol;
import com.sun.tools.javac.code.Symbol.MethodSymbol;
import com.sun.tools.javac.code.Symbol.PackageSymbol;
import com.sun.tools.javac.code.Symbol.TypeSymbol;
import com.sun.tools.javac.code.Symbol.VarSymbol;
import com.sun.tools.javac.code.Type;
import com.sun.tools.javac.code.Type.ArrayType;
import com.sun.tools.javac.code.Type.ClassType;
import com.sun.tools.javac.code.Type.ErrorType;
import com.sun.tools.javac.code.Type.UnionClassType;
import com.sun.tools.javac.code.Types;
import com.sun.tools.javac.code.Types.TypeRelation;
import com.sun.tools.javac.comp.Attr;
import com.sun.tools.javac.comp.AttrContext;
import com.sun.tools.javac.comp.Enter;
import com.sun.tools.javac.comp.Env;
import com.sun.tools.javac.comp.MemberEnter;
import com.sun.tools.javac.comp.Resolve;
import com.sun.tools.javac.file.BaseFileManager;
import com.sun.tools.javac.model.JavacElements;
import com.sun.tools.javac.parser.DocCommentParser;
import com.sun.tools.javac.parser.ParserFactory;
import com.sun.tools.javac.parser.Tokens.Comment;
import com.sun.tools.javac.parser.Tokens.Comment.CommentStyle;
import com.sun.tools.javac.processing.JavacProcessingEnvironment;
import com.sun.tools.javac.tree.DCTree;
import com.sun.tools.javac.tree.DCTree.DCBlockTag;
import com.sun.tools.javac.tree.DCTree.DCDocComment;
import com.sun.tools.javac.tree.DCTree.DCEndPosTree;
import com.sun.tools.javac.tree.DCTree.DCErroneous;
import com.sun.tools.javac.tree.DCTree.DCIdentifier;
import com.sun.tools.javac.tree.DCTree.DCParam;
import com.sun.tools.javac.tree.DCTree.DCReference;
import com.sun.tools.javac.tree.DCTree.DCText;
import com.sun.tools.javac.tree.DocTreeMaker;
import com.sun.tools.javac.tree.EndPosTable;
import com.sun.tools.javac.tree.JCTree;
import com.sun.tools.javac.tree.JCTree.JCBlock;
import com.sun.tools.javac.tree.JCTree.JCCatch;
import com.sun.tools.javac.tree.JCTree.JCClassDecl;
import com.sun.tools.javac.tree.JCTree.JCCompilationUnit;
import com.sun.tools.javac.tree.JCTree.JCExpression;
import com.sun.tools.javac.tree.JCTree.JCIdent;
import com.sun.tools.javac.tree.JCTree.JCMethodDecl;
import com.sun.tools.javac.tree.JCTree.JCVariableDecl;
import com.sun.tools.javac.tree.TreeCopier;
import com.sun.tools.javac.tree.TreeInfo;
import com.sun.tools.javac.tree.TreeMaker;
import com.sun.tools.javac.util.Abort;
import com.sun.tools.javac.util.Assert;
import com.sun.tools.javac.util.Context;
import com.sun.tools.javac.util.DefinedBy;
import com.sun.tools.javac.util.DefinedBy.Api;
import com.sun.tools.javac.util.DiagnosticSource;
import com.sun.tools.javac.util.JCDiagnostic;
import com.sun.tools.javac.util.JCDiagnostic.DiagnosticFlag;
import com.sun.tools.javac.util.List;
import com.sun.tools.javac.util.ListBuffer;
import com.sun.tools.javac.util.Log;
import com.sun.tools.javac.util.Name;
import com.sun.tools.javac.util.Names;
import com.sun.tools.javac.util.Pair;
import com.sun.tools.javac.util.Position;

import static com.sun.tools.javac.code.Kinds.Kind.*;
import static com.sun.tools.javac.code.TypeTag.*;

/**
 * Provides an implementation of Trees.
 *
 * <p><b>This is NOT part of any supported API.
 * If you write code that depends on this, you do so at your own
 * risk.  This code and its internal interfaces are subject to change
 * or deletion without notice.</b></p>
 *
 * @author Peter von der Ah&eacute;
 */
public class JavacTrees extends DocTrees {

    // in a world of a single context per compilation, these would all be final
    private Resolve resolve;
    private Enter enter;
    private Log log;
    private MemberEnter memberEnter;
    private Attr attr;
    private TreeMaker treeMaker;
    private JavacElements elements;
    private JavacTaskImpl javacTaskImpl;
    private Names names;
    private Types types;
    private DocTreeMaker doctreeMaker;
    private BreakIterator breakIterator;
    private JavaFileManager fileManager;
    private ParserFactory parser;

    // called reflectively from Trees.instance(CompilationTask task)
    public static JavacTrees instance(JavaCompiler.CompilationTask task) {
        if (!(task instanceof BasicJavacTask))
            throw new IllegalArgumentException();
        return instance(((BasicJavacTask)task).getContext());
    }

    // called reflectively from Trees.instance(ProcessingEnvironment env)
    public static JavacTrees instance(ProcessingEnvironment env) {
        if (!(env instanceof JavacProcessingEnvironment))
            throw new IllegalArgumentException();
        return instance(((JavacProcessingEnvironment)env).getContext());
    }

    public static JavacTrees instance(Context context) {
        JavacTrees instance = context.get(JavacTrees.class);
        if (instance == null)
            instance = new JavacTrees(context);
        return instance;
    }

    protected JavacTrees(Context context) {
        this.breakIterator = null;
        context.put(JavacTrees.class, this);
        init(context);
    }

    public void updateContext(Context context) {
        init(context);
    }

    private void init(Context context) {
        attr = Attr.instance(context);
        enter = Enter.instance(context);
        elements = JavacElements.instance(context);
        log = Log.instance(context);
        resolve = Resolve.instance(context);
        treeMaker = TreeMaker.instance(context);
        memberEnter = MemberEnter.instance(context);
        names = Names.instance(context);
        types = Types.instance(context);
        doctreeMaker = DocTreeMaker.instance(context);
        parser = ParserFactory.instance(context);
        fileManager = context.get(JavaFileManager.class);
        JavacTask t = context.get(JavacTask.class);
        if (t instanceof JavacTaskImpl)
            javacTaskImpl = (JavacTaskImpl) t;
    }

    @Override @DefinedBy(Api.COMPILER_TREE)
    public BreakIterator getBreakIterator() {
        return breakIterator;
    }

    @Override @DefinedBy(Api.COMPILER_TREE)
    public DocSourcePositions getSourcePositions() {
        return new DocSourcePositions() {
                @Override @DefinedBy(Api.COMPILER_TREE)
                public long getStartPosition(CompilationUnitTree file, Tree tree) {
                    return TreeInfo.getStartPos((JCTree) tree);
                }

                @Override @DefinedBy(Api.COMPILER_TREE)
                public long getEndPosition(CompilationUnitTree file, Tree tree) {
                    EndPosTable endPosTable = ((JCCompilationUnit) file).endPositions;
                    return TreeInfo.getEndPos((JCTree) tree, endPosTable);
                }

                @Override @DefinedBy(Api.COMPILER_TREE)
                public long getStartPosition(CompilationUnitTree file, DocCommentTree comment, DocTree tree) {
                    return ((DCTree) tree).getSourcePosition((DCDocComment) comment);
                }
                @Override  @DefinedBy(Api.COMPILER_TREE) @SuppressWarnings("fallthrough")
                public long getEndPosition(CompilationUnitTree file, DocCommentTree comment, DocTree tree) {
                    DCDocComment dcComment = (DCDocComment) comment;
                    if (tree instanceof DCEndPosTree) {
                        int endPos = ((DCEndPosTree) tree).getEndPos(dcComment);

                        if (endPos != Position.NOPOS) {
                            return endPos;
                        }
                    }
                    int correction = 0;
                    switch (tree.getKind()) {
                        case TEXT:
                            DCText text = (DCText) tree;

                            return dcComment.comment.getSourcePos(text.pos + text.text.length());
                        case ERRONEOUS:
                            DCErroneous err = (DCErroneous) tree;

                            return dcComment.comment.getSourcePos(err.pos + err.body.length());
                        case IDENTIFIER:
                            DCIdentifier ident = (DCIdentifier) tree;

                            return dcComment.comment.getSourcePos(ident.pos + (ident.name != names.error ? ident.name.length() : 0));
                        case PARAM:
                            DCParam param = (DCParam) tree;

                            if (param.isTypeParameter && param.getDescription().isEmpty()) {
                                correction = 1;
                            }
                        case AUTHOR: case DEPRECATED: case RETURN: case SEE:
                        case SERIAL: case SERIAL_DATA: case SERIAL_FIELD: case SINCE:
                        case THROWS: case UNKNOWN_BLOCK_TAG: case VERSION: {
                            DocTree last = getLastChild(tree);

                            if (last != null) {
                                return getEndPosition(file, comment, last) + correction;
                            }

                            DCBlockTag block = (DCBlockTag) tree;

                            return dcComment.comment.getSourcePos(block.pos + block.getTagName().length() + 1);
                        }
                        default:
                            DocTree last = getLastChild(tree);

                            if (last != null) {
                                return getEndPosition(file, comment, last);
                            }
                            break;
                    }

                    return Position.NOPOS;
                }
            };
    }

    private DocTree getLastChild(DocTree tree) {
        final DocTree[] last = new DocTree[] {null};

        tree.accept(new DocTreeScanner<Void, Void>() {
            @Override @DefinedBy(Api.COMPILER_TREE)
            public Void scan(DocTree node, Void p) {
                if (node != null) last[0] = node;
                return null;
            }
        }, null);

        return last[0];
    }

    @Override @DefinedBy(Api.COMPILER_TREE)
    public JCClassDecl getTree(TypeElement element) {
        return (JCClassDecl) getTree((Element) element);
    }

    @Override @DefinedBy(Api.COMPILER_TREE)
    public JCMethodDecl getTree(ExecutableElement method) {
        return (JCMethodDecl) getTree((Element) method);
    }

    @Override @DefinedBy(Api.COMPILER_TREE)
    public JCTree getTree(Element element) {
        return getTree(element, null);
    }

    @Override @DefinedBy(Api.COMPILER_TREE)
    public JCTree getTree(Element e, AnnotationMirror a) {
        return getTree(e, a, null);
    }

    @Override @DefinedBy(Api.COMPILER_TREE)
    public JCTree getTree(Element e, AnnotationMirror a, AnnotationValue v) {
        Pair<JCTree, JCCompilationUnit> treeTopLevel = elements.getTreeAndTopLevel(e, a, v);
        if (treeTopLevel == null)
            return null;
        return treeTopLevel.fst;
    }

    @Override @DefinedBy(Api.COMPILER_TREE)
    public TreePath getPath(CompilationUnitTree unit, Tree node) {
        return TreePath.getPath(unit, node);
    }

    @Override @DefinedBy(Api.COMPILER_TREE)
    public TreePath getPath(Element e) {
        return getPath(e, null, null);
    }

    @Override @DefinedBy(Api.COMPILER_TREE)
    public TreePath getPath(Element e, AnnotationMirror a) {
        return getPath(e, a, null);
    }

    @Override @DefinedBy(Api.COMPILER_TREE)
    public TreePath getPath(Element e, AnnotationMirror a, AnnotationValue v) {
        final Pair<JCTree, JCCompilationUnit> treeTopLevel = elements.getTreeAndTopLevel(e, a, v);
        if (treeTopLevel == null)
            return null;
        return TreePath.getPath(treeTopLevel.snd, treeTopLevel.fst);
    }

    @Override @DefinedBy(Api.COMPILER_TREE)
    public Symbol getElement(TreePath path) {
        JCTree tree = (JCTree) path.getLeaf();
        Symbol sym = TreeInfo.symbolFor(tree);
        if (sym == null) {
            if (TreeInfo.isDeclaration(tree)) {
                for (TreePath p = path; p != null; p = p.getParentPath()) {
                    JCTree t = (JCTree) p.getLeaf();
                    if (t.hasTag(JCTree.Tag.CLASSDEF)) {
                        JCClassDecl ct = (JCClassDecl) t;
                        if (ct.sym != null) {
                            if ((ct.sym.flags_field & Flags.UNATTRIBUTED) != 0) {
                                attr.attribClass(ct.pos(), ct.sym);
                                sym = TreeInfo.symbolFor(tree);
                            }
                            break;
                        }
                    }
                }
            }
        }
        return sym;
    }

    @Override @DefinedBy(Api.COMPILER_TREE)
    public Element getElement(DocTreePath path) {
        DocTree forTree = path.getLeaf();
        if (forTree instanceof DCReference)
            return attributeDocReference(path.getTreePath(), ((DCReference) forTree));
        if (forTree instanceof DCIdentifier) {
            if (path.getParentPath().getLeaf() instanceof DCParam) {
                return attributeParamIdentifier(path.getTreePath(), (DCParam) path.getParentPath().getLeaf());
            }
        }
        return null;
    }

    @Override @DefinedBy(Api.COMPILER_TREE)
    public java.util.List<DocTree> getFirstSentence(java.util.List<? extends DocTree> list) {
        return doctreeMaker.getFirstSentence(list);
    }

    private Symbol attributeDocReference(TreePath path, DCReference ref) {
        Env<AttrContext> env = getAttrContext(path);

        Log.DeferredDiagnosticHandler deferredDiagnosticHandler =
                new Log.DeferredDiagnosticHandler(log);
        try {
            final TypeSymbol tsym;
            final Name memberName;
            if (ref.qualifierExpression == null) {
                tsym = env.enclClass.sym;
                memberName = ref.memberName;
            } else {
                // See if the qualifierExpression is a type or package name.
                // javac does not provide the exact method required, so
                // we first check if qualifierExpression identifies a type,
                // and if not, then we check to see if it identifies a package.
                Type t = attr.attribType(ref.qualifierExpression, env);
                if (t.isErroneous()) {
                    if (ref.memberName == null) {
                        // Attr/Resolve assume packages exist and create symbols as needed
                        // so restrict the search to existing packages only:
                        if (SourceVersion.isName(ref.qualifierExpression.toString())) { //XXX: avoid querying packages with a wrong name - see TestSupplementary.
                            //XXX: avoid Elements.getPackageElement for now, as that could resolve packages/classes from different module, which may be incompilable with the current javac settings
                            Symbol pck;
                            PackageSymbol origPackge = env.toplevel.packge;
                            ClassSymbol origEnclClass = env.enclClass.sym;

                            try {
                                pck = attr.attribIdent(ref.qualifierExpression, env);
                            } finally {
                                env.toplevel.packge = origPackge;
                                env.enclClass.sym = origEnclClass;
                            }

                            pck.complete();

                            if (pck.kind == Kind.PCK && pck.exists()) {
                                return pck;
                            }
                        }

                        if (ref.qualifierExpression.hasTag(JCTree.Tag.IDENT)) {
                            // fixup:  allow "identifier" instead of "#identifier"
                            // for compatibility with javadoc
                            tsym = env.enclClass.sym;
                            memberName = ((JCIdent) ref.qualifierExpression).name;
                        } else
                            return null;
                    } else {
                        return null;
                    }
                } else {
                    tsym = t.tsym;
                    memberName = ref.memberName;
                }
            }

            if (memberName == null)
                return tsym;

            final List<Type> paramTypes;
            if (ref.paramTypes == null)
                paramTypes = null;
            else {
                ListBuffer<Type> lb = new ListBuffer<>();
                for (List<JCTree> l = ref.paramTypes; l.nonEmpty(); l = l.tail) {
                    JCTree tree = l.head;
                    Type t = attr.attribType(tree, env);
                    lb.add(t);
                }
                paramTypes = lb.toList();
            }

            ClassSymbol sym = (ClassSymbol) types.cvarUpperBound(tsym.type).tsym;

            Symbol msym = (memberName == sym.name)
                    ? findConstructor(sym, paramTypes)
                    : findMethod(sym, memberName, paramTypes);
            if (paramTypes != null) {
                // explicit (possibly empty) arg list given, so cannot be a field
                return msym;
            }

            VarSymbol vsym = (ref.paramTypes != null) ? null : findField(sym, memberName);
            // prefer a field over a method with no parameters
            if (vsym != null &&
                    (msym == null ||
                        types.isSubtypeUnchecked(vsym.enclClass().asType(), msym.enclClass().asType()))) {
                return vsym;
            } else {
                return msym;
            }
        } catch (Abort e) { // may be thrown by Check.completionError in case of bad class file
            return null;
        } finally {
            log.popDiagnosticHandler(deferredDiagnosticHandler);
        }
    }

    private Symbol attributeParamIdentifier(TreePath path, DCParam ptag) {
        Symbol javadocSymbol = getElement(path);
        if (javadocSymbol == null)
            return null;
        ElementKind kind = javadocSymbol.getKind();
        List<? extends Symbol> params = List.nil();
        if (kind == ElementKind.METHOD || kind == ElementKind.CONSTRUCTOR) {
            MethodSymbol ee = (MethodSymbol) javadocSymbol;
            params = ptag.isTypeParameter()
                    ? ee.getTypeParameters()
                    : ee.getParameters();
        } else if (kind.isClass() || kind.isInterface()) {
            ClassSymbol te = (ClassSymbol) javadocSymbol;
            params = te.getTypeParameters();
        }

        for (Symbol param : params) {
            if (param.getSimpleName() == ptag.getName().getName()) {
                return param;
            }
        }
        return null;
    }

    /** @see com.sun.tools.javadoc.ClassDocImpl#findField */
    private VarSymbol findField(ClassSymbol tsym, Name fieldName) {
        return searchField(tsym, fieldName, new HashSet<>());
    }

    /** @see com.sun.tools.javadoc.ClassDocImpl#searchField */
    private VarSymbol searchField(ClassSymbol tsym, Name fieldName, Set<ClassSymbol> searched) {
        if (searched.contains(tsym)) {
            return null;
        }
        searched.add(tsym);

        for (Symbol sym : tsym.members().getSymbolsByName(fieldName)) {
            if (sym.kind == VAR) {
                return (VarSymbol)sym;
            }
        }

        //### If we found a VarSymbol above, but which did not pass
        //### the modifier filter, we should return failure here!

        ClassSymbol encl = tsym.owner.enclClass();
        if (encl != null) {
            VarSymbol vsym = searchField(encl, fieldName, searched);
            if (vsym != null) {
                return vsym;
            }
        }

        // search superclass
        Type superclass = tsym.getSuperclass();
        if (superclass.tsym != null) {
            VarSymbol vsym = searchField((ClassSymbol) superclass.tsym, fieldName, searched);
            if (vsym != null) {
                return vsym;
            }
        }

        // search interfaces
        List<Type> intfs = tsym.getInterfaces();
        for (List<Type> l = intfs; l.nonEmpty(); l = l.tail) {
            Type intf = l.head;
            if (intf.isErroneous()) continue;
            VarSymbol vsym = searchField((ClassSymbol) intf.tsym, fieldName, searched);
            if (vsym != null) {
                return vsym;
            }
        }

        return null;
    }

    /** @see com.sun.tools.javadoc.ClassDocImpl#findConstructor */
    MethodSymbol findConstructor(ClassSymbol tsym, List<Type> paramTypes) {
        for (Symbol sym : tsym.members().getSymbolsByName(names.init)) {
            if (sym.kind == MTH) {
                if (hasParameterTypes((MethodSymbol) sym, paramTypes)) {
                    return (MethodSymbol) sym;
                }
            }
        }
        return null;
    }

    /** @see com.sun.tools.javadoc.ClassDocImpl#findMethod */
    private MethodSymbol findMethod(ClassSymbol tsym, Name methodName, List<Type> paramTypes) {
        return searchMethod(tsym, methodName, paramTypes, new HashSet<>());
    }

    /** @see com.sun.tools.javadoc.ClassDocImpl#searchMethod */
    private MethodSymbol searchMethod(ClassSymbol tsym, Name methodName,
                                       List<Type> paramTypes, Set<ClassSymbol> searched) {
        //### Note that this search is not necessarily what the compiler would do!

        // do not match constructors
        if (methodName == names.init)
            return null;

        if (searched.contains(tsym))
            return null;
        searched.add(tsym);

        // search current class

        //### Using modifier filter here isn't really correct,
        //### but emulates the old behavior.  Instead, we should
        //### apply the normal rules of visibility and inheritance.

        if (paramTypes == null) {
            // If no parameters specified, we are allowed to return
            // any method with a matching name.  In practice, the old
            // code returned the first method, which is now the last!
            // In order to provide textually identical results, we
            // attempt to emulate the old behavior.
            MethodSymbol lastFound = null;
            for (Symbol sym : tsym.members().getSymbolsByName(methodName)) {
                if (sym.kind == MTH) {
                    if (sym.name == methodName) {
                        lastFound = (MethodSymbol)sym;
                    }
                }
            }
            if (lastFound != null) {
                return lastFound;
            }
        } else {
            for (Symbol sym : tsym.members().getSymbolsByName(methodName)) {
                if (sym != null &&
                    sym.kind == MTH) {
                    if (hasParameterTypes((MethodSymbol) sym, paramTypes)) {
                        return (MethodSymbol) sym;
                    }
                }
            }
        }

        //### If we found a MethodSymbol above, but which did not pass
        //### the modifier filter, we should return failure here!

        // search superclass
        Type superclass = tsym.getSuperclass();
        if (superclass.tsym != null) {
            MethodSymbol msym = searchMethod((ClassSymbol) superclass.tsym, methodName, paramTypes, searched);
            if (msym != null) {
                return msym;
            }
        }

        // search interfaces
        List<Type> intfs = tsym.getInterfaces();
        for (List<Type> l = intfs; l.nonEmpty(); l = l.tail) {
            Type intf = l.head;
            if (intf.isErroneous()) continue;
            MethodSymbol msym = searchMethod((ClassSymbol) intf.tsym, methodName, paramTypes, searched);
            if (msym != null) {
                return msym;
            }
        }

        // search enclosing class
        ClassSymbol encl = tsym.owner.enclClass();
        if (encl != null) {
            MethodSymbol msym = searchMethod(encl, methodName, paramTypes, searched);
            if (msym != null) {
                return msym;
            }
        }

        return null;
    }

    /** @see com.sun.tools.javadoc.ClassDocImpl */
    private boolean hasParameterTypes(MethodSymbol method, List<Type> paramTypes) {
        if (paramTypes == null)
            return true;

        if (method.params().size() != paramTypes.size())
            return false;

        List<Type> methodParamTypes = types.erasureRecursive(method.asType()).getParameterTypes();

        return (Type.isErroneous(paramTypes))
            ? fuzzyMatch(paramTypes, methodParamTypes)
            : types.isSameTypes(paramTypes, methodParamTypes);
    }

    boolean fuzzyMatch(List<Type> paramTypes, List<Type> methodParamTypes) {
        List<Type> l1 = paramTypes;
        List<Type> l2 = methodParamTypes;
        while (l1.nonEmpty()) {
            if (!fuzzyMatch(l1.head, l2.head))
                return false;
            l1 = l1.tail;
            l2 = l2.tail;
        }
        return true;
    }

    boolean fuzzyMatch(Type paramType, Type methodParamType) {
        Boolean b = fuzzyMatcher.visit(paramType, methodParamType);
        return (b == Boolean.TRUE);
    }

    TypeRelation fuzzyMatcher = new TypeRelation() {
        @Override
        public Boolean visitType(Type t, Type s) {
            if (t == s)
                return true;

            if (s.isPartial())
                return visit(s, t);

            switch (t.getTag()) {
            case BYTE: case CHAR: case SHORT: case INT: case LONG: case FLOAT:
            case DOUBLE: case BOOLEAN: case VOID: case BOT: case NONE:
                return t.hasTag(s.getTag());
            default:
                throw new AssertionError("fuzzyMatcher " + t.getTag());
            }
        }

        @Override
        public Boolean visitArrayType(ArrayType t, Type s) {
            if (t == s)
                return true;

            if (s.isPartial())
                return visit(s, t);

            return s.hasTag(ARRAY)
                && visit(t.elemtype, types.elemtype(s));
        }

        @Override
        public Boolean visitClassType(ClassType t, Type s) {
            if (t == s)
                return true;

            if (s.isPartial())
                return visit(s, t);

            return t.tsym == s.tsym;
        }

        @Override
        public Boolean visitErrorType(ErrorType t, Type s) {
            return s.hasTag(CLASS)
                    && t.tsym.name == ((ClassType) s).tsym.name;
        }
    };

    @Override @DefinedBy(Api.COMPILER_TREE)
    public TypeMirror getTypeMirror(TreePath path) {
        Tree t = path.getLeaf();
        Type ty = ((JCTree)t).type;
        return ty == null ? null : ty.stripMetadataIfNeeded();
    }

    @Override @DefinedBy(Api.COMPILER_TREE)
    public JavacScope getScope(TreePath path) {
        return JavacScope.create(getAttrContext(path));
    }

    @Override @DefinedBy(Api.COMPILER_TREE)
    public String getDocComment(TreePath path) {
        CompilationUnitTree t = path.getCompilationUnit();
        Tree leaf = path.getLeaf();
        if (t instanceof JCTree.JCCompilationUnit && leaf instanceof JCTree) {
            JCCompilationUnit cu = (JCCompilationUnit) t;
            if (cu.docComments != null) {
                return cu.docComments.getCommentText((JCTree) leaf);
            }
        }
        return null;
    }

    @Override @DefinedBy(Api.COMPILER_TREE)
    public DocCommentTree getDocCommentTree(TreePath path) {
        CompilationUnitTree t = path.getCompilationUnit();
        Tree leaf = path.getLeaf();
        if (t instanceof JCTree.JCCompilationUnit && leaf instanceof JCTree) {
            JCCompilationUnit cu = (JCCompilationUnit) t;
            if (cu.docComments != null) {
                return cu.docComments.getCommentTree((JCTree) leaf);
            }
        }
        return null;
    }

    @Override @DefinedBy(Api.COMPILER_TREE)
    public DocCommentTree getDocCommentTree(Element e) {
        TreePath path = getPath(e);
        if (path == null) {
            return null;
        }
        return getDocCommentTree(path);
    }

    @Override @DefinedBy(Api.COMPILER_TREE)
    public DocCommentTree getDocCommentTree(Element e, String relativeFileName) throws IOException {
        PackageElement pkg = elements.getPackageOf(e);
        FileObject fileForInput = fileManager.getFileForInput(StandardLocation.SOURCE_PATH,
                pkg.getQualifiedName().toString(), relativeFileName);

        if (fileForInput == null) {
            throw new FileNotFoundException(relativeFileName);
        }
        return getDocCommentTree(fileForInput);
    }

    @Override @DefinedBy(Api.COMPILER_TREE)
    public boolean isAccessible(Scope scope, TypeElement type) {
        if (scope instanceof JavacScope && type instanceof ClassSymbol) {
            Env<AttrContext> env = ((JavacScope) scope).env;
            return resolve.isAccessible(env, (ClassSymbol)type, true);
        } else
            return false;
    }

    @Override @DefinedBy(Api.COMPILER_TREE)
    public boolean isAccessible(Scope scope, Element member, DeclaredType type) {
        if (scope instanceof JavacScope
                && member instanceof Symbol
                && type instanceof com.sun.tools.javac.code.Type) {
            Env<AttrContext> env = ((JavacScope) scope).env;
            return resolve.isAccessible(env, (com.sun.tools.javac.code.Type)type, (Symbol)member, true);
        } else
            return false;
    }

    private Env<AttrContext> getAttrContext(TreePath path) {
        if (!(path.getLeaf() instanceof JCTree))  // implicit null-check
            throw new IllegalArgumentException();

        // if we're being invoked from a Tree API client via parse/enter/analyze,
        // we need to make sure all the classes have been entered;
        // if we're being invoked from JSR 199 or JSR 269, then the classes
        // will already have been entered.
        if (javacTaskImpl != null) {
            javacTaskImpl.enter(null);
        }

        JCCompilationUnit unit = (JCCompilationUnit) path.getCompilationUnit();
        Copier copier = createCopier(treeMaker.forToplevel(unit));

        Env<AttrContext> env = null;
        JCMethodDecl method = null;
        JCVariableDecl field = null;

        List<Tree> l = List.nil();
        TreePath p = path;
        while (p != null) {
            l = l.prepend(p.getLeaf());
            p = p.getParentPath();
        }

        for ( ; l.nonEmpty(); l = l.tail) {
            Tree tree = l.head;
            switch (tree.getKind()) {
                case COMPILATION_UNIT:
//                    System.err.println("COMP: " + ((JCCompilationUnit)tree).sourcefile);
                    env = enter.getTopLevelEnv((JCCompilationUnit)tree);
                    break;
                case ANNOTATION_TYPE:
                case CLASS:
                case ENUM:
                case INTERFACE:
//                    System.err.println("CLASS: " + ((JCClassDecl)tree).sym.getSimpleName());
                    env = enter.getClassEnv(((JCClassDecl)tree).sym);
                    break;
                case METHOD:
//                    System.err.println("METHOD: " + ((JCMethodDecl)tree).sym.getSimpleName());
                    method = (JCMethodDecl)tree;
                    env = memberEnter.getMethodEnv(method, env);
                    break;
                case VARIABLE:
//                    System.err.println("FIELD: " + ((JCVariableDecl)tree).sym.getSimpleName());
                    field = (JCVariableDecl)tree;
                    break;
                case BLOCK: {
//                    System.err.println("BLOCK: ");
                    if (method != null) {
                        try {
                            Assert.check(method.body == tree);
                            method.body = copier.copy((JCBlock)tree, (JCTree) path.getLeaf());
                            env = attribStatToTree(method.body, env, copier.leafCopy);
                        } finally {
                            method.body = (JCBlock) tree;
                        }
                    } else {
                        JCBlock body = copier.copy((JCBlock)tree, (JCTree) path.getLeaf());
                        env = attribStatToTree(body, env, copier.leafCopy);
                    }
                    return env;
                }
                default:
//                    System.err.println("DEFAULT: " + tree.getKind());
                    if (field != null && field.getInitializer() == tree) {
                        env = memberEnter.getInitEnv(field, env);
                        JCExpression expr = copier.copy((JCExpression)tree, (JCTree) path.getLeaf());
                        env = attribExprToTree(expr, env, copier.leafCopy);
                        return env;
                    }
            }
        }
        return (field != null) ? memberEnter.getInitEnv(field, env) : env;
    }

    private Env<AttrContext> attribStatToTree(JCTree stat, Env<AttrContext>env, JCTree tree) {
        JavaFileObject prev = log.useSource(env.toplevel.sourcefile);
        try {
            return attr.attribStatToTree(stat, env, tree);
        } finally {
            log.useSource(prev);
        }
    }

    private Env<AttrContext> attribExprToTree(JCExpression expr, Env<AttrContext>env, JCTree tree) {
        JavaFileObject prev = log.useSource(env.toplevel.sourcefile);
        try {
            return attr.attribExprToTree(expr, env, tree);
        } finally {
            log.useSource(prev);
        }
    }

    private JavaFileObject asJavaFileObject(FileObject fileObject) {
        JavaFileObject jfo = null;

        if (fileObject instanceof JavaFileObject) {
            jfo = (JavaFileObject) fileObject;
            checkHtmlKind(fileObject, Kind.HTML);
            return jfo;
        }

        checkHtmlKind(fileObject);
        jfo = new HtmlFileObject(fileObject);
        return jfo;
    }

    private void checkHtmlKind(FileObject fileObject) {
        checkHtmlKind(fileObject, BaseFileManager.getKind(fileObject.getName()));
    }

    private void checkHtmlKind(FileObject fileObject, JavaFileObject.Kind kind) {
        if (kind != JavaFileObject.Kind.HTML) {
            throw new IllegalArgumentException("HTML file expected:" + fileObject.getName());
        }
    }

    private static class HtmlFileObject extends ForwardingFileObject<FileObject>
            implements JavaFileObject {

        public HtmlFileObject(FileObject fileObject) {
            super(fileObject);
        }

        @Override @DefinedBy(Api.COMPILER)
        public Kind getKind() {
            return BaseFileManager.getKind(fileObject.getName());
        }

        @Override @DefinedBy(Api.COMPILER)
        public boolean isNameCompatible(String simpleName, Kind kind) {
            return false;
        }

        @Override @DefinedBy(Api.COMPILER)
        public NestingKind getNestingKind() {
            return null;
        }

        @Override @DefinedBy(Api.COMPILER)
        public Modifier getAccessLevel() {
            return null;
        }
    }

    @Override @DefinedBy(Api.COMPILER_TREE)
    public DocCommentTree getDocCommentTree(FileObject fileObject) {
        JavaFileObject jfo = asJavaFileObject(fileObject);
        DiagnosticSource diagSource = new DiagnosticSource(jfo, log);

        final Comment comment = new Comment() {
            int offset = 0;
            @Override
            public String getText() {
                try {
                    CharSequence rawDoc = fileObject.getCharContent(true);
                    Pattern bodyPat =
                            Pattern.compile("(?is).*?<body\\b[^>]*>(.*)</body\\b.*");
                    Matcher m = bodyPat.matcher(rawDoc);
                    if (m.matches()) {
                        offset = m.end(1);
                        return m.group(1);
                    } else {
                        // Assume doclint will do the right thing.
                        return "";
                    }
                } catch (IOException ignore) {
                    // do nothing
                }
                return "";
            }

            @Override
            public int getSourcePos(int index) {
                return offset + index;
            }

            @Override
            public CommentStyle getStyle() {
                throw new UnsupportedOperationException();
            }

            @Override
            public boolean isDeprecated() {
                throw new UnsupportedOperationException();
            }
        };

        return new DocCommentParser(parser, diagSource, comment).parse();
    }

    @Override @DefinedBy(Api.COMPILER_TREE)
    public void setBreakIterator(BreakIterator breakiterator) {
        this.breakIterator = breakiterator;
    }

    /**
     * Makes a copy of a tree, noting the value resulting from copying a particular leaf.
     **/
    protected static class Copier extends TreeCopier<JCTree> {
        JCTree leafCopy = null;

        protected Copier(TreeMaker M) {
            super(M);
        }

        @Override
        public <T extends JCTree> T copy(T t, JCTree leaf) {
            T t2 = super.copy(t, leaf);
            if (t == leaf)
                leafCopy = t2;
            return t2;
        }
    }

    protected Copier createCopier(TreeMaker maker) {
        return new Copier(maker);
    }

    /**
     * Returns the original type from the ErrorType object.
     * @param errorType The errorType for which we want to get the original type.
     * @return TypeMirror corresponding to the original type, replaced by the ErrorType.
     *         noType (type.tag == NONE) is returned if there is no original type.
     */
    @Override @DefinedBy(Api.COMPILER_TREE)
    public TypeMirror getOriginalType(javax.lang.model.type.ErrorType errorType) {
        if (errorType instanceof com.sun.tools.javac.code.Type.ErrorType) {
            return ((com.sun.tools.javac.code.Type.ErrorType)errorType).getOriginalType();
        }

        return com.sun.tools.javac.code.Type.noType;
    }

    /**
     * Prints a message of the specified kind at the location of the
     * tree within the provided compilation unit
     *
     * @param kind the kind of message
     * @param msg  the message, or an empty string if none
     * @param t    the tree to use as a position hint
     * @param root the compilation unit that contains tree
     */
    @Override @DefinedBy(Api.COMPILER_TREE)
    public void printMessage(Diagnostic.Kind kind, CharSequence msg,
            com.sun.source.tree.Tree t,
            com.sun.source.tree.CompilationUnitTree root) {
        printMessage(kind, msg, ((JCTree) t).pos(), root);
    }

    @Override @DefinedBy(Api.COMPILER_TREE)
    public void printMessage(Diagnostic.Kind kind, CharSequence msg,
            com.sun.source.doctree.DocTree t,
            com.sun.source.doctree.DocCommentTree c,
            com.sun.source.tree.CompilationUnitTree root) {
        printMessage(kind, msg, ((DCTree) t).pos((DCDocComment) c), root);
    }

    private void printMessage(Diagnostic.Kind kind, CharSequence msg,
            JCDiagnostic.DiagnosticPosition pos,
            com.sun.source.tree.CompilationUnitTree root) {
        JavaFileObject oldSource = null;
        JavaFileObject newSource = null;

        newSource = root.getSourceFile();
        if (newSource == null) {
            pos = null;
        } else {
            oldSource = log.useSource(newSource);
        }

        try {
            switch (kind) {
            case ERROR:
                log.error(DiagnosticFlag.MULTIPLE, pos, "proc.messager", msg.toString());
                break;

            case WARNING:
                log.warning(pos, "proc.messager", msg.toString());
                break;

            case MANDATORY_WARNING:
                log.mandatoryWarning(pos, "proc.messager", msg.toString());
                break;

            default:
                log.note(pos, "proc.messager", msg.toString());
            }
        } finally {
            if (oldSource != null)
                log.useSource(oldSource);
        }
    }

    @Override @DefinedBy(Api.COMPILER_TREE)
    public TypeMirror getLub(CatchTree tree) {
        JCCatch ct = (JCCatch) tree;
        JCVariableDecl v = ct.param;
        if (v.type != null && v.type.getKind() == TypeKind.UNION) {
            UnionClassType ut = (UnionClassType) v.type;
            return ut.getLub();
        } else {
            return v.type;
        }
    }

    public TreePath makeTreePath(final FileObject fileObject, final int offset) {
        JavaFileObject jfo = asJavaFileObject(fileObject);
        JCCompilationUnit jcCompilationUnit = new JCCompilationUnit(List.nil()) {
            public int getPos() {
                return offset;
            }

            public JavaFileObject getSourcefile() {
                return jfo;
            }

            @Override @DefinedBy(Api.COMPILER_TREE)
            public Position.LineMap getLineMap() {
                try {
                    CharSequence content = fileObject.getCharContent(true);
                    String s = content.toString();
                    return Position.makeLineMap(s.toCharArray(), s.length(), true);
                } catch (IOException ignore) {}
                return null;
            }
        };
        jcCompilationUnit.sourcefile = jfo;
        enter.main(List.of(jcCompilationUnit));
        return new TreePath(jcCompilationUnit);
    }
}<|MERGE_RESOLUTION|>--- conflicted
+++ resolved
@@ -25,12 +25,9 @@
 
 package com.sun.tools.javac.api;
 
-<<<<<<< HEAD
 import java.io.FileNotFoundException;
 import java.io.IOException;
 import java.text.BreakIterator;
-=======
->>>>>>> 98a53827
 import java.util.HashSet;
 import java.util.Set;
 import java.util.regex.Matcher;
@@ -73,7 +70,6 @@
 import com.sun.source.util.JavacTask;
 import com.sun.source.util.TreePath;
 import com.sun.tools.javac.code.Flags;
-import com.sun.tools.javac.code.Kinds.Kind;
 import com.sun.tools.javac.code.Symbol;
 import com.sun.tools.javac.code.Symbol.ClassSymbol;
 import com.sun.tools.javac.code.Symbol.MethodSymbol;
@@ -442,7 +438,7 @@
 
                             pck.complete();
 
-                            if (pck.kind == Kind.PCK && pck.exists()) {
+                            if (pck.kind == PCK && pck.exists()) {
                                 return pck;
                             }
                         }
