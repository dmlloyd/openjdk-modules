/*
 * Copyright (c) 2005, 2016, Oracle and/or its affiliates. All rights reserved.
 * DO NOT ALTER OR REMOVE COPYRIGHT NOTICES OR THIS FILE HEADER.
 *
 * This code is free software; you can redistribute it and/or modify it
 * under the terms of the GNU General Public License version 2 only, as
 * published by the Free Software Foundation.  Oracle designates this
 * particular file as subject to the "Classpath" exception as provided
 * by Oracle in the LICENSE file that accompanied this code.
 *
 * This code is distributed in the hope that it will be useful, but WITHOUT
 * ANY WARRANTY; without even the implied warranty of MERCHANTABILITY or
 * FITNESS FOR A PARTICULAR PURPOSE.  See the GNU General Public License
 * version 2 for more details (a copy is included in the LICENSE file that
 * accompanied this code).
 *
 * You should have received a copy of the GNU General Public License version
 * 2 along with this work; if not, write to the Free Software Foundation,
 * Inc., 51 Franklin St, Fifth Floor, Boston, MA 02110-1301 USA.
 *
 * Please contact Oracle, 500 Oracle Parkway, Redwood Shores, CA 94065 USA
 * or visit www.oracle.com if you need additional information or have any
 * questions.
 */

package com.sun.tools.javac.api;

import java.io.FileNotFoundException;
import java.io.IOException;
import java.text.BreakIterator;
import java.util.HashMap;
import java.util.HashSet;
import java.util.Map;
import java.util.Set;
import java.util.regex.Matcher;
import java.util.regex.Pattern;

import javax.annotation.processing.ProcessingEnvironment;
import javax.lang.model.element.AnnotationMirror;
import javax.lang.model.element.AnnotationValue;
import javax.lang.model.element.Element;
import javax.lang.model.element.ElementKind;
import javax.lang.model.element.ExecutableElement;
import javax.lang.model.element.Modifier;
import javax.lang.model.element.NestingKind;
import javax.lang.model.element.PackageElement;
import javax.lang.model.element.TypeElement;
import javax.lang.model.type.DeclaredType;
import javax.lang.model.type.TypeKind;
import javax.lang.model.type.TypeMirror;
import javax.tools.Diagnostic;
import javax.tools.FileObject;
import javax.tools.ForwardingFileObject;
import javax.tools.JavaCompiler;
import javax.tools.JavaFileManager;
import javax.tools.JavaFileObject;
import javax.tools.JavaFileObject.Kind;
import javax.tools.StandardLocation;

import com.sun.source.doctree.DocCommentTree;
import com.sun.source.doctree.DocTree;
import com.sun.source.tree.CatchTree;
import com.sun.source.tree.CompilationUnitTree;
import com.sun.source.tree.Scope;
import com.sun.source.tree.Tree;
import com.sun.source.util.DocSourcePositions;
import com.sun.source.util.DocTreePath;
import com.sun.source.util.DocTreeScanner;
import com.sun.source.util.DocTrees;
import com.sun.source.util.JavacTask;
import com.sun.source.util.TreePath;
import com.sun.tools.javac.code.Flags;
import com.sun.tools.javac.code.Scope.NamedImportScope;
import com.sun.tools.javac.code.Scope.StarImportScope;
import com.sun.tools.javac.code.Scope.WriteableScope;
import com.sun.tools.javac.code.Symbol;
import com.sun.tools.javac.code.Symbol.ClassSymbol;
import com.sun.tools.javac.code.Symbol.MethodSymbol;
import com.sun.tools.javac.code.Symbol.ModuleSymbol;
import com.sun.tools.javac.code.Symbol.PackageSymbol;
import com.sun.tools.javac.code.Symbol.TypeSymbol;
import com.sun.tools.javac.code.Symbol.VarSymbol;
import com.sun.tools.javac.code.Symtab;
import com.sun.tools.javac.code.Type;
import com.sun.tools.javac.code.Type.ArrayType;
import com.sun.tools.javac.code.Type.ClassType;
import com.sun.tools.javac.code.Type.ErrorType;
import com.sun.tools.javac.code.Type.UnionClassType;
import com.sun.tools.javac.code.Types;
import com.sun.tools.javac.code.Types.TypeRelation;
import com.sun.tools.javac.comp.Attr;
import com.sun.tools.javac.comp.AttrContext;
import com.sun.tools.javac.comp.Enter;
import com.sun.tools.javac.comp.Env;
import com.sun.tools.javac.comp.MemberEnter;
import com.sun.tools.javac.comp.Modules;
import com.sun.tools.javac.comp.Resolve;
import com.sun.tools.javac.file.BaseFileManager;
import com.sun.tools.javac.model.JavacElements;
import com.sun.tools.javac.parser.DocCommentParser;
import com.sun.tools.javac.parser.ParserFactory;
import com.sun.tools.javac.parser.Tokens.Comment;
import com.sun.tools.javac.parser.Tokens.Comment.CommentStyle;
import com.sun.tools.javac.processing.JavacProcessingEnvironment;
import com.sun.tools.javac.tree.DCTree;
import com.sun.tools.javac.tree.DCTree.DCBlockTag;
import com.sun.tools.javac.tree.DCTree.DCDocComment;
import com.sun.tools.javac.tree.DCTree.DCEndPosTree;
import com.sun.tools.javac.tree.DCTree.DCErroneous;
import com.sun.tools.javac.tree.DCTree.DCIdentifier;
import com.sun.tools.javac.tree.DCTree.DCParam;
import com.sun.tools.javac.tree.DCTree.DCReference;
import com.sun.tools.javac.tree.DCTree.DCText;
import com.sun.tools.javac.tree.DocCommentTable;
import com.sun.tools.javac.tree.DocTreeMaker;
import com.sun.tools.javac.tree.EndPosTable;
import com.sun.tools.javac.tree.JCTree;
import com.sun.tools.javac.tree.JCTree.JCBlock;
import com.sun.tools.javac.tree.JCTree.JCCatch;
import com.sun.tools.javac.tree.JCTree.JCClassDecl;
import com.sun.tools.javac.tree.JCTree.JCCompilationUnit;
import com.sun.tools.javac.tree.JCTree.JCExpression;
import com.sun.tools.javac.tree.JCTree.JCIdent;
import com.sun.tools.javac.tree.JCTree.JCMethodDecl;
import com.sun.tools.javac.tree.JCTree.JCVariableDecl;
import com.sun.tools.javac.tree.TreeCopier;
import com.sun.tools.javac.tree.TreeInfo;
import com.sun.tools.javac.tree.TreeMaker;
import com.sun.tools.javac.util.Abort;
import com.sun.tools.javac.util.Assert;
import com.sun.tools.javac.util.Context;
import com.sun.tools.javac.util.DefinedBy;
import com.sun.tools.javac.util.DefinedBy.Api;
import com.sun.tools.javac.util.DiagnosticSource;
import com.sun.tools.javac.util.JCDiagnostic;
import com.sun.tools.javac.util.JCDiagnostic.DiagnosticFlag;
import com.sun.tools.javac.util.List;
import com.sun.tools.javac.util.ListBuffer;
import com.sun.tools.javac.util.Log;
import com.sun.tools.javac.util.Name;
import com.sun.tools.javac.util.Names;
import com.sun.tools.javac.util.Pair;
import com.sun.tools.javac.util.Position;

import static com.sun.tools.javac.code.Kinds.Kind.*;
import static com.sun.tools.javac.code.TypeTag.*;

/**
 * Provides an implementation of Trees.
 *
 * <p><b>This is NOT part of any supported API.
 * If you write code that depends on this, you do so at your own
 * risk.  This code and its internal interfaces are subject to change
 * or deletion without notice.</b></p>
 *
 * @author Peter von der Ah&eacute;
 */
public class JavacTrees extends DocTrees {

    // in a world of a single context per compilation, these would all be final
    private Modules modules;
    private Resolve resolve;
    private Enter enter;
    private Log log;
    private MemberEnter memberEnter;
    private Attr attr;
    private TreeMaker treeMaker;
    private JavacElements elements;
    private JavacTaskImpl javacTaskImpl;
    private Names names;
    private Types types;
    private DocTreeMaker docTreeMaker;
    private BreakIterator breakIterator;
    private JavaFileManager fileManager;
    private ParserFactory parser;
    private Symtab syms;
    private Map<JavaFileObject, PackageSymbol> javaFileObjectToPackageMap;

    // called reflectively from Trees.instance(CompilationTask task)
    public static JavacTrees instance(JavaCompiler.CompilationTask task) {
        if (!(task instanceof BasicJavacTask))
            throw new IllegalArgumentException();
        return instance(((BasicJavacTask)task).getContext());
    }

    // called reflectively from Trees.instance(ProcessingEnvironment env)
    public static JavacTrees instance(ProcessingEnvironment env) {
        if (!(env instanceof JavacProcessingEnvironment))
            throw new IllegalArgumentException();
        return instance(((JavacProcessingEnvironment)env).getContext());
    }

    public static JavacTrees instance(Context context) {
        JavacTrees instance = context.get(JavacTrees.class);
        if (instance == null)
            instance = new JavacTrees(context);
        return instance;
    }

    protected JavacTrees(Context context) {
        javaFileObjectToPackageMap = new HashMap<>();
        this.breakIterator = null;
        context.put(JavacTrees.class, this);
        init(context);
    }

    public void updateContext(Context context) {
        init(context);
    }

    private void init(Context context) {
        modules = Modules.instance(context);
        attr = Attr.instance(context);
        enter = Enter.instance(context);
        elements = JavacElements.instance(context);
        log = Log.instance(context);
        resolve = Resolve.instance(context);
        treeMaker = TreeMaker.instance(context);
        memberEnter = MemberEnter.instance(context);
        names = Names.instance(context);
        types = Types.instance(context);
        docTreeMaker = DocTreeMaker.instance(context);
        parser = ParserFactory.instance(context);
        syms = Symtab.instance(context);
        fileManager = context.get(JavaFileManager.class);
        JavacTask t = context.get(JavacTask.class);
        if (t instanceof JavacTaskImpl)
            javacTaskImpl = (JavacTaskImpl) t;
    }

    @Override @DefinedBy(Api.COMPILER_TREE)
    public BreakIterator getBreakIterator() {
        return breakIterator;
    }

    @Override @DefinedBy(Api.COMPILER_TREE)
    public DocSourcePositions getSourcePositions() {
        return new DocSourcePositions() {
                @Override @DefinedBy(Api.COMPILER_TREE)
                public long getStartPosition(CompilationUnitTree file, Tree tree) {
                    return TreeInfo.getStartPos((JCTree) tree);
                }

                @Override @DefinedBy(Api.COMPILER_TREE)
                public long getEndPosition(CompilationUnitTree file, Tree tree) {
                    EndPosTable endPosTable = ((JCCompilationUnit) file).endPositions;
                    return TreeInfo.getEndPos((JCTree) tree, endPosTable);
                }

                @Override @DefinedBy(Api.COMPILER_TREE)
                public long getStartPosition(CompilationUnitTree file, DocCommentTree comment, DocTree tree) {
                    return ((DCTree) tree).getSourcePosition((DCDocComment) comment);
                }
                @Override  @DefinedBy(Api.COMPILER_TREE) @SuppressWarnings("fallthrough")
                public long getEndPosition(CompilationUnitTree file, DocCommentTree comment, DocTree tree) {
                    DCDocComment dcComment = (DCDocComment) comment;
                    if (tree instanceof DCEndPosTree) {
                        int endPos = ((DCEndPosTree) tree).getEndPos(dcComment);

                        if (endPos != Position.NOPOS) {
                            return endPos;
                        }
                    }
                    int correction = 0;
                    switch (tree.getKind()) {
                        case TEXT:
                            DCText text = (DCText) tree;

                            return dcComment.comment.getSourcePos(text.pos + text.text.length());
                        case ERRONEOUS:
                            DCErroneous err = (DCErroneous) tree;

                            return dcComment.comment.getSourcePos(err.pos + err.body.length());
                        case IDENTIFIER:
                            DCIdentifier ident = (DCIdentifier) tree;

                            return dcComment.comment.getSourcePos(ident.pos + (ident.name != names.error ? ident.name.length() : 0));
                        case PARAM:
                            DCParam param = (DCParam) tree;

                            if (param.isTypeParameter && param.getDescription().isEmpty()) {
                                correction = 1;
                            }
                        case AUTHOR: case DEPRECATED: case RETURN: case SEE:
                        case SERIAL: case SERIAL_DATA: case SERIAL_FIELD: case SINCE:
                        case THROWS: case UNKNOWN_BLOCK_TAG: case VERSION: {
                            DocTree last = getLastChild(tree);

                            if (last != null) {
                                return getEndPosition(file, comment, last) + correction;
                            }

                            DCBlockTag block = (DCBlockTag) tree;

                            return dcComment.comment.getSourcePos(block.pos + block.getTagName().length() + 1);
                        }
                        default:
                            DocTree last = getLastChild(tree);

                            if (last != null) {
                                return getEndPosition(file, comment, last);
                            }
                            break;
                    }

                    return Position.NOPOS;
                }
            };
    }

    @Override @DefinedBy(Api.COMPILER_TREE)
    public DocTreeMaker getDocTreeFactory() {
        return docTreeMaker;
    }

    private DocTree getLastChild(DocTree tree) {
        final DocTree[] last = new DocTree[] {null};

        tree.accept(new DocTreeScanner<Void, Void>() {
            @Override @DefinedBy(Api.COMPILER_TREE)
            public Void scan(DocTree node, Void p) {
                if (node != null) last[0] = node;
                return null;
            }
        }, null);

        return last[0];
    }

    @Override @DefinedBy(Api.COMPILER_TREE)
    public JCClassDecl getTree(TypeElement element) {
        return (JCClassDecl) getTree((Element) element);
    }

    @Override @DefinedBy(Api.COMPILER_TREE)
    public JCMethodDecl getTree(ExecutableElement method) {
        return (JCMethodDecl) getTree((Element) method);
    }

    @Override @DefinedBy(Api.COMPILER_TREE)
    public JCTree getTree(Element element) {
        return getTree(element, null);
    }

    @Override @DefinedBy(Api.COMPILER_TREE)
    public JCTree getTree(Element e, AnnotationMirror a) {
        return getTree(e, a, null);
    }

    @Override @DefinedBy(Api.COMPILER_TREE)
    public JCTree getTree(Element e, AnnotationMirror a, AnnotationValue v) {
        Pair<JCTree, JCCompilationUnit> treeTopLevel = elements.getTreeAndTopLevel(e, a, v);
        if (treeTopLevel == null)
            return null;
        return treeTopLevel.fst;
    }

    @Override @DefinedBy(Api.COMPILER_TREE)
    public TreePath getPath(CompilationUnitTree unit, Tree node) {
        return TreePath.getPath(unit, node);
    }

    @Override @DefinedBy(Api.COMPILER_TREE)
    public TreePath getPath(Element e) {
        return getPath(e, null, null);
    }

    @Override @DefinedBy(Api.COMPILER_TREE)
    public TreePath getPath(Element e, AnnotationMirror a) {
        return getPath(e, a, null);
    }

    @Override @DefinedBy(Api.COMPILER_TREE)
    public TreePath getPath(Element e, AnnotationMirror a, AnnotationValue v) {
        final Pair<JCTree, JCCompilationUnit> treeTopLevel = elements.getTreeAndTopLevel(e, a, v);
        if (treeTopLevel == null)
            return null;
        return TreePath.getPath(treeTopLevel.snd, treeTopLevel.fst);
    }

    @Override @DefinedBy(Api.COMPILER_TREE)
    public Symbol getElement(TreePath path) {
        JCTree tree = (JCTree) path.getLeaf();
        Symbol sym = TreeInfo.symbolFor(tree);
        if (sym == null) {
            if (TreeInfo.isDeclaration(tree)) {
                for (TreePath p = path; p != null; p = p.getParentPath()) {
                    JCTree t = (JCTree) p.getLeaf();
                    if (t.hasTag(JCTree.Tag.CLASSDEF)) {
                        JCClassDecl ct = (JCClassDecl) t;
                        if (ct.sym != null) {
                            if ((ct.sym.flags_field & Flags.UNATTRIBUTED) != 0) {
                                attr.attribClass(ct.pos(), ct.sym);
                                sym = TreeInfo.symbolFor(tree);
                            }
                            break;
                        }
                    }
                }
            }
        }
        return sym;
    }

    @Override @DefinedBy(Api.COMPILER_TREE)
    public Element getElement(DocTreePath path) {
        DocTree forTree = path.getLeaf();
        if (forTree instanceof DCReference)
            return attributeDocReference(path.getTreePath(), ((DCReference) forTree));
        if (forTree instanceof DCIdentifier) {
            if (path.getParentPath().getLeaf() instanceof DCParam) {
                return attributeParamIdentifier(path.getTreePath(), (DCParam) path.getParentPath().getLeaf());
            }
        }
        return null;
    }

    @Override @DefinedBy(Api.COMPILER_TREE)
    public java.util.List<DocTree> getFirstSentence(java.util.List<? extends DocTree> list) {
        return docTreeMaker.getFirstSentence(list);
    }

    private Symbol attributeDocReference(TreePath path, DCReference ref) {
        Env<AttrContext> env = getAttrContext(path);

        Log.DeferredDiagnosticHandler deferredDiagnosticHandler =
                new Log.DeferredDiagnosticHandler(log);
        try {
            final TypeSymbol tsym;
            final Name memberName;
            if (ref.qualifierExpression == null) {
                tsym = env.enclClass.sym;
                memberName = (Name) ref.memberName;
            } else {
                // newSeeTree if the qualifierExpression is a type or package name.
                // javac does not provide the exact method required, so
                // we first check if qualifierExpression identifies a type,
                // and if not, then we check to see if it identifies a package.
                Type t = attr.attribType(ref.qualifierExpression, env);
                if (t.isErroneous()) {
                    JCCompilationUnit toplevel =
                        treeMaker.TopLevel(List.<JCTree>nil());
                    final ModuleSymbol msym = modules.getDefaultModule();
                    toplevel.modle = msym;
                    toplevel.packge = msym.unnamedPackage;
                    Symbol sym = attr.attribIdent(ref.qualifierExpression, toplevel);

                    sym.complete();

                    if ((sym.kind == PCK || sym.kind == TYP) && sym.exists()) {
                        tsym = (TypeSymbol) sym;
                        memberName = (Name) ref.memberName;
                    } else {
                        if (ref.qualifierExpression.hasTag(JCTree.Tag.IDENT)) {
                            // fixup:  allow "identifier" instead of "#identifier"
                            // for compatibility with javadoc
                            tsym = env.enclClass.sym;
                            memberName = ((JCIdent) ref.qualifierExpression).name;
                        } else {
                            return null;
                        }
                    }
                } else {
                    tsym = t.tsym;
                    memberName = (Name) ref.memberName;
                }
            }

            if (memberName == null)
                return tsym;

            final List<Type> paramTypes;
            if (ref.paramTypes == null)
                paramTypes = null;
            else {
                ListBuffer<Type> lb = new ListBuffer<>();
                for (List<JCTree> l = (List<JCTree>) ref.paramTypes; l.nonEmpty(); l = l.tail) {
                    JCTree tree = l.head;
                    Type t = attr.attribType(tree, env);
                    lb.add(t);
                }
                paramTypes = lb.toList();
            }

            ClassSymbol sym = (ClassSymbol) types.cvarUpperBound(tsym.type).tsym;

            Symbol msym = (memberName == sym.name)
                    ? findConstructor(sym, paramTypes)
                    : findMethod(sym, memberName, paramTypes);
            if (paramTypes != null) {
                // explicit (possibly empty) arg list given, so cannot be a field
                return msym;
            }

            VarSymbol vsym = (ref.paramTypes != null) ? null : findField(sym, memberName);
            // prefer a field over a method with no parameters
            if (vsym != null &&
                    (msym == null ||
                        types.isSubtypeUnchecked(vsym.enclClass().asType(), msym.enclClass().asType()))) {
                return vsym;
            } else {
                return msym;
            }
        } catch (Abort e) { // may be thrown by Check.completionError in case of bad class file
            return null;
        } finally {
            log.popDiagnosticHandler(deferredDiagnosticHandler);
        }
    }

    private Symbol attributeParamIdentifier(TreePath path, DCParam ptag) {
        Symbol javadocSymbol = getElement(path);
        if (javadocSymbol == null)
            return null;
        ElementKind kind = javadocSymbol.getKind();
        List<? extends Symbol> params = List.nil();
        if (kind == ElementKind.METHOD || kind == ElementKind.CONSTRUCTOR) {
            MethodSymbol ee = (MethodSymbol) javadocSymbol;
            params = ptag.isTypeParameter()
                    ? ee.getTypeParameters()
                    : ee.getParameters();
        } else if (kind.isClass() || kind.isInterface()) {
            ClassSymbol te = (ClassSymbol) javadocSymbol;
            params = te.getTypeParameters();
        }

        for (Symbol param : params) {
            if (param.getSimpleName() == ptag.getName().getName()) {
                return param;
            }
        }
        return null;
    }

    /** @see com.sun.tools.javadoc.ClassDocImpl#findField */
    private VarSymbol findField(ClassSymbol tsym, Name fieldName) {
        return searchField(tsym, fieldName, new HashSet<>());
    }

    /** @see com.sun.tools.javadoc.ClassDocImpl#searchField */
    private VarSymbol searchField(ClassSymbol tsym, Name fieldName, Set<ClassSymbol> searched) {
        if (searched.contains(tsym)) {
            return null;
        }
        searched.add(tsym);

        for (Symbol sym : tsym.members().getSymbolsByName(fieldName)) {
            if (sym.kind == VAR) {
                return (VarSymbol)sym;
            }
        }

        //### If we found a VarSymbol above, but which did not pass
        //### the modifier filter, we should return failure here!

        ClassSymbol encl = tsym.owner.enclClass();
        if (encl != null) {
            VarSymbol vsym = searchField(encl, fieldName, searched);
            if (vsym != null) {
                return vsym;
            }
        }

        // search superclass
        Type superclass = tsym.getSuperclass();
        if (superclass.tsym != null) {
            VarSymbol vsym = searchField((ClassSymbol) superclass.tsym, fieldName, searched);
            if (vsym != null) {
                return vsym;
            }
        }

        // search interfaces
        List<Type> intfs = tsym.getInterfaces();
        for (List<Type> l = intfs; l.nonEmpty(); l = l.tail) {
            Type intf = l.head;
            if (intf.isErroneous()) continue;
            VarSymbol vsym = searchField((ClassSymbol) intf.tsym, fieldName, searched);
            if (vsym != null) {
                return vsym;
            }
        }

        return null;
    }

    /** @see com.sun.tools.javadoc.ClassDocImpl#findConstructor */
    MethodSymbol findConstructor(ClassSymbol tsym, List<Type> paramTypes) {
        for (Symbol sym : tsym.members().getSymbolsByName(names.init)) {
            if (sym.kind == MTH) {
                if (hasParameterTypes((MethodSymbol) sym, paramTypes)) {
                    return (MethodSymbol) sym;
                }
            }
        }
        return null;
    }

    /** @see com.sun.tools.javadoc.ClassDocImpl#findMethod */
    private MethodSymbol findMethod(ClassSymbol tsym, Name methodName, List<Type> paramTypes) {
        return searchMethod(tsym, methodName, paramTypes, new HashSet<>());
    }

    /** @see com.sun.tools.javadoc.ClassDocImpl#searchMethod */
    private MethodSymbol searchMethod(ClassSymbol tsym, Name methodName,
                                       List<Type> paramTypes, Set<ClassSymbol> searched) {
        //### Note that this search is not necessarily what the compiler would do!

        // do not match constructors
        if (methodName == names.init)
            return null;

        if (searched.contains(tsym))
            return null;
        searched.add(tsym);

        // search current class

        //### Using modifier filter here isn't really correct,
        //### but emulates the old behavior.  Instead, we should
        //### apply the normal rules of visibility and inheritance.

        if (paramTypes == null) {
            // If no parameters specified, we are allowed to return
            // any method with a matching name.  In practice, the old
            // code returned the first method, which is now the last!
            // In order to provide textually identical results, we
            // attempt to emulate the old behavior.
            MethodSymbol lastFound = null;
            for (Symbol sym : tsym.members().getSymbolsByName(methodName)) {
                if (sym.kind == MTH) {
                    if (sym.name == methodName) {
                        lastFound = (MethodSymbol)sym;
                    }
                }
            }
            if (lastFound != null) {
                return lastFound;
            }
        } else {
            for (Symbol sym : tsym.members().getSymbolsByName(methodName)) {
                if (sym != null &&
                    sym.kind == MTH) {
                    if (hasParameterTypes((MethodSymbol) sym, paramTypes)) {
                        return (MethodSymbol) sym;
                    }
                }
            }
        }

        //### If we found a MethodSymbol above, but which did not pass
        //### the modifier filter, we should return failure here!

        // search superclass
        Type superclass = tsym.getSuperclass();
        if (superclass.tsym != null) {
            MethodSymbol msym = searchMethod((ClassSymbol) superclass.tsym, methodName, paramTypes, searched);
            if (msym != null) {
                return msym;
            }
        }

        // search interfaces
        List<Type> intfs = tsym.getInterfaces();
        for (List<Type> l = intfs; l.nonEmpty(); l = l.tail) {
            Type intf = l.head;
            if (intf.isErroneous()) continue;
            MethodSymbol msym = searchMethod((ClassSymbol) intf.tsym, methodName, paramTypes, searched);
            if (msym != null) {
                return msym;
            }
        }

        // search enclosing class
        ClassSymbol encl = tsym.owner.enclClass();
        if (encl != null) {
            MethodSymbol msym = searchMethod(encl, methodName, paramTypes, searched);
            if (msym != null) {
                return msym;
            }
        }

        return null;
    }

    /** @see com.sun.tools.javadoc.ClassDocImpl */
    private boolean hasParameterTypes(MethodSymbol method, List<Type> paramTypes) {
        if (paramTypes == null)
            return true;

        if (method.params().size() != paramTypes.size())
            return false;

        List<Type> methodParamTypes = types.erasureRecursive(method.asType()).getParameterTypes();

        return (Type.isErroneous(paramTypes))
            ? fuzzyMatch(paramTypes, methodParamTypes)
            : types.isSameTypes(paramTypes, methodParamTypes);
    }

    boolean fuzzyMatch(List<Type> paramTypes, List<Type> methodParamTypes) {
        List<Type> l1 = paramTypes;
        List<Type> l2 = methodParamTypes;
        while (l1.nonEmpty()) {
            if (!fuzzyMatch(l1.head, l2.head))
                return false;
            l1 = l1.tail;
            l2 = l2.tail;
        }
        return true;
    }

    boolean fuzzyMatch(Type paramType, Type methodParamType) {
        Boolean b = fuzzyMatcher.visit(paramType, methodParamType);
        return (b == Boolean.TRUE);
    }

    TypeRelation fuzzyMatcher = new TypeRelation() {
        @Override
        public Boolean visitType(Type t, Type s) {
            if (t == s)
                return true;

            if (s.isPartial())
                return visit(s, t);

            switch (t.getTag()) {
            case BYTE: case CHAR: case SHORT: case INT: case LONG: case FLOAT:
            case DOUBLE: case BOOLEAN: case VOID: case BOT: case NONE:
                return t.hasTag(s.getTag());
            default:
                throw new AssertionError("fuzzyMatcher " + t.getTag());
            }
        }

        @Override
        public Boolean visitArrayType(ArrayType t, Type s) {
            if (t == s)
                return true;

            if (s.isPartial())
                return visit(s, t);

            return s.hasTag(ARRAY)
                && visit(t.elemtype, types.elemtype(s));
        }

        @Override
        public Boolean visitClassType(ClassType t, Type s) {
            if (t == s)
                return true;

            if (s.isPartial())
                return visit(s, t);

            return t.tsym == s.tsym;
        }

        @Override
        public Boolean visitErrorType(ErrorType t, Type s) {
            return s.hasTag(CLASS)
                    && t.tsym.name == ((ClassType) s).tsym.name;
        }
    };

    @Override @DefinedBy(Api.COMPILER_TREE)
    public TypeMirror getTypeMirror(TreePath path) {
        Tree t = path.getLeaf();
        Type ty = ((JCTree)t).type;
        return ty == null ? null : ty.stripMetadataIfNeeded();
    }

    @Override @DefinedBy(Api.COMPILER_TREE)
    public JavacScope getScope(TreePath path) {
        return JavacScope.create(getAttrContext(path));
    }

    @Override @DefinedBy(Api.COMPILER_TREE)
    public String getDocComment(TreePath path) {
        CompilationUnitTree t = path.getCompilationUnit();
        Tree leaf = path.getLeaf();
        if (t instanceof JCTree.JCCompilationUnit && leaf instanceof JCTree) {
            JCCompilationUnit cu = (JCCompilationUnit) t;
            if (cu.docComments != null) {
                return cu.docComments.getCommentText((JCTree) leaf);
            }
        }
        return null;
    }

    @Override @DefinedBy(Api.COMPILER_TREE)
    public DocCommentTree getDocCommentTree(TreePath path) {
        CompilationUnitTree t = path.getCompilationUnit();
        Tree leaf = path.getLeaf();
        if (t instanceof JCTree.JCCompilationUnit && leaf instanceof JCTree) {
            JCCompilationUnit cu = (JCCompilationUnit) t;
            if (cu.docComments != null) {
                return cu.docComments.getCommentTree((JCTree) leaf);
            }
        }
        return null;
    }

    @Override @DefinedBy(Api.COMPILER_TREE)
    public DocCommentTree getDocCommentTree(Element e) {
        TreePath path = getPath(e);
        if (path == null) {
            return null;
        }
        return getDocCommentTree(path);
    }

    @Override @DefinedBy(Api.COMPILER_TREE)
    public DocCommentTree getDocCommentTree(Element e, String relativeFileName) throws IOException {
        PackageElement pkg = elements.getPackageOf(e);
        FileObject fileForInput = fileManager.getFileForInput(StandardLocation.SOURCE_PATH,
                pkg.getQualifiedName().toString(), relativeFileName);

        if (fileForInput == null) {
            throw new FileNotFoundException(relativeFileName);
        }
        return getDocCommentTree(fileForInput);
    }

    @Override @DefinedBy(Api.COMPILER_TREE)
    public boolean isAccessible(Scope scope, TypeElement type) {
        if (scope instanceof JavacScope && type instanceof ClassSymbol) {
            Env<AttrContext> env = ((JavacScope) scope).env;
            return resolve.isAccessible(env, (ClassSymbol)type, true);
        } else
            return false;
    }

    @Override @DefinedBy(Api.COMPILER_TREE)
    public boolean isAccessible(Scope scope, Element member, DeclaredType type) {
        if (scope instanceof JavacScope
                && member instanceof Symbol
                && type instanceof com.sun.tools.javac.code.Type) {
            Env<AttrContext> env = ((JavacScope) scope).env;
            return resolve.isAccessible(env, (com.sun.tools.javac.code.Type)type, (Symbol)member, true);
        } else
            return false;
    }

    private Env<AttrContext> getAttrContext(TreePath path) {
        if (!(path.getLeaf() instanceof JCTree))  // implicit null-check
            throw new IllegalArgumentException();

        // if we're being invoked from a Tree API client via parse/enter/analyze,
        // we need to make sure all the classes have been entered;
        // if we're being invoked from JSR 199 or JSR 269, then the classes
        // will already have been entered.
        if (javacTaskImpl != null) {
            javacTaskImpl.enter(null);
        }

        JCCompilationUnit unit = (JCCompilationUnit) path.getCompilationUnit();
        Copier copier = createCopier(treeMaker.forToplevel(unit));

        Env<AttrContext> env = null;
        JCMethodDecl method = null;
        JCVariableDecl field = null;

        List<Tree> l = List.nil();
        TreePath p = path;
        while (p != null) {
            l = l.prepend(p.getLeaf());
            p = p.getParentPath();
        }

        for ( ; l.nonEmpty(); l = l.tail) {
            Tree tree = l.head;
            switch (tree.getKind()) {
                case COMPILATION_UNIT:
//                    System.err.println("COMP: " + ((JCCompilationUnit)tree).sourcefile);
                    env = enter.getTopLevelEnv((JCCompilationUnit)tree);
                    break;
                case ANNOTATION_TYPE:
                case CLASS:
                case ENUM:
                case INTERFACE:
//                    System.err.println("CLASS: " + ((JCClassDecl)tree).sym.getSimpleName());
                    env = enter.getClassEnv(((JCClassDecl)tree).sym);
                    break;
                case METHOD:
//                    System.err.println("METHOD: " + ((JCMethodDecl)tree).sym.getSimpleName());
                    method = (JCMethodDecl)tree;
                    env = memberEnter.getMethodEnv(method, env);
                    break;
                case VARIABLE:
//                    System.err.println("FIELD: " + ((JCVariableDecl)tree).sym.getSimpleName());
                    field = (JCVariableDecl)tree;
                    break;
                case BLOCK: {
//                    System.err.println("BLOCK: ");
                    if (method != null) {
                        try {
                            Assert.check(method.body == tree);
                            method.body = copier.copy((JCBlock)tree, (JCTree) path.getLeaf());
                            env = attribStatToTree(method.body, env, copier.leafCopy);
                        } finally {
                            method.body = (JCBlock) tree;
                        }
                    } else {
                        JCBlock body = copier.copy((JCBlock)tree, (JCTree) path.getLeaf());
                        env = attribStatToTree(body, env, copier.leafCopy);
                    }
                    return env;
                }
                default:
//                    System.err.println("DEFAULT: " + tree.getKind());
                    if (field != null && field.getInitializer() == tree) {
                        env = memberEnter.getInitEnv(field, env);
                        JCExpression expr = copier.copy((JCExpression)tree, (JCTree) path.getLeaf());
                        env = attribExprToTree(expr, env, copier.leafCopy);
                        return env;
                    }
            }
        }
        return (field != null) ? memberEnter.getInitEnv(field, env) : env;
    }

    private Env<AttrContext> attribStatToTree(JCTree stat, Env<AttrContext>env, JCTree tree) {
        JavaFileObject prev = log.useSource(env.toplevel.sourcefile);
        try {
            return attr.attribStatToTree(stat, env, tree);
        } finally {
            log.useSource(prev);
        }
    }

    private Env<AttrContext> attribExprToTree(JCExpression expr, Env<AttrContext>env, JCTree tree) {
        JavaFileObject prev = log.useSource(env.toplevel.sourcefile);
        try {
            return attr.attribExprToTree(expr, env, tree);
        } finally {
            log.useSource(prev);
        }
    }

    static JavaFileObject asJavaFileObject(FileObject fileObject) {
        JavaFileObject jfo = null;

        if (fileObject instanceof JavaFileObject) {
            jfo = (JavaFileObject) fileObject;
            checkHtmlKind(fileObject, Kind.HTML);
            return jfo;
        }

        checkHtmlKind(fileObject);
        jfo = new HtmlFileObject(fileObject);
        return jfo;
    }

    private static void checkHtmlKind(FileObject fileObject) {
        checkHtmlKind(fileObject, BaseFileManager.getKind(fileObject.getName()));
    }

    private static void checkHtmlKind(FileObject fileObject, JavaFileObject.Kind kind) {
        if (kind != JavaFileObject.Kind.HTML) {
            throw new IllegalArgumentException("HTML file expected:" + fileObject.getName());
        }
    }

    private static class HtmlFileObject extends ForwardingFileObject<FileObject>
            implements JavaFileObject {

        public HtmlFileObject(FileObject fileObject) {
            super(fileObject);
        }

        @Override @DefinedBy(Api.COMPILER)
        public Kind getKind() {
            return BaseFileManager.getKind(fileObject.getName());
        }

        @Override @DefinedBy(Api.COMPILER)
        public boolean isNameCompatible(String simpleName, Kind kind) {
            return false;
        }

        @Override @DefinedBy(Api.COMPILER)
        public NestingKind getNestingKind() {
            return null;
        }

        @Override @DefinedBy(Api.COMPILER)
        public Modifier getAccessLevel() {
            return null;
        }
    }

    @Override @DefinedBy(Api.COMPILER_TREE)
    public DocCommentTree getDocCommentTree(FileObject fileObject) {
        JavaFileObject jfo = asJavaFileObject(fileObject);
        DiagnosticSource diagSource = new DiagnosticSource(jfo, log);

        final Comment comment = new Comment() {
            int offset = 0;
            @Override
            public String getText() {
                try {
                    CharSequence rawDoc = fileObject.getCharContent(true);
                    Pattern bodyPat =
                            Pattern.compile("(?is).*?<body\\b[^>]*>(.*)</body\\b.*");
                    Matcher m = bodyPat.matcher(rawDoc);
                    if (m.matches()) {
                        offset = m.end(1);
                        return m.group(1);
                    } else {
                        // Assume doclint will do the right thing.
                        return "";
                    }
                } catch (IOException ignore) {
                    // do nothing
                }
                return "";
            }

            @Override
            public int getSourcePos(int index) {
                return offset + index;
            }

            @Override
            public CommentStyle getStyle() {
                throw new UnsupportedOperationException();
            }

            @Override
            public boolean isDeprecated() {
                throw new UnsupportedOperationException();
            }
        };

        return new DocCommentParser(parser, diagSource, comment).parse();
    }

    @Override @DefinedBy(Api.COMPILER_TREE)
    public DocTreePath getDocTreePath(FileObject fileObject) {
        JavaFileObject jfo = asJavaFileObject(fileObject);
        DocCommentTree docCommentTree = getDocCommentTree(jfo);
        return new DocTreePath(makeTreePath(jfo, docCommentTree), docCommentTree);
    }

    @Override @DefinedBy(Api.COMPILER_TREE)
    public void setBreakIterator(BreakIterator breakiterator) {
        this.breakIterator = breakiterator;
    }

    /**
     * Makes a copy of a tree, noting the value resulting from copying a particular leaf.
     **/
    protected static class Copier extends TreeCopier<JCTree> {
        JCTree leafCopy = null;

        protected Copier(TreeMaker M) {
            super(M);
        }

        @Override
        public <T extends JCTree> T copy(T t, JCTree leaf) {
            T t2 = super.copy(t, leaf);
            if (t == leaf)
                leafCopy = t2;
            return t2;
        }
    }

    protected Copier createCopier(TreeMaker maker) {
        return new Copier(maker);
    }

    /**
     * Returns the original type from the ErrorType object.
     * @param errorType The errorType for which we want to get the original type.
     * @return TypeMirror corresponding to the original type, replaced by the ErrorType.
     *         noType (type.tag == NONE) is returned if there is no original type.
     */
    @Override @DefinedBy(Api.COMPILER_TREE)
    public TypeMirror getOriginalType(javax.lang.model.type.ErrorType errorType) {
        if (errorType instanceof com.sun.tools.javac.code.Type.ErrorType) {
            return ((com.sun.tools.javac.code.Type.ErrorType)errorType).getOriginalType();
        }

        return com.sun.tools.javac.code.Type.noType;
    }

    /**
     * Prints a message of the specified kind at the location of the
     * tree within the provided compilation unit
     *
     * @param kind the kind of message
     * @param msg  the message, or an empty string if none
     * @param t    the tree to use as a position hint
     * @param root the compilation unit that contains tree
     */
    @Override @DefinedBy(Api.COMPILER_TREE)
    public void printMessage(Diagnostic.Kind kind, CharSequence msg,
            com.sun.source.tree.Tree t,
            com.sun.source.tree.CompilationUnitTree root) {
        printMessage(kind, msg, ((JCTree) t).pos(), root);
    }

    @Override @DefinedBy(Api.COMPILER_TREE)
    public void printMessage(Diagnostic.Kind kind, CharSequence msg,
            com.sun.source.doctree.DocTree t,
            com.sun.source.doctree.DocCommentTree c,
            com.sun.source.tree.CompilationUnitTree root) {
        printMessage(kind, msg, ((DCTree) t).pos((DCDocComment) c), root);
    }

    private void printMessage(Diagnostic.Kind kind, CharSequence msg,
            JCDiagnostic.DiagnosticPosition pos,
            com.sun.source.tree.CompilationUnitTree root) {
        JavaFileObject oldSource = null;
        JavaFileObject newSource = null;

        newSource = root.getSourceFile();
        if (newSource == null) {
            pos = null;
        } else {
            oldSource = log.useSource(newSource);
        }

        try {
            switch (kind) {
            case ERROR:
                log.error(DiagnosticFlag.MULTIPLE, pos, "proc.messager", msg.toString());
                break;

            case WARNING:
                log.warning(pos, "proc.messager", msg.toString());
                break;

            case MANDATORY_WARNING:
                log.mandatoryWarning(pos, "proc.messager", msg.toString());
                break;

            default:
                log.note(pos, "proc.messager", msg.toString());
            }
        } finally {
            if (oldSource != null)
                log.useSource(oldSource);
        }
    }

    @Override @DefinedBy(Api.COMPILER_TREE)
    public TypeMirror getLub(CatchTree tree) {
        JCCatch ct = (JCCatch) tree;
        JCVariableDecl v = ct.param;
        if (v.type != null && v.type.getKind() == TypeKind.UNION) {
            UnionClassType ut = (UnionClassType) v.type;
            return ut.getLub();
        } else {
            return v.type;
        }
    }

<<<<<<< HEAD
    /**
     * Register a file object, such as for a package.html, that provides
     * doc comments for a package.
     * @param psym the PackageSymbol representing the package.
     * @param jfo  the JavaFileObject for the given package.
     */
=======
>>>>>>> 6b421469
    public void putJavaFileObject(PackageSymbol psym, JavaFileObject jfo) {
        javaFileObjectToPackageMap.putIfAbsent(jfo, psym);
    }

<<<<<<< HEAD
    private TreePath makeTreePath(final JavaFileObject jfo, DocCommentTree dcTree) {
=======
    private TreePath makeTreePath(final JavaFileObject jfo) {
>>>>>>> 6b421469
        JCCompilationUnit jcCompilationUnit = new JCCompilationUnit(List.nil()) {
            public int getPos() {
                return Position.FIRSTPOS;
            }

            public JavaFileObject getSourcefile() {
                return jfo;
            }

            @Override @DefinedBy(Api.COMPILER_TREE)
            public Position.LineMap getLineMap() {
                try {
                    CharSequence content = jfo.getCharContent(true);
                    String s = content.toString();
                    return Position.makeLineMap(s.toCharArray(), s.length(), true);
                } catch (IOException ignore) {}
                return null;
            }
        };

        PackageSymbol psym = javaFileObjectToPackageMap.getOrDefault(jfo, syms.unnamedPackage);

        jcCompilationUnit.docComments = new DocCommentTable() {
            @Override
            public boolean hasComment(JCTree tree) {
                return false;
            }

            @Override
            public Comment getComment(JCTree tree) {
                throw new UnsupportedOperationException();
            }

            @Override
            public String getCommentText(JCTree tree) {
                throw new UnsupportedOperationException();
            }

            @Override
            public DCDocComment getCommentTree(JCTree tree) {
                return (DCDocComment)dcTree;
            }

            @Override
            public void putComment(JCTree tree, Comment c) {
                throw new UnsupportedOperationException();
            }

        };
        jcCompilationUnit.lineMap = jcCompilationUnit.getLineMap();
        jcCompilationUnit.namedImportScope = new NamedImportScope(psym, jcCompilationUnit.toplevelScope);
        jcCompilationUnit.packge = psym;
        jcCompilationUnit.starImportScope = null;
        jcCompilationUnit.sourcefile = jfo;
<<<<<<< HEAD
        jcCompilationUnit.starImportScope = new StarImportScope(psym);
        jcCompilationUnit.toplevelScope = WriteableScope.create(psym);

=======
        PackageSymbol psym = javaFileObjectToPackageMap.getOrDefault(jfo,
                syms.unnamedModule.unnamedPackage);
        jcCompilationUnit.lineMap = jcCompilationUnit.getLineMap();
        modules.enter(List.of(jcCompilationUnit), null);
        jcCompilationUnit.namedImportScope = new NamedImportScope(psym, jcCompilationUnit.toplevelScope);
        jcCompilationUnit.packge = psym;
        jcCompilationUnit.sourcefile = jfo;
        jcCompilationUnit.starImportScope = new StarImportScope(psym);
        jcCompilationUnit.toplevelScope = WriteableScope.create(psym);
>>>>>>> 6b421469
        return new TreePath(jcCompilationUnit);
    }
}<|MERGE_RESOLUTION|>--- conflicted
+++ resolved
@@ -1158,24 +1158,17 @@
         }
     }
 
-<<<<<<< HEAD
     /**
      * Register a file object, such as for a package.html, that provides
      * doc comments for a package.
      * @param psym the PackageSymbol representing the package.
      * @param jfo  the JavaFileObject for the given package.
      */
-=======
->>>>>>> 6b421469
     public void putJavaFileObject(PackageSymbol psym, JavaFileObject jfo) {
         javaFileObjectToPackageMap.putIfAbsent(jfo, psym);
     }
 
-<<<<<<< HEAD
     private TreePath makeTreePath(final JavaFileObject jfo, DocCommentTree dcTree) {
-=======
-    private TreePath makeTreePath(final JavaFileObject jfo) {
->>>>>>> 6b421469
         JCCompilationUnit jcCompilationUnit = new JCCompilationUnit(List.nil()) {
             public int getPos() {
                 return Position.FIRSTPOS;
@@ -1196,7 +1189,8 @@
             }
         };
 
-        PackageSymbol psym = javaFileObjectToPackageMap.getOrDefault(jfo, syms.unnamedPackage);
+        PackageSymbol psym = javaFileObjectToPackageMap.getOrDefault(jfo,
+                syms.unnamedModule.unnamedPackage);
 
         jcCompilationUnit.docComments = new DocCommentTable() {
             @Override
@@ -1226,25 +1220,12 @@
 
         };
         jcCompilationUnit.lineMap = jcCompilationUnit.getLineMap();
-        jcCompilationUnit.namedImportScope = new NamedImportScope(psym, jcCompilationUnit.toplevelScope);
-        jcCompilationUnit.packge = psym;
-        jcCompilationUnit.starImportScope = null;
         jcCompilationUnit.sourcefile = jfo;
-<<<<<<< HEAD
-        jcCompilationUnit.starImportScope = new StarImportScope(psym);
-        jcCompilationUnit.toplevelScope = WriteableScope.create(psym);
-
-=======
-        PackageSymbol psym = javaFileObjectToPackageMap.getOrDefault(jfo,
-                syms.unnamedModule.unnamedPackage);
-        jcCompilationUnit.lineMap = jcCompilationUnit.getLineMap();
         modules.enter(List.of(jcCompilationUnit), null);
         jcCompilationUnit.namedImportScope = new NamedImportScope(psym, jcCompilationUnit.toplevelScope);
         jcCompilationUnit.packge = psym;
-        jcCompilationUnit.sourcefile = jfo;
         jcCompilationUnit.starImportScope = new StarImportScope(psym);
         jcCompilationUnit.toplevelScope = WriteableScope.create(psym);
->>>>>>> 6b421469
         return new TreePath(jcCompilationUnit);
     }
 }