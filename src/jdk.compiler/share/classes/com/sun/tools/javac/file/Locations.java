--- conflicted
+++ resolved
@@ -33,10 +33,7 @@
 import java.nio.file.Files;
 import java.nio.file.Path;
 import java.nio.file.Paths;
-<<<<<<< HEAD
-=======
 import java.util.ArrayList;
->>>>>>> 5c149d25
 import java.util.Arrays;
 import java.util.Collection;
 import java.util.Collections;
@@ -48,14 +45,9 @@
 import java.util.LinkedHashSet;
 import java.util.Map;
 import java.util.Set;
-<<<<<<< HEAD
-import java.util.StringTokenizer;
-import java.util.stream.Collectors;
-=======
 import java.util.regex.Pattern;
 import java.util.stream.Collectors;
 import java.util.stream.Stream;
->>>>>>> 5c149d25
 import java.util.zip.ZipFile;
 
 import javax.tools.JavaFileManager;
@@ -289,11 +281,7 @@
 
             if (fsInfo.isFile(file)) {
                 /* File is an ordinary file. */
-<<<<<<< HEAD
-                if (!isArchive(file) && !file.getName().endsWith(".jimage")) {
-=======
                 if (!isArchive(file) && !file.getFileName().toString().endsWith(".jimage")) {
->>>>>>> 5c149d25
                     /* Not a recognized extension; open it to see if
                      it looks like a valid zip file. */
                     try {
@@ -319,11 +307,7 @@
             super.add(file);
             canonicalValues.add(canonFile);
 
-<<<<<<< HEAD
-            if (expandJarClassPaths && fsInfo.isFile(file) && !file.getName().endsWith(".jimage")) {
-=======
             if (expandJarClassPaths && fsInfo.isFile(file) && !file.getFileName().toString().endsWith(".jimage")) {
->>>>>>> 5c149d25
                 addJarClassPath(file, warn);
             }
         }
@@ -625,12 +609,8 @@
         }
 
         SearchPath computePath() throws IOException {
-<<<<<<< HEAD
-            defaultBootClassPathRtJar = null;
-=======
             String java_home = System.getProperty("java.home");
 
->>>>>>> 5c149d25
             SearchPath path = new SearchPath();
 
             String bootclasspathOpt = optionValues.get(BOOTCLASSPATH);
@@ -650,25 +630,13 @@
                 path.addFiles(bootclasspathOpt);
             } else {
                 // Standard system classes for this compiler's release.
-<<<<<<< HEAD
-                Collection<File> systemClasses = systemClasses();
-=======
                 Collection<Path> systemClasses = systemClasses(java_home);
->>>>>>> 5c149d25
                 if (systemClasses != null) {
                     path.addFiles(systemClasses, false);
                 } else {
                     // fallback to the value of sun.boot.class.path
                     String files = System.getProperty("sun.boot.class.path");
                     path.addFiles(files, false);
-<<<<<<< HEAD
-                    File rt_jar = new File("rt.jar");
-                    for (File file : getPathEntries(files)) {
-                        if (new File(file.getName()).equals(rt_jar))
-                            defaultBootClassPathRtJar = file;
-                    }
-=======
->>>>>>> 5c149d25
                 }
             }
 
@@ -702,19 +670,6 @@
          *
          * @throws UncheckedIOException if an I/O errors occurs
          */
-<<<<<<< HEAD
-        private Collection<File> systemClasses() throws IOException {
-            String home = System.getProperty("java.home");
-            // Return .jimage files if available
-            Path libModules = Paths.get(home, "lib", "modules");
-            if (Files.exists(libModules)) {
-                Collection<File> images = Files.list(libModules)
-                        .filter(f -> f.getFileName().toString().endsWith(".jimage"))
-                        .map(Path::toFile)
-                        .collect(Collectors.toList());
-                if (!images.isEmpty())
-                    return images;
-=======
         private Collection<Path> systemClasses(String java_home) throws IOException {
             // Return .jimage files if available
             Path libModules = Paths.get(java_home, "lib", "modules");
@@ -726,31 +681,19 @@
                         return Collections.singleton(JRT_MARKER_FILE);
                     }
                 }
->>>>>>> 5c149d25
             }
 
             // Temporary: if no .jimage files, return individual modules
             if (Files.exists(libModules.resolve("java.base"))) {
                 return Files.list(libModules)
                             .map(d -> d.resolve("classes"))
-<<<<<<< HEAD
-                            .map(Path::toFile)
-=======
->>>>>>> 5c149d25
                             .collect(Collectors.toList());
             }
 
             // Exploded module image
-<<<<<<< HEAD
-            Path modules = Paths.get(home, "modules");
-            if (Files.isDirectory(modules.resolve("java.base"))) {
-                return Files.list(modules)
-                            .map(Path::toFile)
-=======
             Path modules = Paths.get(java_home, "modules");
             if (Files.isDirectory(modules.resolve("java.base"))) {
                 return Files.list(modules)
->>>>>>> 5c149d25
                             .collect(Collectors.toList());
             }
 
@@ -761,11 +704,7 @@
         private void lazy() {
             if (searchPath == null) {
                 try {
-<<<<<<< HEAD
-                    searchPath = Collections.unmodifiableCollection(computePath());
-=======
                 searchPath = Collections.unmodifiableCollection(computePath());
->>>>>>> 5c149d25
                 } catch (IOException e) {
                     // TODO: need better handling here, e.g. javac Abort?
                     throw new UncheckedIOException(e);
