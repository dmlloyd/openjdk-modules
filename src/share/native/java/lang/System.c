/*
 * Copyright (c) 1994, 2008, Oracle and/or its affiliates. All rights reserved.
 * DO NOT ALTER OR REMOVE COPYRIGHT NOTICES OR THIS FILE HEADER.
 *
 * This code is free software; you can redistribute it and/or modify it
 * under the terms of the GNU General Public License version 2 only, as
 * published by the Free Software Foundation.  Oracle designates this
 * particular file as subject to the "Classpath" exception as provided
 * by Oracle in the LICENSE file that accompanied this code.
 *
 * This code is distributed in the hope that it will be useful, but WITHOUT
 * ANY WARRANTY; without even the implied warranty of MERCHANTABILITY or
 * FITNESS FOR A PARTICULAR PURPOSE.  See the GNU General Public License
 * version 2 for more details (a copy is included in the LICENSE file that
 * accompanied this code).
 *
 * You should have received a copy of the GNU General Public License version
 * 2 along with this work; if not, write to the Free Software Foundation,
 * Inc., 51 Franklin St, Fifth Floor, Boston, MA 02110-1301 USA.
 *
 * Please contact Oracle, 500 Oracle Parkway, Redwood Shores, CA 94065 USA
 * or visit www.oracle.com if you need additional information or have any
 * questions.
 */

#include <string.h>

#include "jni.h"
#include "jni_util.h"
#include "jvm.h"
#include "java_props.h"

#include "java_lang_System.h"

#define OBJ "Ljava/lang/Object;"

/* Only register the performance-critical methods */
static JNINativeMethod methods[] = {
    {"currentTimeMillis", "()J",              (void *)&JVM_CurrentTimeMillis},
    {"nanoTime",          "()J",              (void *)&JVM_NanoTime},
    {"arraycopy",     "(" OBJ "I" OBJ "II)V", (void *)&JVM_ArrayCopy},
};

#undef OBJ

JNIEXPORT void JNICALL
Java_java_lang_System_registerNatives(JNIEnv *env, jclass cls)
{
    (*env)->RegisterNatives(env, cls,
                            methods, sizeof(methods)/sizeof(methods[0]));
}

JNIEXPORT jint JNICALL
Java_java_lang_System_identityHashCode(JNIEnv *env, jobject this, jobject x)
{
    return JVM_IHashCode(env, x);
}

#define PUTPROP(props, key, val) \
    if (1) { \
        jstring jkey = (*env)->NewStringUTF(env, key); \
        jstring jval = (*env)->NewStringUTF(env, val); \
        jobject r = (*env)->CallObjectMethod(env, props, putID, jkey, jval); \
        if ((*env)->ExceptionOccurred(env)) return NULL; \
        (*env)->DeleteLocalRef(env, jkey); \
        (*env)->DeleteLocalRef(env, jval); \
        (*env)->DeleteLocalRef(env, r); \
    } else ((void) 0)

/*  "key" is a char type string with only ASCII character in it.
    "val" is a nchar (typedefed in java_props.h) type string  */

#define PUTPROP_ForPlatformNString(props, key, val) \
    if (1) { \
        jstring jkey = (*env)->NewStringUTF(env, key);  \
        jstring jval = GetStringPlatform(env, val); \
        jobject r = (*env)->CallObjectMethod(env, props, putID, jkey, jval); \
        if ((*env)->ExceptionOccurred(env)) return NULL; \
        (*env)->DeleteLocalRef(env, jkey); \
        (*env)->DeleteLocalRef(env, jval); \
        (*env)->DeleteLocalRef(env, r); \
    } else ((void) 0)
#define REMOVEPROP(props, key) \
    if (1) { \
        jstring jkey = JNU_NewStringPlatform(env, key); \
        jobject r = (*env)->CallObjectMethod(env, props, removeID, jkey); \
        if ((*env)->ExceptionOccurred(env)) return NULL; \
        (*env)->DeleteLocalRef(env, jkey); \
        (*env)->DeleteLocalRef(env, r); \
    } else ((void) 0)
#define GETPROP(props, key, jret) \
    if (1) { \
        jstring jkey = JNU_NewStringPlatform(env, key); \
        jret = (*env)->CallObjectMethod(env, props, getPropID, jkey); \
        if ((*env)->ExceptionOccurred(env)) return NULL; \
        (*env)->DeleteLocalRef(env, jkey); \
    } else ((void) 0)

#ifndef VENDOR /* Third party may overwrite this. */
#define VENDOR "Oracle Corporation"
#define VENDOR_URL "http://java.oracle.com/"
#define VENDOR_URL_BUG "http://java.sun.com/cgi-bin/bugreport.cgi"
#endif

#define JAVA_MAX_SUPPORTED_VERSION 51
#define JAVA_MAX_SUPPORTED_MINOR_VERSION 0

<<<<<<< HEAD
static int fmtdefault; // boolean value
jobject fillI18nProps(JNIEnv *env, jobject props, char *baseKey,
                      char *platformDispVal, char *platformFmtVal,
                      jmethodID putID, jmethodID getPropID) {
    jstring jVMBaseVal = NULL;

    GETPROP(props, baseKey, jVMBaseVal);
    if (jVMBaseVal) {
        // user specified the base property.  there's nothing to do here.
        (*env)->DeleteLocalRef(env, jVMBaseVal);
    } else {
        char buf[64];
        jstring jVMVal = NULL;
        const char *baseVal = "";

        /* user.xxx base property */
        if (fmtdefault) {
            if (platformFmtVal) {
                PUTPROP(props, baseKey, platformFmtVal);
                baseVal = platformFmtVal;
            }
        } else {
            if (platformDispVal) {
                PUTPROP(props, baseKey, platformDispVal);
                baseVal = platformDispVal;
            }
        }

        /* user.xxx.display property */
        jio_snprintf(buf, sizeof(buf), "%s.display", baseKey);
        GETPROP(props, buf, jVMVal);
        if (jVMVal == NULL) {
            if (platformDispVal && (strcmp(baseVal, platformDispVal) != 0)) {
                PUTPROP(props, buf, platformDispVal);
            }
        } else {
            (*env)->DeleteLocalRef(env, jVMVal);
        }

        /* user.xxx.format property */
        jio_snprintf(buf, sizeof(buf), "%s.format", baseKey);
        GETPROP(props, buf, jVMVal);
        if (jVMVal == NULL) {
            if (platformFmtVal && (strcmp(baseVal, platformFmtVal) != 0)) {
                PUTPROP(props, buf, platformFmtVal);
            }
        } else {
            (*env)->DeleteLocalRef(env, jVMVal);
        }
    }

    return NULL;
}
=======
#ifdef JAVA_SPECIFICATION_VENDOR /* Third party may NOT overwrite this. */
  #error "ERROR: No override of JAVA_SPECIFICATION_VENDOR is allowed"
#else
  #define JAVA_SPECIFICATION_VENDOR "Oracle Corporation"
#endif
>>>>>>> 362b094c

JNIEXPORT jobject JNICALL
Java_java_lang_System_initProperties(JNIEnv *env, jclass cla, jobject props)
{
    char buf[128];
    java_props_t *sprops = GetJavaProperties(env);
    jmethodID putID = (*env)->GetMethodID(env,
                                          (*env)->GetObjectClass(env, props),
                                          "put",
            "(Ljava/lang/Object;Ljava/lang/Object;)Ljava/lang/Object;");
    jmethodID removeID = (*env)->GetMethodID(env,
                                          (*env)->GetObjectClass(env, props),
                                          "remove",
            "(Ljava/lang/Object;)Ljava/lang/Object;");
    jmethodID getPropID = (*env)->GetMethodID(env,
                                          (*env)->GetObjectClass(env, props),
                                          "getProperty",
            "(Ljava/lang/String;)Ljava/lang/String;");
    jobject ret = NULL;
    jstring jVMVal = NULL;

    if (sprops == NULL || putID == NULL ) return NULL;

    PUTPROP(props, "java.specification.version",
            JDK_MAJOR_VERSION "." JDK_MINOR_VERSION);
    PUTPROP(props, "java.specification.name",
            "Java Platform API Specification");
    PUTPROP(props, "java.specification.vendor",
            JAVA_SPECIFICATION_VENDOR);

    PUTPROP(props, "java.version", RELEASE);
    PUTPROP(props, "java.vendor", VENDOR);
    PUTPROP(props, "java.vendor.url", VENDOR_URL);
    PUTPROP(props, "java.vendor.url.bug", VENDOR_URL_BUG);

    jio_snprintf(buf, sizeof(buf), "%d.%d", JAVA_MAX_SUPPORTED_VERSION,
                                            JAVA_MAX_SUPPORTED_MINOR_VERSION);
    PUTPROP(props, "java.class.version", buf);

    if (sprops->awt_toolkit) {
        PUTPROP(props, "awt.toolkit", sprops->awt_toolkit);
    }

    /* os properties */
    PUTPROP(props, "os.name", sprops->os_name);
    PUTPROP(props, "os.version", sprops->os_version);
    PUTPROP(props, "os.arch", sprops->os_arch);

    /* file system properties */
    PUTPROP(props, "file.separator", sprops->file_separator);
    PUTPROP(props, "path.separator", sprops->path_separator);
    PUTPROP(props, "line.separator", sprops->line_separator);

    /*
     *  user.language
     *  user.country, user.variant (if user's environment specifies them)
     *  file.encoding
     *  file.encoding.pkg
     */
    PUTPROP(props, "user.language", sprops->language);
    if (sprops->country) {
        PUTPROP(props, "user.country", sprops->country);
    }
    if (sprops->variant) {
        PUTPROP(props, "user.variant", sprops->variant);
    }
    PUTPROP(props, "file.encoding", sprops->encoding);
    PUTPROP(props, "sun.jnu.encoding", sprops->sun_jnu_encoding);
    PUTPROP(props, "file.encoding.pkg", "sun.io");
    /* unicode_encoding specifies the default endianness */
    PUTPROP(props, "sun.io.unicode.encoding", sprops->unicode_encoding);
    PUTPROP(props, "sun.cpu.isalist",
            (sprops->cpu_isalist ? sprops->cpu_isalist : ""));
    PUTPROP(props, "sun.cpu.endian",  sprops->cpu_endian);

    /* !!! DO NOT call PUTPROP_ForPlatformNString before this line !!!
     * !!! I18n properties have not been set up yet !!!
     */

    /* Printing properties */
    /* Note: java.awt.printerjob is an implementation private property which
     * just happens to have a java.* name because it is referenced in
     * a java.awt class. It is the mechanism by which the implementation
     * finds the appropriate class in the JRE for the platform.
     * It is explicitly not designed to be overridden by clients as
     * a way of replacing the implementation class, and in any case
     * the mechanism by which the class is loaded is constrained to only
     * find and load classes that are part of the JRE.
     * This property may be removed if that mechanism is redesigned
     */
    PUTPROP(props, "java.awt.printerjob", sprops->printerJob);

    /* data model */
    if (sizeof(sprops) == 4) {
        sprops->data_model = "32";
    } else if (sizeof(sprops) == 8) {
        sprops->data_model = "64";
    } else {
        sprops->data_model = "unknown";
    }
    PUTPROP(props, "sun.arch.data.model",  \
                    sprops->data_model);

    /* patch level */
    PUTPROP(props, "sun.os.patch.level",  \
                    sprops->patch_level);

    /* Java2D properties */
    /* Note: java.awt.graphicsenv is an implementation private property which
     * just happens to have a java.* name because it is referenced in
     * a java.awt class. It is the mechanism by which the implementation
     * finds the appropriate class in the JRE for the platform.
     * It is explicitly not designed to be overridden by clients as
     * a way of replacing the implementation class, and in any case
     * the mechanism by which the class is loaded is constrained to only
     * find and load classes that are part of the JRE.
     * This property may be removed if that mechanism is redesigned
     */
    PUTPROP(props, "java.awt.graphicsenv", sprops->graphics_env);
    if (sprops->font_dir != NULL) {
        PUTPROP_ForPlatformNString(props,
                                   "sun.java2d.fontpath", sprops->font_dir);
    }

    PUTPROP_ForPlatformNString(props, "java.io.tmpdir", sprops->tmp_dir);

    PUTPROP_ForPlatformNString(props, "user.name", sprops->user_name);
    PUTPROP_ForPlatformNString(props, "user.home", sprops->user_home);

    PUTPROP(props, "user.timezone", sprops->timezone);

    PUTPROP_ForPlatformNString(props, "user.dir", sprops->user_dir);

    /* This is a sun. property as it is currently only set for Gnome and
     * Windows desktops.
     */
    if (sprops->desktop != NULL) {
        PUTPROP(props, "sun.desktop", sprops->desktop);
    }

    /*
     * unset "user.language", "user.country", and "user.variant"
     * in order to tell whether the command line option "-DXXXX=YYYY" is
     * specified or not.  They will be reset in fillI18nProps() below.
     */
    REMOVEPROP(props, "user.language");
    REMOVEPROP(props, "user.country");
    REMOVEPROP(props, "user.variant");
    REMOVEPROP(props, "file.encoding");

    ret = JVM_InitProperties(env, props);

    /* Check the compatibility flag */
    GETPROP(props, "sun.locale.formatasdefault", jVMVal);
    if (jVMVal) {
        const char * val = (*env)->GetStringUTFChars(env, jVMVal, 0);
        fmtdefault = !strcmp(val, "true");
        (*env)->ReleaseStringUTFChars(env, jVMVal, val);
        (*env)->DeleteLocalRef(env, jVMVal);
    }

    /* reconstruct i18n related properties */
    fillI18nProps(env, props, "user.language", sprops->display_language,
        sprops->format_language, putID, getPropID);
    fillI18nProps(env, props, "user.country",
        sprops->display_country, sprops->format_country, putID, getPropID);
    fillI18nProps(env, props, "user.variant",
        sprops->display_variant, sprops->format_variant, putID, getPropID);
    GETPROP(props, "file.encoding", jVMVal);
    if (jVMVal == NULL) {
        if (fmtdefault) {
            PUTPROP(props, "file.encoding", sprops->encoding);
        } else {
            PUTPROP(props, "file.encoding", sprops->sun_jnu_encoding);
        }
    } else {
        (*env)->DeleteLocalRef(env, jVMVal);
    }

    return ret;
}

/*
 * The following three functions implement setter methods for
 * java.lang.System.{in, out, err}. They are natively implemented
 * because they violate the semantics of the language (i.e. set final
 * variable).
 */
JNIEXPORT void JNICALL
Java_java_lang_System_setIn0(JNIEnv *env, jclass cla, jobject stream)
{
    jfieldID fid =
        (*env)->GetStaticFieldID(env,cla,"in","Ljava/io/InputStream;");
    if (fid == 0)
        return;
    (*env)->SetStaticObjectField(env,cla,fid,stream);
}

JNIEXPORT void JNICALL
Java_java_lang_System_setOut0(JNIEnv *env, jclass cla, jobject stream)
{
    jfieldID fid =
        (*env)->GetStaticFieldID(env,cla,"out","Ljava/io/PrintStream;");
    if (fid == 0)
        return;
    (*env)->SetStaticObjectField(env,cla,fid,stream);
}

JNIEXPORT void JNICALL
Java_java_lang_System_setErr0(JNIEnv *env, jclass cla, jobject stream)
{
    jfieldID fid =
        (*env)->GetStaticFieldID(env,cla,"err","Ljava/io/PrintStream;");
    if (fid == 0)
        return;
    (*env)->SetStaticObjectField(env,cla,fid,stream);
}

static void cpchars(jchar *dst, char *src, int n)
{
    int i;
    for (i = 0; i < n; i++) {
        dst[i] = src[i];
    }
}

JNIEXPORT jstring JNICALL
Java_java_lang_System_mapLibraryName(JNIEnv *env, jclass ign, jstring libname)
{
    int len;
    int prefix_len = (int) strlen(JNI_LIB_PREFIX);
    int suffix_len = (int) strlen(JNI_LIB_SUFFIX);

    jchar chars[256];
    if (libname == NULL) {
        JNU_ThrowNullPointerException(env, 0);
        return NULL;
    }
    len = (*env)->GetStringLength(env, libname);
    if (len > 240) {
        JNU_ThrowIllegalArgumentException(env, "name too long");
        return NULL;
    }
    cpchars(chars, JNI_LIB_PREFIX, prefix_len);
    (*env)->GetStringRegion(env, libname, 0, len, chars + prefix_len);
    len += prefix_len;
    cpchars(chars + len, JNI_LIB_SUFFIX, suffix_len);
    len += suffix_len;

    return (*env)->NewString(env, chars, len);
}<|MERGE_RESOLUTION|>--- conflicted
+++ resolved
@@ -105,7 +105,12 @@
 #define JAVA_MAX_SUPPORTED_VERSION 51
 #define JAVA_MAX_SUPPORTED_MINOR_VERSION 0
 
-<<<<<<< HEAD
+#ifdef JAVA_SPECIFICATION_VENDOR /* Third party may NOT overwrite this. */
+  #error "ERROR: No override of JAVA_SPECIFICATION_VENDOR is allowed"
+#else
+  #define JAVA_SPECIFICATION_VENDOR "Oracle Corporation"
+#endif
+
 static int fmtdefault; // boolean value
 jobject fillI18nProps(JNIEnv *env, jobject props, char *baseKey,
                       char *platformDispVal, char *platformFmtVal,
@@ -159,13 +164,6 @@
 
     return NULL;
 }
-=======
-#ifdef JAVA_SPECIFICATION_VENDOR /* Third party may NOT overwrite this. */
-  #error "ERROR: No override of JAVA_SPECIFICATION_VENDOR is allowed"
-#else
-  #define JAVA_SPECIFICATION_VENDOR "Oracle Corporation"
-#endif
->>>>>>> 362b094c
 
 JNIEXPORT jobject JNICALL
 Java_java_lang_System_initProperties(JNIEnv *env, jclass cla, jobject props)
