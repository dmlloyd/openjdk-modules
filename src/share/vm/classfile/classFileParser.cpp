--- conflicted
+++ resolved
@@ -4721,19 +4721,6 @@
 
 void ClassFileParser::check_super_class_access(instanceKlassHandle this_klass, TRAPS) {
   Klass* super = this_klass->super();
-<<<<<<< HEAD
-  if ((super != NULL) &&
-      (!Reflection::verify_class_access(this_klass(), super, false))) {
-    ResourceMark rm(THREAD);
-    Exceptions::fthrow(
-      THREAD_AND_LOCATION,
-      vmSymbols::java_lang_IllegalAccessError(),
-      "class %s cannot access its superclass %s",
-      this_klass->external_name(),
-      super->external_name()
-    );
-    return;
-=======
   if (super != NULL) {
     Reflection::VerifyClassAccessResults vca_result =
       Reflection::verify_class_access(this_klass(), super, false);
@@ -4757,7 +4744,6 @@
       }
       return;
     }
->>>>>>> d84a5af8
   }
 }
 
@@ -4772,15 +4758,6 @@
       Reflection::verify_class_access(this_klass(), k, false);
     if (vca_result != Reflection::ACCESS_OK) {
       ResourceMark rm(THREAD);
-<<<<<<< HEAD
-      Exceptions::fthrow(
-        THREAD_AND_LOCATION,
-        vmSymbols::java_lang_IllegalAccessError(),
-        "class %s cannot access its superinterface %s",
-        this_klass->external_name(),
-        k->external_name()
-      );
-=======
       char* msg =  Reflection::verify_class_access_msg(this_klass(), k, vca_result);
       if (msg == NULL) {
         Exceptions::fthrow(
@@ -4788,7 +4765,7 @@
           vmSymbols::java_lang_IllegalAccessError(),
           "class %s cannot access its superinterface %s",
           this_klass->external_name(),
-          InstanceKlass::cast(k)->external_name());
+          k->external_name());
       } else {
         // Add additional message content.
         Exceptions::fthrow(
@@ -4797,7 +4774,6 @@
           "superinterface check failed: %s",
           msg);
       }
->>>>>>> d84a5af8
       return;
     }
   }
