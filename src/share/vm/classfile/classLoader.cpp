--- conflicted
+++ resolved
@@ -78,11 +78,8 @@
 typedef jboolean (JNICALL *ReadEntry_t)(jzfile *zip, jzentry *entry, unsigned char *buf, char *namebuf);
 typedef jboolean (JNICALL *ReadMappedEntry_t)(jzfile *zip, jzentry *entry, unsigned char **buf, char *namebuf);
 typedef jzentry* (JNICALL *GetNextEntry_t)(jzfile *zip, jint n);
-<<<<<<< HEAD
+typedef jboolean (JNICALL *ZipInflateFully_t)(void *inBuf, jlong inLen, void *outBuf, jlong outLen, char **pmsg);
 typedef jint     (JNICALL *Crc32_t)(jint crc, const jbyte *buf, jint len);
-=======
-typedef jboolean (JNICALL *ZipInflateFully_t)(void *inBuf, jlong inLen, void *outBuf, jlong outLen, char **pmsg);
->>>>>>> a94d10d4
 
 static ZipOpen_t         ZipOpen            = NULL;
 static ZipClose_t        ZipClose           = NULL;
@@ -91,11 +88,8 @@
 static ReadMappedEntry_t ReadMappedEntry    = NULL;
 static GetNextEntry_t    GetNextEntry       = NULL;
 static canonicalize_fn_t CanonicalizeEntry  = NULL;
-<<<<<<< HEAD
+static ZipInflateFully_t  ZipInflateFully   = NULL;
 static Crc32_t           Crc32              = NULL;
-=======
-static ZipInflateFully_t  ZipInflateFully   = NULL;
->>>>>>> a94d10d4
 
 // Globals
 
@@ -263,7 +257,7 @@
 }
 
 u1* ClassPathZipEntry::open_entry(const char* name, jint* filesize, bool nul_terminate, TRAPS) {
-  // enable call to C land
+    // enable call to C land
   JavaThread* thread = JavaThread::current();
   ThreadToNativeFromVM ttn(thread);
   // check whether zip archive contains name
@@ -305,7 +299,7 @@
   if (UsePerfData) {
     ClassLoader::perf_sys_classfile_bytes_read()->inc(filesize);
   }
-  return new ClassFileStream(buffer, filesize, _zip_name);    // Resource allocated
+  return new ClassFileStream(buffer, filesize, _zip_name); // Resource allocated
 }
 
 // invoke function for each entry in the zip file
@@ -849,7 +843,7 @@
   bool result = checker->check();
   delete checker;
   return result;
-  }
+}
 #endif
 
 void ClassLoader::setup_search_path(const char *class_path) {
@@ -866,7 +860,7 @@
     ResourceMark rm(THREAD);
     char* path = NEW_RESOURCE_ARRAY(char, end - start + 1);
     strncpy(path, &class_path[start], end - start);
-    path[end-start] = '\0';
+    path[end - start] = '\0';
     update_class_path_entry_list(path, false);
 #if INCLUDE_CDS
     if (DumpSharedSpaces) {
@@ -951,7 +945,7 @@
     if (TraceClassLoading || TraceClassPaths) {
       tty->print_cr("[Opened %s]", path);
     }
-  } else  {
+  } else {
     // Directory
     new_entry = new ClassPathDirEntry(path);
     if (!ModuleEntryTable::javabase_created() && !ClassLoader::has_bootmodules_jimage() &&
@@ -1105,14 +1099,13 @@
   // This lookup only works on 1.3. Do not check for non-null here
 }
 
-<<<<<<< HEAD
+jboolean ClassLoader::decompress(void *in, u8 inSize, void *out, u8 outSize, char **pmsg) {
+  return (*ZipInflateFully)(in, inSize, out, outSize, pmsg);
+}
+
 int ClassLoader::crc32(int crc, const char* buf, int len) {
   assert(Crc32 != NULL, "ZIP_CRC32 is not found");
   return (*Crc32)(crc, (const jbyte*)buf, len);
-=======
-jboolean ClassLoader::decompress(void *in, u8 inSize, void *out, u8 outSize, char **pmsg) {
-  return (*ZipInflateFully)(in, inSize, out, outSize, pmsg);
->>>>>>> a94d10d4
 }
 
 // PackageInfo data exists in order to support the java.lang.Package
@@ -1241,8 +1234,8 @@
                       pp = pp->next()) {
       int n1 = (int)(strlen(pp->pkgname()) + 1);
       if (*top + n1 >= end) {
-    report_out_of_shared_space(SharedMiscData);
-  }
+        report_out_of_shared_space(SharedMiscData);
+      }
       pp->set_pkgname((char*)memcpy(*top, pp->pkgname(), n1));
       *top += n1;
     }
@@ -1787,7 +1780,7 @@
 void ClassLoader::compile_the_world_in(char* name, Handle loader, TRAPS) {
   if (string_ends_with(name, ".class")) {
     // We have a .class file
-    int len = (int)strlen(name);
+  int len = (int)strlen(name);
     char buffer[2048];
     strncpy(buffer, name, len - 6);
     buffer[len-6] = 0;
