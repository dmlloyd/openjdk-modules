--- conflicted
+++ resolved
@@ -169,11 +169,6 @@
   }
 }
 
-<<<<<<< HEAD
-void ClassLoaderData::record_dependency(const Klass* k, TRAPS) {
-  assert(k != NULL, "invariant");
-
-=======
 void ClassLoaderData::modules_do(void f(ModuleEntry*)) {
   if (_modules != NULL) {
     for (int i = 0; i < _modules->table_size(); i++) {
@@ -198,8 +193,9 @@
   }
 }
 
-void ClassLoaderData::record_dependency(Klass* k, TRAPS) {
->>>>>>> 0d3483de
+void ClassLoaderData::record_dependency(const Klass* k, TRAPS) {
+  assert(k != NULL, "invariant");
+
   ClassLoaderData * const from_cld = this;
   ClassLoaderData * const to_cld = k->class_loader_data();
 
@@ -946,7 +942,7 @@
     classes_unloaded = true;
   }
   if (classes_unloaded) {
-  Metaspace::purge();
+    Metaspace::purge();
     set_metaspace_oom(false);
   }
 }
