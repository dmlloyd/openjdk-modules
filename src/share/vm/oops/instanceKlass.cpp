/*
 * Copyright (c) 1997, 2015, Oracle and/or its affiliates. All rights reserved.
 * DO NOT ALTER OR REMOVE COPYRIGHT NOTICES OR THIS FILE HEADER.
 *
 * This code is free software; you can redistribute it and/or modify it
 * under the terms of the GNU General Public License version 2 only, as
 * published by the Free Software Foundation.
 *
 * This code is distributed in the hope that it will be useful, but WITHOUT
 * ANY WARRANTY; without even the implied warranty of MERCHANTABILITY or
 * FITNESS FOR A PARTICULAR PURPOSE.  See the GNU General Public License
 * version 2 for more details (a copy is included in the LICENSE file that
 * accompanied this code).
 *
 * You should have received a copy of the GNU General Public License version
 * 2 along with this work; if not, write to the Free Software Foundation,
 * Inc., 51 Franklin St, Fifth Floor, Boston, MA 02110-1301 USA.
 *
 * Please contact Oracle, 500 Oracle Parkway, Redwood Shores, CA 94065 USA
 * or visit www.oracle.com if you need additional information or have any
 * questions.
 *
 */

#include "precompiled.hpp"
#include "classfile/javaClasses.hpp"
#include "classfile/systemDictionary.hpp"
#include "classfile/verifier.hpp"
#include "classfile/vmSymbols.hpp"
#include "compiler/compileBroker.hpp"
#include "gc/shared/collectedHeap.inline.hpp"
#include "gc/shared/specialized_oop_closures.hpp"
#include "interpreter/oopMapCache.hpp"
#include "interpreter/rewriter.hpp"
#include "jvmtifiles/jvmti.h"
#include "memory/heapInspection.hpp"
#include "memory/iterator.inline.hpp"
#include "memory/metadataFactory.hpp"
#include "memory/oopFactory.hpp"
#include "oops/fieldStreams.hpp"
#include "oops/instanceClassLoaderKlass.hpp"
#include "oops/instanceKlass.inline.hpp"
#include "oops/instanceMirrorKlass.hpp"
#include "oops/instanceOop.hpp"
#include "oops/klass.inline.hpp"
#include "oops/method.hpp"
#include "oops/oop.inline.hpp"
#include "oops/symbol.hpp"
#include "prims/jvmtiExport.hpp"
#include "prims/jvmtiRedefineClasses.hpp"
#include "prims/jvmtiRedefineClassesTrace.hpp"
#include "prims/jvmtiThreadState.hpp"
#include "prims/methodComparator.hpp"
#include "runtime/atomic.inline.hpp"
#include "runtime/fieldDescriptor.hpp"
#include "runtime/handles.inline.hpp"
#include "runtime/javaCalls.hpp"
#include "runtime/mutexLocker.hpp"
#include "runtime/orderAccess.inline.hpp"
#include "runtime/thread.inline.hpp"
#include "services/classLoadingService.hpp"
#include "services/threadService.hpp"
#include "utilities/dtrace.hpp"
#include "utilities/macros.hpp"
#ifdef COMPILER1
#include "c1/c1_Compiler.hpp"
#endif

#ifdef DTRACE_ENABLED


#define HOTSPOT_CLASS_INITIALIZATION_required HOTSPOT_CLASS_INITIALIZATION_REQUIRED
#define HOTSPOT_CLASS_INITIALIZATION_recursive HOTSPOT_CLASS_INITIALIZATION_RECURSIVE
#define HOTSPOT_CLASS_INITIALIZATION_concurrent HOTSPOT_CLASS_INITIALIZATION_CONCURRENT
#define HOTSPOT_CLASS_INITIALIZATION_erroneous HOTSPOT_CLASS_INITIALIZATION_ERRONEOUS
#define HOTSPOT_CLASS_INITIALIZATION_super__failed HOTSPOT_CLASS_INITIALIZATION_SUPER_FAILED
#define HOTSPOT_CLASS_INITIALIZATION_clinit HOTSPOT_CLASS_INITIALIZATION_CLINIT
#define HOTSPOT_CLASS_INITIALIZATION_error HOTSPOT_CLASS_INITIALIZATION_ERROR
#define HOTSPOT_CLASS_INITIALIZATION_end HOTSPOT_CLASS_INITIALIZATION_END
#define DTRACE_CLASSINIT_PROBE(type, clss, thread_type)          \
  {                                                              \
    char* data = NULL;                                           \
    int len = 0;                                                 \
    Symbol* name = (clss)->name();                               \
    if (name != NULL) {                                          \
      data = (char*)name->bytes();                               \
      len = name->utf8_length();                                 \
    }                                                            \
    HOTSPOT_CLASS_INITIALIZATION_##type(                         \
      data, len, (clss)->class_loader(), thread_type);           \
  }

#define DTRACE_CLASSINIT_PROBE_WAIT(type, clss, thread_type, wait) \
  {                                                              \
    char* data = NULL;                                           \
    int len = 0;                                                 \
    Symbol* name = (clss)->name();                               \
    if (name != NULL) {                                          \
      data = (char*)name->bytes();                               \
      len = name->utf8_length();                                 \
    }                                                            \
    HOTSPOT_CLASS_INITIALIZATION_##type(                         \
      data, len, (clss)->class_loader(), thread_type, wait);     \
  }

#else //  ndef DTRACE_ENABLED

#define DTRACE_CLASSINIT_PROBE(type, clss, thread_type)
#define DTRACE_CLASSINIT_PROBE_WAIT(type, clss, thread_type, wait)

#endif //  ndef DTRACE_ENABLED

volatile int InstanceKlass::_total_instanceKlass_count = 0;

InstanceKlass* InstanceKlass::allocate_instance_klass(
                                              ClassLoaderData* loader_data,
                                              int vtable_len,
                                              int itable_len,
                                              int static_field_size,
                                              int nonstatic_oop_map_size,
                                              ReferenceType rt,
                                              AccessFlags access_flags,
                                              Symbol* name,
                                              Klass* super_klass,
                                              bool is_anonymous,
                                              TRAPS) {

  int size = InstanceKlass::size(vtable_len, itable_len, nonstatic_oop_map_size,
                                 access_flags.is_interface(), is_anonymous);

  // Allocation
  InstanceKlass* ik;
  if (rt == REF_NONE) {
    if (name == vmSymbols::java_lang_Class()) {
      ik = new (loader_data, size, THREAD) InstanceMirrorKlass(
        vtable_len, itable_len, static_field_size, nonstatic_oop_map_size, rt,
        access_flags, is_anonymous);
    } else if (name == vmSymbols::java_lang_ClassLoader() ||
          (SystemDictionary::ClassLoader_klass_loaded() &&
          super_klass != NULL &&
          super_klass->is_subtype_of(SystemDictionary::ClassLoader_klass()))) {
      ik = new (loader_data, size, THREAD) InstanceClassLoaderKlass(
        vtable_len, itable_len, static_field_size, nonstatic_oop_map_size, rt,
        access_flags, is_anonymous);
    } else {
      // normal class
      ik = new (loader_data, size, THREAD) InstanceKlass(
        vtable_len, itable_len, static_field_size, nonstatic_oop_map_size,
        InstanceKlass::_misc_kind_other, rt, access_flags, is_anonymous);
    }
  } else {
    // reference klass
    ik = new (loader_data, size, THREAD) InstanceRefKlass(
        vtable_len, itable_len, static_field_size, nonstatic_oop_map_size, rt,
        access_flags, is_anonymous);
  }

  // Check for pending exception before adding to the loader data and incrementing
  // class count.  Can get OOM here.
  if (HAS_PENDING_EXCEPTION) {
    return NULL;
  }

  // Add all classes to our internal class loader list here,
  // including classes in the bootstrap (NULL) class loader.
  loader_data->add_class(ik);

  Atomic::inc(&_total_instanceKlass_count);
  return ik;
}


// copy method ordering from resource area to Metaspace
void InstanceKlass::copy_method_ordering(intArray* m, TRAPS) {
  if (m != NULL) {
    // allocate a new array and copy contents (memcpy?)
    _method_ordering = MetadataFactory::new_array<int>(class_loader_data(), m->length(), CHECK);
    for (int i = 0; i < m->length(); i++) {
      _method_ordering->at_put(i, m->at(i));
    }
  } else {
    _method_ordering = Universe::the_empty_int_array();
  }
}

// create a new array of vtable_indices for default methods
Array<int>* InstanceKlass::create_new_default_vtable_indices(int len, TRAPS) {
  Array<int>* vtable_indices = MetadataFactory::new_array<int>(class_loader_data(), len, CHECK_NULL);
  assert(default_vtable_indices() == NULL, "only create once");
  set_default_vtable_indices(vtable_indices);
  return vtable_indices;
}

InstanceKlass::InstanceKlass(int vtable_len,
                             int itable_len,
                             int static_field_size,
                             int nonstatic_oop_map_size,
                             unsigned kind,
                             ReferenceType rt,
                             AccessFlags access_flags,
                             bool is_anonymous) {
  No_Safepoint_Verifier no_safepoint; // until k becomes parsable

  int iksize = InstanceKlass::size(vtable_len, itable_len, nonstatic_oop_map_size,
                                   access_flags.is_interface(), is_anonymous);

  set_vtable_length(vtable_len);
  set_itable_length(itable_len);
  set_static_field_size(static_field_size);
  set_nonstatic_oop_map_size(nonstatic_oop_map_size);
  set_access_flags(access_flags);
  _misc_flags = 0;  // initialize to zero
  set_kind(kind);
  set_is_anonymous(is_anonymous);
  assert(size() == iksize, "wrong size for object");

  set_array_klasses(NULL);
  set_methods(NULL);
  set_method_ordering(NULL);
  set_default_methods(NULL);
  set_default_vtable_indices(NULL);
  set_local_interfaces(NULL);
  set_transitive_interfaces(NULL);
  init_implementor();
  set_fields(NULL, 0);
  set_constants(NULL);
  set_package(NULL);
  set_class_loader_data(NULL);
  set_source_file_name_index(0);
  set_source_debug_extension(NULL, 0);
  set_array_name(NULL);
  set_inner_classes(NULL);
  set_static_oop_field_count(0);
  set_nonstatic_field_size(0);
  set_is_marked_dependent(false);
  set_has_unloaded_dependent(false);
  set_init_state(InstanceKlass::allocated);
  set_init_thread(NULL);
  set_reference_type(rt);
  set_oop_map_cache(NULL);
  set_jni_ids(NULL);
  set_osr_nmethods_head(NULL);
  set_breakpoints(NULL);
  init_previous_versions();
  set_generic_signature_index(0);
  release_set_methods_jmethod_ids(NULL);
  set_annotations(NULL);
  set_jvmti_cached_class_field_map(NULL);
  set_initial_method_idnum(0);
  _dependencies = NULL;
  set_jvmti_cached_class_field_map(NULL);
  set_cached_class_file(NULL);
  set_initial_method_idnum(0);
  set_minor_version(0);
  set_major_version(0);
  NOT_PRODUCT(_verify_count = 0;)

  // initialize the non-header words to zero
  intptr_t* p = (intptr_t*)this;
  for (int index = InstanceKlass::header_size(); index < iksize; index++) {
    p[index] = NULL_WORD;
  }

  // Set temporary value until parseClassFile updates it with the real instance
  // size.
  set_layout_helper(Klass::instance_layout_helper(0, true));
}


void InstanceKlass::deallocate_methods(ClassLoaderData* loader_data,
                                       Array<Method*>* methods) {
  if (methods != NULL && methods != Universe::the_empty_method_array() &&
      !methods->is_shared()) {
    for (int i = 0; i < methods->length(); i++) {
      Method* method = methods->at(i);
      if (method == NULL) continue;  // maybe null if error processing
      // Only want to delete methods that are not executing for RedefineClasses.
      // The previous version will point to them so they're not totally dangling
      assert (!method->on_stack(), "shouldn't be called with methods on stack");
      MetadataFactory::free_metadata(loader_data, method);
    }
    MetadataFactory::free_array<Method*>(loader_data, methods);
  }
}

void InstanceKlass::deallocate_interfaces(ClassLoaderData* loader_data,
                                          Klass* super_klass,
                                          Array<Klass*>* local_interfaces,
                                          Array<Klass*>* transitive_interfaces) {
  // Only deallocate transitive interfaces if not empty, same as super class
  // or same as local interfaces.  See code in parseClassFile.
  Array<Klass*>* ti = transitive_interfaces;
  if (ti != Universe::the_empty_klass_array() && ti != local_interfaces) {
    // check that the interfaces don't come from super class
    Array<Klass*>* sti = (super_klass == NULL) ? NULL :
                    InstanceKlass::cast(super_klass)->transitive_interfaces();
    if (ti != sti && ti != NULL && !ti->is_shared()) {
      MetadataFactory::free_array<Klass*>(loader_data, ti);
    }
  }

  // local interfaces can be empty
  if (local_interfaces != Universe::the_empty_klass_array() &&
      local_interfaces != NULL && !local_interfaces->is_shared()) {
    MetadataFactory::free_array<Klass*>(loader_data, local_interfaces);
  }
}

// This function deallocates the metadata and C heap pointers that the
// InstanceKlass points to.
void InstanceKlass::deallocate_contents(ClassLoaderData* loader_data) {

  // Orphan the mirror first, CMS thinks it's still live.
  if (java_mirror() != NULL) {
    java_lang_Class::set_klass(java_mirror(), NULL);
  }

  // Need to take this class off the class loader data list.
  loader_data->remove_class(this);

  // The array_klass for this class is created later, after error handling.
  // For class redefinition, we keep the original class so this scratch class
  // doesn't have an array class.  Either way, assert that there is nothing
  // to deallocate.
  assert(array_klasses() == NULL, "array classes shouldn't be created for this class yet");

  // Release C heap allocated data that this might point to, which includes
  // reference counting symbol names.
  release_C_heap_structures();

  deallocate_methods(loader_data, methods());
  set_methods(NULL);

  if (method_ordering() != NULL &&
      method_ordering() != Universe::the_empty_int_array() &&
      !method_ordering()->is_shared()) {
    MetadataFactory::free_array<int>(loader_data, method_ordering());
  }
  set_method_ordering(NULL);

  // default methods can be empty
  if (default_methods() != NULL &&
      default_methods() != Universe::the_empty_method_array() &&
      !default_methods()->is_shared()) {
    MetadataFactory::free_array<Method*>(loader_data, default_methods());
  }
  // Do NOT deallocate the default methods, they are owned by superinterfaces.
  set_default_methods(NULL);

  // default methods vtable indices can be empty
  if (default_vtable_indices() != NULL &&
      !default_vtable_indices()->is_shared()) {
    MetadataFactory::free_array<int>(loader_data, default_vtable_indices());
  }
  set_default_vtable_indices(NULL);


  // This array is in Klass, but remove it with the InstanceKlass since
  // this place would be the only caller and it can share memory with transitive
  // interfaces.
  if (secondary_supers() != NULL &&
      secondary_supers() != Universe::the_empty_klass_array() &&
      secondary_supers() != transitive_interfaces() &&
      !secondary_supers()->is_shared()) {
    MetadataFactory::free_array<Klass*>(loader_data, secondary_supers());
  }
  set_secondary_supers(NULL);

  deallocate_interfaces(loader_data, super(), local_interfaces(), transitive_interfaces());
  set_transitive_interfaces(NULL);
  set_local_interfaces(NULL);

  if (fields() != NULL && !fields()->is_shared()) {
    MetadataFactory::free_array<jushort>(loader_data, fields());
  }
  set_fields(NULL, 0);

  // If a method from a redefined class is using this constant pool, don't
  // delete it, yet.  The new class's previous version will point to this.
  if (constants() != NULL) {
    assert (!constants()->on_stack(), "shouldn't be called if anything is onstack");
    if (!constants()->is_shared()) {
      MetadataFactory::free_metadata(loader_data, constants());
    }
    // Delete any cached resolution errors for the constant pool
    SystemDictionary::delete_resolution_error(constants());

    set_constants(NULL);
  }

  if (inner_classes() != NULL &&
      inner_classes() != Universe::the_empty_short_array() &&
      !inner_classes()->is_shared()) {
    MetadataFactory::free_array<jushort>(loader_data, inner_classes());
  }
  set_inner_classes(NULL);

  // We should deallocate the Annotations instance if it's not in shared spaces.
  if (annotations() != NULL && !annotations()->is_shared()) {
    MetadataFactory::free_metadata(loader_data, annotations());
  }
  set_annotations(NULL);
}

bool InstanceKlass::should_be_initialized() const {
  return !is_initialized();
}

klassVtable* InstanceKlass::vtable() const {
  return new klassVtable(this, start_of_vtable(), vtable_length() / vtableEntry::size());
}

klassItable* InstanceKlass::itable() const {
  return new klassItable(instanceKlassHandle(this));
}

void InstanceKlass::eager_initialize(Thread *thread) {
  if (!EagerInitialization) return;

  if (this->is_not_initialized()) {
    // abort if the the class has a class initializer
    if (this->class_initializer() != NULL) return;

    // abort if it is java.lang.Object (initialization is handled in genesis)
    Klass* super = this->super();
    if (super == NULL) return;

    // abort if the super class should be initialized
    if (!InstanceKlass::cast(super)->is_initialized()) return;

    // call body to expose the this pointer
    instanceKlassHandle this_k(thread, this);
    eager_initialize_impl(this_k);
  }
}

// JVMTI spec thinks there are signers and protection domain in the
// instanceKlass.  These accessors pretend these fields are there.
// The hprof specification also thinks these fields are in InstanceKlass.
oop InstanceKlass::protection_domain() const {
  // return the protection_domain from the mirror
  return java_lang_Class::protection_domain(java_mirror());
}

// To remove these from requires an incompatible change and CCC request.
objArrayOop InstanceKlass::signers() const {
  // return the signers from the mirror
  return java_lang_Class::signers(java_mirror());
}

oop InstanceKlass::init_lock() const {
  // return the init lock from the mirror
  oop lock = java_lang_Class::init_lock(java_mirror());
  // Prevent reordering with any access of initialization state
  OrderAccess::loadload();
  assert((oop)lock != NULL || !is_not_initialized(), // initialized or in_error state
         "only fully initialized state can have a null lock");
  return lock;
}

// Set the initialization lock to null so the object can be GC'ed.  Any racing
// threads to get this lock will see a null lock and will not lock.
// That's okay because they all check for initialized state after getting
// the lock and return.
void InstanceKlass::fence_and_clear_init_lock() {
  // make sure previous stores are all done, notably the init_state.
  OrderAccess::storestore();
  java_lang_Class::set_init_lock(java_mirror(), NULL);
  assert(!is_not_initialized(), "class must be initialized now");
}

void InstanceKlass::eager_initialize_impl(instanceKlassHandle this_k) {
  EXCEPTION_MARK;
  oop init_lock = this_k->init_lock();
  ObjectLocker ol(init_lock, THREAD, init_lock != NULL);

  // abort if someone beat us to the initialization
  if (!this_k->is_not_initialized()) return;  // note: not equivalent to is_initialized()

  ClassState old_state = this_k->init_state();
  link_class_impl(this_k, true, THREAD);
  if (HAS_PENDING_EXCEPTION) {
    CLEAR_PENDING_EXCEPTION;
    // Abort if linking the class throws an exception.

    // Use a test to avoid redundantly resetting the state if there's
    // no change.  Set_init_state() asserts that state changes make
    // progress, whereas here we might just be spinning in place.
    if( old_state != this_k->_init_state )
      this_k->set_init_state (old_state);
  } else {
    // linking successfull, mark class as initialized
    this_k->set_init_state (fully_initialized);
    this_k->fence_and_clear_init_lock();
    // trace
    if (TraceClassInitialization) {
      ResourceMark rm(THREAD);
      tty->print_cr("[Initialized %s without side effects]", this_k->external_name());
    }
  }
}


// See "The Virtual Machine Specification" section 2.16.5 for a detailed explanation of the class initialization
// process. The step comments refers to the procedure described in that section.
// Note: implementation moved to static method to expose the this pointer.
void InstanceKlass::initialize(TRAPS) {
  if (this->should_be_initialized()) {
    HandleMark hm(THREAD);
    instanceKlassHandle this_k(THREAD, this);
    initialize_impl(this_k, CHECK);
    // Note: at this point the class may be initialized
    //       OR it may be in the state of being initialized
    //       in case of recursive initialization!
  } else {
    assert(is_initialized(), "sanity check");
  }
}


bool InstanceKlass::verify_code(
    instanceKlassHandle this_k, bool throw_verifyerror, TRAPS) {
  // 1) Verify the bytecodes
  Verifier::Mode mode =
    throw_verifyerror ? Verifier::ThrowException : Verifier::NoException;
  return Verifier::verify(this_k, mode, this_k->should_verify_class(), THREAD);
}


// Used exclusively by the shared spaces dump mechanism to prevent
// classes mapped into the shared regions in new VMs from appearing linked.

void InstanceKlass::unlink_class() {
  assert(is_linked(), "must be linked");
  _init_state = loaded;
}

void InstanceKlass::link_class(TRAPS) {
  assert(is_loaded(), "must be loaded");
  if (!is_linked()) {
    HandleMark hm(THREAD);
    instanceKlassHandle this_k(THREAD, this);
    link_class_impl(this_k, true, CHECK);
  }
}

// Called to verify that a class can link during initialization, without
// throwing a VerifyError.
bool InstanceKlass::link_class_or_fail(TRAPS) {
  assert(is_loaded(), "must be loaded");
  if (!is_linked()) {
    HandleMark hm(THREAD);
    instanceKlassHandle this_k(THREAD, this);
    link_class_impl(this_k, false, CHECK_false);
  }
  return is_linked();
}

bool InstanceKlass::link_class_impl(
    instanceKlassHandle this_k, bool throw_verifyerror, TRAPS) {
  // check for error state
  if (this_k->is_in_error_state()) {
    ResourceMark rm(THREAD);
    THROW_MSG_(vmSymbols::java_lang_NoClassDefFoundError(),
               this_k->external_name(), false);
  }
  // return if already verified
  if (this_k->is_linked()) {
    return true;
  }

  // Timing
  // timer handles recursion
  assert(THREAD->is_Java_thread(), "non-JavaThread in link_class_impl");
  JavaThread* jt = (JavaThread*)THREAD;

  // link super class before linking this class
  instanceKlassHandle super(THREAD, this_k->super());
  if (super.not_null()) {
    if (super->is_interface()) {  // check if super class is an interface
      ResourceMark rm(THREAD);
      Exceptions::fthrow(
        THREAD_AND_LOCATION,
        vmSymbols::java_lang_IncompatibleClassChangeError(),
        "class %s has interface %s as super class",
        this_k->external_name(),
        super->external_name()
      );
      return false;
    }

    link_class_impl(super, throw_verifyerror, CHECK_false);
  }

  // link all interfaces implemented by this class before linking this class
  Array<Klass*>* interfaces = this_k->local_interfaces();
  int num_interfaces = interfaces->length();
  for (int index = 0; index < num_interfaces; index++) {
    HandleMark hm(THREAD);
    instanceKlassHandle ih(THREAD, interfaces->at(index));
    link_class_impl(ih, throw_verifyerror, CHECK_false);
  }

  // in case the class is linked in the process of linking its superclasses
  if (this_k->is_linked()) {
    return true;
  }

  // trace only the link time for this klass that includes
  // the verification time
  PerfClassTraceTime vmtimer(ClassLoader::perf_class_link_time(),
                             ClassLoader::perf_class_link_selftime(),
                             ClassLoader::perf_classes_linked(),
                             jt->get_thread_stat()->perf_recursion_counts_addr(),
                             jt->get_thread_stat()->perf_timers_addr(),
                             PerfClassTraceTime::CLASS_LINK);

  // verification & rewriting
  {
    oop init_lock = this_k->init_lock();
    ObjectLocker ol(init_lock, THREAD, init_lock != NULL);
    // rewritten will have been set if loader constraint error found
    // on an earlier link attempt
    // don't verify or rewrite if already rewritten

    if (!this_k->is_linked()) {
      if (!this_k->is_rewritten()) {
        {
          bool verify_ok = verify_code(this_k, throw_verifyerror, THREAD);
          if (!verify_ok) {
            return false;
          }
        }

        // Just in case a side-effect of verify linked this class already
        // (which can sometimes happen since the verifier loads classes
        // using custom class loaders, which are free to initialize things)
        if (this_k->is_linked()) {
          return true;
        }

        // also sets rewritten
        this_k->rewrite_class(CHECK_false);
      }

      // relocate jsrs and link methods after they are all rewritten
      this_k->link_methods(CHECK_false);

      // Initialize the vtable and interface table after
      // methods have been rewritten since rewrite may
      // fabricate new Method*s.
      // also does loader constraint checking
      if (!this_k()->is_shared()) {
        ResourceMark rm(THREAD);
        this_k->vtable()->initialize_vtable(true, CHECK_false);
        this_k->itable()->initialize_itable(true, CHECK_false);
      }
#ifdef ASSERT
      else {
        ResourceMark rm(THREAD);
        this_k->vtable()->verify(tty, true);
        // In case itable verification is ever added.
        // this_k->itable()->verify(tty, true);
      }
#endif
      this_k->set_init_state(linked);
      if (JvmtiExport::should_post_class_prepare()) {
        Thread *thread = THREAD;
        assert(thread->is_Java_thread(), "thread->is_Java_thread()");
        JvmtiExport::post_class_prepare((JavaThread *) thread, this_k());
      }
    }
  }
  return true;
}


// Rewrite the byte codes of all of the methods of a class.
// The rewriter must be called exactly once. Rewriting must happen after
// verification but before the first method of the class is executed.
void InstanceKlass::rewrite_class(TRAPS) {
  assert(is_loaded(), "must be loaded");
  instanceKlassHandle this_k(THREAD, this);
  if (this_k->is_rewritten()) {
    assert(this_k()->is_shared(), "rewriting an unshared class?");
    return;
  }
  Rewriter::rewrite(this_k, CHECK);
  this_k->set_rewritten();
}

// Now relocate and link method entry points after class is rewritten.
// This is outside is_rewritten flag. In case of an exception, it can be
// executed more than once.
void InstanceKlass::link_methods(TRAPS) {
  int len = methods()->length();
  for (int i = len-1; i >= 0; i--) {
    methodHandle m(THREAD, methods()->at(i));

    // Set up method entry points for compiler and interpreter    .
    m->link_method(m, CHECK);
  }
}

// Eagerly initialize superinterfaces that declare default methods (concrete instance: any access)
void InstanceKlass::initialize_super_interfaces(instanceKlassHandle this_k, TRAPS) {
  if (this_k->has_default_methods()) {
    for (int i = 0; i < this_k->local_interfaces()->length(); ++i) {
      Klass* iface = this_k->local_interfaces()->at(i);
      InstanceKlass* ik = InstanceKlass::cast(iface);
      if (ik->should_be_initialized()) {
        if (ik->has_default_methods()) {
          ik->initialize_super_interfaces(ik, THREAD);
        }
        // Only initialize() interfaces that "declare" concrete methods.
        // has_default_methods drives searching superinterfaces since it
        // means has_default_methods in its superinterface hierarchy
        if (!HAS_PENDING_EXCEPTION && ik->declares_default_methods()) {
          ik->initialize(THREAD);
        }
        if (HAS_PENDING_EXCEPTION) {
          Handle e(THREAD, PENDING_EXCEPTION);
          CLEAR_PENDING_EXCEPTION;
          {
            EXCEPTION_MARK;
            // Locks object, set state, and notify all waiting threads
            this_k->set_initialization_state_and_notify(
                initialization_error, THREAD);

            // ignore any exception thrown, superclass initialization error is
            // thrown below
            CLEAR_PENDING_EXCEPTION;
          }
          THROW_OOP(e());
        }
      }
    }
  }
}

void InstanceKlass::initialize_impl(instanceKlassHandle this_k, TRAPS) {
  // Make sure klass is linked (verified) before initialization
  // A class could already be verified, since it has been reflected upon.
  this_k->link_class(CHECK);

  DTRACE_CLASSINIT_PROBE(required, this_k(), -1);

  bool wait = false;

  // refer to the JVM book page 47 for description of steps
  // Step 1
  {
    oop init_lock = this_k->init_lock();
    ObjectLocker ol(init_lock, THREAD, init_lock != NULL);

    Thread *self = THREAD; // it's passed the current thread

    // Step 2
    // If we were to use wait() instead of waitInterruptibly() then
    // we might end up throwing IE from link/symbol resolution sites
    // that aren't expected to throw.  This would wreak havoc.  See 6320309.
    while(this_k->is_being_initialized() && !this_k->is_reentrant_initialization(self)) {
        wait = true;
      ol.waitUninterruptibly(CHECK);
    }

    // Step 3
    if (this_k->is_being_initialized() && this_k->is_reentrant_initialization(self)) {
      DTRACE_CLASSINIT_PROBE_WAIT(recursive, this_k(), -1,wait);
      return;
    }

    // Step 4
    if (this_k->is_initialized()) {
      DTRACE_CLASSINIT_PROBE_WAIT(concurrent, this_k(), -1,wait);
      return;
    }

    // Step 5
    if (this_k->is_in_error_state()) {
      DTRACE_CLASSINIT_PROBE_WAIT(erroneous, this_k(), -1,wait);
      ResourceMark rm(THREAD);
      const char* desc = "Could not initialize class ";
      const char* className = this_k->external_name();
      size_t msglen = strlen(desc) + strlen(className) + 1;
      char* message = NEW_RESOURCE_ARRAY(char, msglen);
      if (NULL == message) {
        // Out of memory: can't create detailed error message
        THROW_MSG(vmSymbols::java_lang_NoClassDefFoundError(), className);
      } else {
        jio_snprintf(message, msglen, "%s%s", desc, className);
        THROW_MSG(vmSymbols::java_lang_NoClassDefFoundError(), message);
      }
    }

    // Step 6
    this_k->set_init_state(being_initialized);
    this_k->set_init_thread(self);
  }

  // Step 7
  Klass* super_klass = this_k->super();
  if (super_klass != NULL && !this_k->is_interface() && super_klass->should_be_initialized()) {
    super_klass->initialize(THREAD);

    if (HAS_PENDING_EXCEPTION) {
      Handle e(THREAD, PENDING_EXCEPTION);
      CLEAR_PENDING_EXCEPTION;
      {
        EXCEPTION_MARK;
        this_k->set_initialization_state_and_notify(initialization_error, THREAD); // Locks object, set state, and notify all waiting threads
        CLEAR_PENDING_EXCEPTION;   // ignore any exception thrown, superclass initialization error is thrown below
      }
      DTRACE_CLASSINIT_PROBE_WAIT(super__failed, this_k(), -1,wait);
      THROW_OOP(e());
    }
  }

  // Recursively initialize any superinterfaces that declare default methods
  // Only need to recurse if has_default_methods which includes declaring and
  // inheriting default methods
  if (this_k->has_default_methods()) {
    this_k->initialize_super_interfaces(this_k, CHECK);
  }

  // Step 8
  {
    assert(THREAD->is_Java_thread(), "non-JavaThread in initialize_impl");
    JavaThread* jt = (JavaThread*)THREAD;
    DTRACE_CLASSINIT_PROBE_WAIT(clinit, this_k(), -1,wait);
    // Timer includes any side effects of class initialization (resolution,
    // etc), but not recursive entry into call_class_initializer().
    PerfClassTraceTime timer(ClassLoader::perf_class_init_time(),
                             ClassLoader::perf_class_init_selftime(),
                             ClassLoader::perf_classes_inited(),
                             jt->get_thread_stat()->perf_recursion_counts_addr(),
                             jt->get_thread_stat()->perf_timers_addr(),
                             PerfClassTraceTime::CLASS_CLINIT);
    this_k->call_class_initializer(THREAD);
  }

  // Step 9
  if (!HAS_PENDING_EXCEPTION) {
    this_k->set_initialization_state_and_notify(fully_initialized, CHECK);
    { ResourceMark rm(THREAD);
      debug_only(this_k->vtable()->verify(tty, true);)
    }
  }
  else {
    // Step 10 and 11
    Handle e(THREAD, PENDING_EXCEPTION);
    CLEAR_PENDING_EXCEPTION;
    // JVMTI has already reported the pending exception
    // JVMTI internal flag reset is needed in order to report ExceptionInInitializerError
    JvmtiExport::clear_detected_exception((JavaThread*)THREAD);
    {
      EXCEPTION_MARK;
      this_k->set_initialization_state_and_notify(initialization_error, THREAD);
      CLEAR_PENDING_EXCEPTION;   // ignore any exception thrown, class initialization error is thrown below
      // JVMTI has already reported the pending exception
      // JVMTI internal flag reset is needed in order to report ExceptionInInitializerError
      JvmtiExport::clear_detected_exception((JavaThread*)THREAD);
    }
    DTRACE_CLASSINIT_PROBE_WAIT(error, this_k(), -1,wait);
    if (e->is_a(SystemDictionary::Error_klass())) {
      THROW_OOP(e());
    } else {
      JavaCallArguments args(e);
      THROW_ARG(vmSymbols::java_lang_ExceptionInInitializerError(),
                vmSymbols::throwable_void_signature(),
                &args);
    }
  }
  DTRACE_CLASSINIT_PROBE_WAIT(end, this_k(), -1,wait);
}


// Note: implementation moved to static method to expose the this pointer.
void InstanceKlass::set_initialization_state_and_notify(ClassState state, TRAPS) {
  instanceKlassHandle kh(THREAD, this);
  set_initialization_state_and_notify_impl(kh, state, CHECK);
}

void InstanceKlass::set_initialization_state_and_notify_impl(instanceKlassHandle this_k, ClassState state, TRAPS) {
  oop init_lock = this_k->init_lock();
  ObjectLocker ol(init_lock, THREAD, init_lock != NULL);
  this_k->set_init_state(state);
  this_k->fence_and_clear_init_lock();
  ol.notify_all(CHECK);
}

// The embedded _implementor field can only record one implementor.
// When there are more than one implementors, the _implementor field
// is set to the interface Klass* itself. Following are the possible
// values for the _implementor field:
//   NULL                  - no implementor
//   implementor Klass*    - one implementor
//   self                  - more than one implementor
//
// The _implementor field only exists for interfaces.
void InstanceKlass::add_implementor(Klass* k) {
  assert(Compile_lock->owned_by_self(), "");
  assert(is_interface(), "not interface");
  // Filter out my subinterfaces.
  // (Note: Interfaces are never on the subklass list.)
  if (InstanceKlass::cast(k)->is_interface()) return;

  // Filter out subclasses whose supers already implement me.
  // (Note: CHA must walk subclasses of direct implementors
  // in order to locate indirect implementors.)
  Klass* sk = k->super();
  if (sk != NULL && InstanceKlass::cast(sk)->implements_interface(this))
    // We only need to check one immediate superclass, since the
    // implements_interface query looks at transitive_interfaces.
    // Any supers of the super have the same (or fewer) transitive_interfaces.
    return;

  Klass* ik = implementor();
  if (ik == NULL) {
    set_implementor(k);
  } else if (ik != this) {
    // There is already an implementor. Use itself as an indicator of
    // more than one implementors.
    set_implementor(this);
  }

  // The implementor also implements the transitive_interfaces
  for (int index = 0; index < local_interfaces()->length(); index++) {
    InstanceKlass::cast(local_interfaces()->at(index))->add_implementor(k);
  }
}

void InstanceKlass::init_implementor() {
  if (is_interface()) {
    set_implementor(NULL);
  }
}


void InstanceKlass::process_interfaces(Thread *thread) {
  // link this class into the implementors list of every interface it implements
  for (int i = local_interfaces()->length() - 1; i >= 0; i--) {
    assert(local_interfaces()->at(i)->is_klass(), "must be a klass");
    InstanceKlass* interf = InstanceKlass::cast(local_interfaces()->at(i));
    assert(interf->is_interface(), "expected interface");
    interf->add_implementor(this);
  }
}

bool InstanceKlass::can_be_primary_super_slow() const {
  if (is_interface())
    return false;
  else
    return Klass::can_be_primary_super_slow();
}

GrowableArray<Klass*>* InstanceKlass::compute_secondary_supers(int num_extra_slots) {
  // The secondaries are the implemented interfaces.
  Array<Klass*>* interfaces = transitive_interfaces();
  int num_secondaries = num_extra_slots + interfaces->length();
  if (num_secondaries == 0) {
    // Must share this for correct bootstrapping!
    set_secondary_supers(Universe::the_empty_klass_array());
    return NULL;
  } else if (num_extra_slots == 0) {
    // The secondary super list is exactly the same as the transitive interfaces.
    // Redefine classes has to be careful not to delete this!
    set_secondary_supers(interfaces);
    return NULL;
  } else {
    // Copy transitive interfaces to a temporary growable array to be constructed
    // into the secondary super list with extra slots.
    GrowableArray<Klass*>* secondaries = new GrowableArray<Klass*>(interfaces->length());
    for (int i = 0; i < interfaces->length(); i++) {
      secondaries->push(interfaces->at(i));
    }
    return secondaries;
  }
}

bool InstanceKlass::compute_is_subtype_of(Klass* k) {
  if (k->is_interface()) {
    return implements_interface(k);
  } else {
    return Klass::compute_is_subtype_of(k);
  }
}

bool InstanceKlass::implements_interface(Klass* k) const {
  if (this == k) return true;
  assert(k->is_interface(), "should be an interface class");
  for (int i = 0; i < transitive_interfaces()->length(); i++) {
    if (transitive_interfaces()->at(i) == k) {
      return true;
    }
  }
  return false;
}

bool InstanceKlass::is_same_or_direct_interface(Klass *k) const {
  // Verify direct super interface
  if (this == k) return true;
  assert(k->is_interface(), "should be an interface class");
  for (int i = 0; i < local_interfaces()->length(); i++) {
    if (local_interfaces()->at(i) == k) {
      return true;
    }
  }
  return false;
}

objArrayOop InstanceKlass::allocate_objArray(int n, int length, TRAPS) {
  if (length < 0) THROW_0(vmSymbols::java_lang_NegativeArraySizeException());
  if (length > arrayOopDesc::max_array_length(T_OBJECT)) {
    report_java_out_of_memory("Requested array size exceeds VM limit");
    JvmtiExport::post_array_size_exhausted();
    THROW_OOP_0(Universe::out_of_memory_error_array_size());
  }
  int size = objArrayOopDesc::object_size(length);
  Klass* ak = array_klass(n, CHECK_NULL);
  KlassHandle h_ak (THREAD, ak);
  objArrayOop o =
    (objArrayOop)CollectedHeap::array_allocate(h_ak, size, length, CHECK_NULL);
  return o;
}

instanceOop InstanceKlass::register_finalizer(instanceOop i, TRAPS) {
  if (TraceFinalizerRegistration) {
    tty->print("Registered ");
    i->print_value_on(tty);
    tty->print_cr(" (" INTPTR_FORMAT ") as finalizable", p2i(i));
  }
  instanceHandle h_i(THREAD, i);
  // Pass the handle as argument, JavaCalls::call expects oop as jobjects
  JavaValue result(T_VOID);
  JavaCallArguments args(h_i);
  methodHandle mh (THREAD, Universe::finalizer_register_method());
  JavaCalls::call(&result, mh, &args, CHECK_NULL);
  return h_i();
}

instanceOop InstanceKlass::allocate_instance(TRAPS) {
  bool has_finalizer_flag = has_finalizer(); // Query before possible GC
  int size = size_helper();  // Query before forming handle.

  KlassHandle h_k(THREAD, this);

  instanceOop i;

  i = (instanceOop)CollectedHeap::obj_allocate(h_k, size, CHECK_NULL);
  if (has_finalizer_flag && !RegisterFinalizersAtInit) {
    i = register_finalizer(i, CHECK_NULL);
  }
  return i;
}

void InstanceKlass::check_valid_for_instantiation(bool throwError, TRAPS) {
  if (is_interface() || is_abstract()) {
    ResourceMark rm(THREAD);
    THROW_MSG(throwError ? vmSymbols::java_lang_InstantiationError()
              : vmSymbols::java_lang_InstantiationException(), external_name());
  }
  if (this == SystemDictionary::Class_klass()) {
    ResourceMark rm(THREAD);
    THROW_MSG(throwError ? vmSymbols::java_lang_IllegalAccessError()
              : vmSymbols::java_lang_IllegalAccessException(), external_name());
  }
}

Klass* InstanceKlass::array_klass_impl(bool or_null, int n, TRAPS) {
  instanceKlassHandle this_k(THREAD, this);
  return array_klass_impl(this_k, or_null, n, THREAD);
}

Klass* InstanceKlass::array_klass_impl(instanceKlassHandle this_k, bool or_null, int n, TRAPS) {
  if (this_k->array_klasses() == NULL) {
    if (or_null) return NULL;

    ResourceMark rm;
    JavaThread *jt = (JavaThread *)THREAD;
    {
      // Atomic creation of array_klasses
      MutexLocker mc(Compile_lock, THREAD);   // for vtables
      MutexLocker ma(MultiArray_lock, THREAD);

      // Check if update has already taken place
      if (this_k->array_klasses() == NULL) {
        Klass*    k = ObjArrayKlass::allocate_objArray_klass(this_k->class_loader_data(), 1, this_k, CHECK_NULL);
        this_k->set_array_klasses(k);
      }
    }
  }
  // _this will always be set at this point
  ObjArrayKlass* oak = (ObjArrayKlass*)this_k->array_klasses();
  if (or_null) {
    return oak->array_klass_or_null(n);
  }
  return oak->array_klass(n, THREAD);
}

Klass* InstanceKlass::array_klass_impl(bool or_null, TRAPS) {
  return array_klass_impl(or_null, 1, THREAD);
}

void InstanceKlass::call_class_initializer(TRAPS) {
  instanceKlassHandle ik (THREAD, this);
  call_class_initializer_impl(ik, THREAD);
}

static int call_class_initializer_impl_counter = 0;   // for debugging

Method* InstanceKlass::class_initializer() {
  Method* clinit = find_method(
      vmSymbols::class_initializer_name(), vmSymbols::void_method_signature());
  if (clinit != NULL && clinit->has_valid_initializer_flags()) {
    return clinit;
  }
  return NULL;
}

void InstanceKlass::call_class_initializer_impl(instanceKlassHandle this_k, TRAPS) {
  if (ReplayCompiles &&
      (ReplaySuppressInitializers == 1 ||
       ReplaySuppressInitializers >= 2 && this_k->class_loader() != NULL)) {
    // Hide the existence of the initializer for the purpose of replaying the compile
    return;
  }

  methodHandle h_method(THREAD, this_k->class_initializer());
  assert(!this_k->is_initialized(), "we cannot initialize twice");
  if (TraceClassInitialization) {
    tty->print("%d Initializing ", call_class_initializer_impl_counter++);
    this_k->name()->print_value();
    tty->print_cr("%s (" INTPTR_FORMAT ")", h_method() == NULL ? "(no method)" : "", p2i(this_k()));
  }
  if (h_method() != NULL) {
    JavaCallArguments args; // No arguments
    JavaValue result(T_VOID);
    JavaCalls::call(&result, h_method, &args, CHECK); // Static call (no args)
  }
}


void InstanceKlass::mask_for(const methodHandle& method, int bci,
  InterpreterOopMap* entry_for) {
  // Dirty read, then double-check under a lock.
  if (_oop_map_cache == NULL) {
    // Otherwise, allocate a new one.
    MutexLocker x(OopMapCacheAlloc_lock);
    // First time use. Allocate a cache in C heap
    if (_oop_map_cache == NULL) {
      // Release stores from OopMapCache constructor before assignment
      // to _oop_map_cache. C++ compilers on ppc do not emit the
      // required memory barrier only because of the volatile
      // qualifier of _oop_map_cache.
      OrderAccess::release_store_ptr(&_oop_map_cache, new OopMapCache());
    }
  }
  // _oop_map_cache is constant after init; lookup below does is own locking.
  _oop_map_cache->lookup(method, bci, entry_for);
}


bool InstanceKlass::find_local_field(Symbol* name, Symbol* sig, fieldDescriptor* fd) const {
  for (JavaFieldStream fs(this); !fs.done(); fs.next()) {
    Symbol* f_name = fs.name();
    Symbol* f_sig  = fs.signature();
    if (f_name == name && f_sig == sig) {
      fd->reinitialize(const_cast<InstanceKlass*>(this), fs.index());
      return true;
    }
  }
  return false;
}


Klass* InstanceKlass::find_interface_field(Symbol* name, Symbol* sig, fieldDescriptor* fd) const {
  const int n = local_interfaces()->length();
  for (int i = 0; i < n; i++) {
    Klass* intf1 = local_interfaces()->at(i);
    assert(intf1->is_interface(), "just checking type");
    // search for field in current interface
    if (InstanceKlass::cast(intf1)->find_local_field(name, sig, fd)) {
      assert(fd->is_static(), "interface field must be static");
      return intf1;
    }
    // search for field in direct superinterfaces
    Klass* intf2 = InstanceKlass::cast(intf1)->find_interface_field(name, sig, fd);
    if (intf2 != NULL) return intf2;
  }
  // otherwise field lookup fails
  return NULL;
}


Klass* InstanceKlass::find_field(Symbol* name, Symbol* sig, fieldDescriptor* fd) const {
  // search order according to newest JVM spec (5.4.3.2, p.167).
  // 1) search for field in current klass
  if (find_local_field(name, sig, fd)) {
    return const_cast<InstanceKlass*>(this);
  }
  // 2) search for field recursively in direct superinterfaces
  { Klass* intf = find_interface_field(name, sig, fd);
    if (intf != NULL) return intf;
  }
  // 3) apply field lookup recursively if superclass exists
  { Klass* supr = super();
    if (supr != NULL) return InstanceKlass::cast(supr)->find_field(name, sig, fd);
  }
  // 4) otherwise field lookup fails
  return NULL;
}


Klass* InstanceKlass::find_field(Symbol* name, Symbol* sig, bool is_static, fieldDescriptor* fd) const {
  // search order according to newest JVM spec (5.4.3.2, p.167).
  // 1) search for field in current klass
  if (find_local_field(name, sig, fd)) {
    if (fd->is_static() == is_static) return const_cast<InstanceKlass*>(this);
  }
  // 2) search for field recursively in direct superinterfaces
  if (is_static) {
    Klass* intf = find_interface_field(name, sig, fd);
    if (intf != NULL) return intf;
  }
  // 3) apply field lookup recursively if superclass exists
  { Klass* supr = super();
    if (supr != NULL) return InstanceKlass::cast(supr)->find_field(name, sig, is_static, fd);
  }
  // 4) otherwise field lookup fails
  return NULL;
}


bool InstanceKlass::find_local_field_from_offset(int offset, bool is_static, fieldDescriptor* fd) const {
  for (JavaFieldStream fs(this); !fs.done(); fs.next()) {
    if (fs.offset() == offset) {
      fd->reinitialize(const_cast<InstanceKlass*>(this), fs.index());
      if (fd->is_static() == is_static) return true;
    }
  }
  return false;
}


bool InstanceKlass::find_field_from_offset(int offset, bool is_static, fieldDescriptor* fd) const {
  Klass* klass = const_cast<InstanceKlass*>(this);
  while (klass != NULL) {
    if (InstanceKlass::cast(klass)->find_local_field_from_offset(offset, is_static, fd)) {
      return true;
    }
    klass = klass->super();
  }
  return false;
}


void InstanceKlass::methods_do(void f(Method* method)) {
  // Methods aren't stable until they are loaded.  This can be read outside
  // a lock through the ClassLoaderData for profiling
  if (!is_loaded()) {
    return;
  }

  int len = methods()->length();
  for (int index = 0; index < len; index++) {
    Method* m = methods()->at(index);
    assert(m->is_method(), "must be method");
    f(m);
  }
}


void InstanceKlass::do_local_static_fields(FieldClosure* cl) {
  for (JavaFieldStream fs(this); !fs.done(); fs.next()) {
    if (fs.access_flags().is_static()) {
      fieldDescriptor& fd = fs.field_descriptor();
      cl->do_field(&fd);
    }
  }
}


void InstanceKlass::do_local_static_fields(void f(fieldDescriptor*, Handle, TRAPS), Handle mirror, TRAPS) {
  instanceKlassHandle h_this(THREAD, this);
  do_local_static_fields_impl(h_this, f, mirror, CHECK);
}


void InstanceKlass::do_local_static_fields_impl(instanceKlassHandle this_k,
                             void f(fieldDescriptor* fd, Handle, TRAPS), Handle mirror, TRAPS) {
  for (JavaFieldStream fs(this_k()); !fs.done(); fs.next()) {
    if (fs.access_flags().is_static()) {
      fieldDescriptor& fd = fs.field_descriptor();
      f(&fd, mirror, CHECK);
    }
  }
}


static int compare_fields_by_offset(int* a, int* b) {
  return a[0] - b[0];
}

void InstanceKlass::do_nonstatic_fields(FieldClosure* cl) {
  InstanceKlass* super = superklass();
  if (super != NULL) {
    super->do_nonstatic_fields(cl);
  }
  fieldDescriptor fd;
  int length = java_fields_count();
  // In DebugInfo nonstatic fields are sorted by offset.
  int* fields_sorted = NEW_C_HEAP_ARRAY(int, 2*(length+1), mtClass);
  int j = 0;
  for (int i = 0; i < length; i += 1) {
    fd.reinitialize(this, i);
    if (!fd.is_static()) {
      fields_sorted[j + 0] = fd.offset();
      fields_sorted[j + 1] = i;
      j += 2;
    }
  }
  if (j > 0) {
    length = j;
    // _sort_Fn is defined in growableArray.hpp.
    qsort(fields_sorted, length/2, 2*sizeof(int), (_sort_Fn)compare_fields_by_offset);
    for (int i = 0; i < length; i += 2) {
      fd.reinitialize(this, fields_sorted[i + 1]);
      assert(!fd.is_static() && fd.offset() == fields_sorted[i], "only nonstatic fields");
      cl->do_field(&fd);
    }
  }
  FREE_C_HEAP_ARRAY(int, fields_sorted);
}


void InstanceKlass::array_klasses_do(void f(Klass* k, TRAPS), TRAPS) {
  if (array_klasses() != NULL)
    ArrayKlass::cast(array_klasses())->array_klasses_do(f, THREAD);
}

void InstanceKlass::array_klasses_do(void f(Klass* k)) {
  if (array_klasses() != NULL)
    ArrayKlass::cast(array_klasses())->array_klasses_do(f);
}

#ifdef ASSERT
static int linear_search(Array<Method*>* methods, Symbol* name, Symbol* signature) {
  int len = methods->length();
  for (int index = 0; index < len; index++) {
    Method* m = methods->at(index);
    assert(m->is_method(), "must be method");
    if (m->signature() == signature && m->name() == name) {
       return index;
    }
  }
  return -1;
}
#endif

static int binary_search(Array<Method*>* methods, Symbol* name) {
  int len = methods->length();
  // methods are sorted, so do binary search
  int l = 0;
  int h = len - 1;
  while (l <= h) {
    int mid = (l + h) >> 1;
    Method* m = methods->at(mid);
    assert(m->is_method(), "must be method");
    int res = m->name()->fast_compare(name);
    if (res == 0) {
      return mid;
    } else if (res < 0) {
      l = mid + 1;
    } else {
      h = mid - 1;
    }
  }
  return -1;
}

// find_method looks up the name/signature in the local methods array
Method* InstanceKlass::find_method(Symbol* name, Symbol* signature) const {
  return find_method_impl(name, signature, find_overpass, find_static, find_private);
}

Method* InstanceKlass::find_method_impl(Symbol* name, Symbol* signature,
                                        OverpassLookupMode overpass_mode,
                                        StaticLookupMode static_mode,
                                        PrivateLookupMode private_mode) const {
  return InstanceKlass::find_method_impl(methods(), name, signature, overpass_mode, static_mode, private_mode);
}

// find_instance_method looks up the name/signature in the local methods array
// and skips over static methods
Method* InstanceKlass::find_instance_method(
    Array<Method*>* methods, Symbol* name, Symbol* signature) {
  Method* meth = InstanceKlass::find_method_impl(methods, name, signature,
                                                 find_overpass, skip_static, find_private);
  assert(((meth == NULL) || !meth->is_static()), "find_instance_method should have skipped statics");
  return meth;
}

// find_instance_method looks up the name/signature in the local methods array
// and skips over static methods
Method* InstanceKlass::find_instance_method(Symbol* name, Symbol* signature) {
    return InstanceKlass::find_instance_method(methods(), name, signature);
}

// Find looks up the name/signature in the local methods array
// and filters on the overpass, static and private flags
// This returns the first one found
// note that the local methods array can have up to one overpass, one static
// and one instance (private or not) with the same name/signature
Method* InstanceKlass::find_local_method(Symbol* name, Symbol* signature,
                                        OverpassLookupMode overpass_mode,
                                        StaticLookupMode static_mode,
                                        PrivateLookupMode private_mode) const {
  return InstanceKlass::find_method_impl(methods(), name, signature, overpass_mode, static_mode, private_mode);
}

// Find looks up the name/signature in the local methods array
// and filters on the overpass, static and private flags
// This returns the first one found
// note that the local methods array can have up to one overpass, one static
// and one instance (private or not) with the same name/signature
Method* InstanceKlass::find_local_method(Array<Method*>* methods,
                                        Symbol* name, Symbol* signature,
                                        OverpassLookupMode overpass_mode,
                                        StaticLookupMode static_mode,
                                        PrivateLookupMode private_mode) {
  return InstanceKlass::find_method_impl(methods, name, signature, overpass_mode, static_mode, private_mode);
}


// find_method looks up the name/signature in the local methods array
Method* InstanceKlass::find_method(
    Array<Method*>* methods, Symbol* name, Symbol* signature) {
  return InstanceKlass::find_method_impl(methods, name, signature, find_overpass, find_static, find_private);
}

Method* InstanceKlass::find_method_impl(
    Array<Method*>* methods, Symbol* name, Symbol* signature,
    OverpassLookupMode overpass_mode, StaticLookupMode static_mode,
    PrivateLookupMode private_mode) {
  int hit = find_method_index(methods, name, signature, overpass_mode, static_mode, private_mode);
  return hit >= 0 ? methods->at(hit): NULL;
}

bool InstanceKlass::method_matches(Method* m, Symbol* signature, bool skipping_overpass, bool skipping_static, bool skipping_private) {
    return  ((m->signature() == signature) &&
            (!skipping_overpass || !m->is_overpass()) &&
            (!skipping_static || !m->is_static()) &&
            (!skipping_private || !m->is_private()));
}

// Used directly for default_methods to find the index into the
// default_vtable_indices, and indirectly by find_method
// find_method_index looks in the local methods array to return the index
// of the matching name/signature. If, overpass methods are being ignored,
// the search continues to find a potential non-overpass match.  This capability
// is important during method resolution to prefer a static method, for example,
// over an overpass method.
// There is the possibility in any _method's array to have the same name/signature
// for a static method, an overpass method and a local instance method
// To correctly catch a given method, the search criteria may need
// to explicitly skip the other two. For local instance methods, it
// is often necessary to skip private methods
int InstanceKlass::find_method_index(
    Array<Method*>* methods, Symbol* name, Symbol* signature,
    OverpassLookupMode overpass_mode, StaticLookupMode static_mode,
    PrivateLookupMode private_mode) {
  bool skipping_overpass = (overpass_mode == skip_overpass);
  bool skipping_static = (static_mode == skip_static);
  bool skipping_private = (private_mode == skip_private);
  int hit = binary_search(methods, name);
  if (hit != -1) {
    Method* m = methods->at(hit);

    // Do linear search to find matching signature.  First, quick check
    // for common case, ignoring overpasses if requested.
    if (method_matches(m, signature, skipping_overpass, skipping_static, skipping_private)) return hit;

    // search downwards through overloaded methods
    int i;
    for (i = hit - 1; i >= 0; --i) {
        Method* m = methods->at(i);
        assert(m->is_method(), "must be method");
        if (m->name() != name) break;
        if (method_matches(m, signature, skipping_overpass, skipping_static, skipping_private)) return i;
    }
    // search upwards
    for (i = hit + 1; i < methods->length(); ++i) {
        Method* m = methods->at(i);
        assert(m->is_method(), "must be method");
        if (m->name() != name) break;
        if (method_matches(m, signature, skipping_overpass, skipping_static, skipping_private)) return i;
    }
    // not found
#ifdef ASSERT
    int index = (skipping_overpass || skipping_static || skipping_private) ? -1 : linear_search(methods, name, signature);
    assert(index == -1, "binary search should have found entry %d", index);
#endif
  }
  return -1;
}
int InstanceKlass::find_method_by_name(Symbol* name, int* end) {
  return find_method_by_name(methods(), name, end);
}

int InstanceKlass::find_method_by_name(
    Array<Method*>* methods, Symbol* name, int* end_ptr) {
  assert(end_ptr != NULL, "just checking");
  int start = binary_search(methods, name);
  int end = start + 1;
  if (start != -1) {
    while (start - 1 >= 0 && (methods->at(start - 1))->name() == name) --start;
    while (end < methods->length() && (methods->at(end))->name() == name) ++end;
    *end_ptr = end;
    return start;
  }
  return -1;
}

// uncached_lookup_method searches both the local class methods array and all
// superclasses methods arrays, skipping any overpass methods in superclasses.
Method* InstanceKlass::uncached_lookup_method(Symbol* name, Symbol* signature, OverpassLookupMode overpass_mode) const {
  OverpassLookupMode overpass_local_mode = overpass_mode;
  Klass* klass = const_cast<InstanceKlass*>(this);
  while (klass != NULL) {
    Method* method = InstanceKlass::cast(klass)->find_method_impl(name, signature, overpass_local_mode, find_static, find_private);
    if (method != NULL) {
      return method;
    }
    klass = klass->super();
    overpass_local_mode = skip_overpass;   // Always ignore overpass methods in superclasses
  }
  return NULL;
}

#ifdef ASSERT
// search through class hierarchy and return true if this class or
// one of the superclasses was redefined
bool InstanceKlass::has_redefined_this_or_super() {
  Klass* klass = this;
  while (klass != NULL) {
    if (InstanceKlass::cast(klass)->has_been_redefined()) {
      return true;
    }
    klass = klass->super();
  }
  return false;
}
#endif

// lookup a method in the default methods list then in all transitive interfaces
// Do NOT return private or static methods
Method* InstanceKlass::lookup_method_in_ordered_interfaces(Symbol* name,
                                                         Symbol* signature) const {
  Method* m = NULL;
  if (default_methods() != NULL) {
    m = find_method(default_methods(), name, signature);
  }
  // Look up interfaces
  if (m == NULL) {
    m = lookup_method_in_all_interfaces(name, signature, find_defaults);
  }
  return m;
}

// lookup a method in all the interfaces that this class implements
// Do NOT return private or static methods, new in JDK8 which are not externally visible
// They should only be found in the initial InterfaceMethodRef
Method* InstanceKlass::lookup_method_in_all_interfaces(Symbol* name,
                                                       Symbol* signature,
                                                       DefaultsLookupMode defaults_mode) const {
  Array<Klass*>* all_ifs = transitive_interfaces();
  int num_ifs = all_ifs->length();
  InstanceKlass *ik = NULL;
  for (int i = 0; i < num_ifs; i++) {
    ik = InstanceKlass::cast(all_ifs->at(i));
    Method* m = ik->lookup_method(name, signature);
    if (m != NULL && m->is_public() && !m->is_static() &&
        ((defaults_mode != skip_defaults) || !m->is_default_method())) {
      return m;
    }
  }
  return NULL;
}

/* jni_id_for_impl for jfieldIds only */
JNIid* InstanceKlass::jni_id_for_impl(instanceKlassHandle this_k, int offset) {
  MutexLocker ml(JfieldIdCreation_lock);
  // Retry lookup after we got the lock
  JNIid* probe = this_k->jni_ids() == NULL ? NULL : this_k->jni_ids()->find(offset);
  if (probe == NULL) {
    // Slow case, allocate new static field identifier
    probe = new JNIid(this_k(), offset, this_k->jni_ids());
    this_k->set_jni_ids(probe);
  }
  return probe;
}


/* jni_id_for for jfieldIds only */
JNIid* InstanceKlass::jni_id_for(int offset) {
  JNIid* probe = jni_ids() == NULL ? NULL : jni_ids()->find(offset);
  if (probe == NULL) {
    probe = jni_id_for_impl(this, offset);
  }
  return probe;
}

u2 InstanceKlass::enclosing_method_data(int offset) {
  Array<jushort>* inner_class_list = inner_classes();
  if (inner_class_list == NULL) {
    return 0;
  }
  int length = inner_class_list->length();
  if (length % inner_class_next_offset == 0) {
    return 0;
  } else {
    int index = length - enclosing_method_attribute_size;
    assert(offset < enclosing_method_attribute_size, "invalid offset");
    return inner_class_list->at(index + offset);
  }
}

void InstanceKlass::set_enclosing_method_indices(u2 class_index,
                                                 u2 method_index) {
  Array<jushort>* inner_class_list = inner_classes();
  assert (inner_class_list != NULL, "_inner_classes list is not set up");
  int length = inner_class_list->length();
  if (length % inner_class_next_offset == enclosing_method_attribute_size) {
    int index = length - enclosing_method_attribute_size;
    inner_class_list->at_put(
      index + enclosing_method_class_index_offset, class_index);
    inner_class_list->at_put(
      index + enclosing_method_method_index_offset, method_index);
  }
}

// Lookup or create a jmethodID.
// This code is called by the VMThread and JavaThreads so the
// locking has to be done very carefully to avoid deadlocks
// and/or other cache consistency problems.
//
jmethodID InstanceKlass::get_jmethod_id(instanceKlassHandle ik_h, const methodHandle& method_h) {
  size_t idnum = (size_t)method_h->method_idnum();
  jmethodID* jmeths = ik_h->methods_jmethod_ids_acquire();
  size_t length = 0;
  jmethodID id = NULL;

  // We use a double-check locking idiom here because this cache is
  // performance sensitive. In the normal system, this cache only
  // transitions from NULL to non-NULL which is safe because we use
  // release_set_methods_jmethod_ids() to advertise the new cache.
  // A partially constructed cache should never be seen by a racing
  // thread. We also use release_store_ptr() to save a new jmethodID
  // in the cache so a partially constructed jmethodID should never be
  // seen either. Cache reads of existing jmethodIDs proceed without a
  // lock, but cache writes of a new jmethodID requires uniqueness and
  // creation of the cache itself requires no leaks so a lock is
  // generally acquired in those two cases.
  //
  // If the RedefineClasses() API has been used, then this cache can
  // grow and we'll have transitions from non-NULL to bigger non-NULL.
  // Cache creation requires no leaks and we require safety between all
  // cache accesses and freeing of the old cache so a lock is generally
  // acquired when the RedefineClasses() API has been used.

  if (jmeths != NULL) {
    // the cache already exists
    if (!ik_h->idnum_can_increment()) {
      // the cache can't grow so we can just get the current values
      get_jmethod_id_length_value(jmeths, idnum, &length, &id);
    } else {
      // cache can grow so we have to be more careful
      if (Threads::number_of_threads() == 0 ||
          SafepointSynchronize::is_at_safepoint()) {
        // we're single threaded or at a safepoint - no locking needed
        get_jmethod_id_length_value(jmeths, idnum, &length, &id);
      } else {
        MutexLocker ml(JmethodIdCreation_lock);
        get_jmethod_id_length_value(jmeths, idnum, &length, &id);
      }
    }
  }
  // implied else:
  // we need to allocate a cache so default length and id values are good

  if (jmeths == NULL ||   // no cache yet
      length <= idnum ||  // cache is too short
      id == NULL) {       // cache doesn't contain entry

    // This function can be called by the VMThread so we have to do all
    // things that might block on a safepoint before grabbing the lock.
    // Otherwise, we can deadlock with the VMThread or have a cache
    // consistency issue. These vars keep track of what we might have
    // to free after the lock is dropped.
    jmethodID  to_dealloc_id     = NULL;
    jmethodID* to_dealloc_jmeths = NULL;

    // may not allocate new_jmeths or use it if we allocate it
    jmethodID* new_jmeths = NULL;
    if (length <= idnum) {
      // allocate a new cache that might be used
      size_t size = MAX2(idnum+1, (size_t)ik_h->idnum_allocated_count());
      new_jmeths = NEW_C_HEAP_ARRAY(jmethodID, size+1, mtClass);
      memset(new_jmeths, 0, (size+1)*sizeof(jmethodID));
      // cache size is stored in element[0], other elements offset by one
      new_jmeths[0] = (jmethodID)size;
    }

    // allocate a new jmethodID that might be used
    jmethodID new_id = NULL;
    if (method_h->is_old() && !method_h->is_obsolete()) {
      // The method passed in is old (but not obsolete), we need to use the current version
      Method* current_method = ik_h->method_with_idnum((int)idnum);
      assert(current_method != NULL, "old and but not obsolete, so should exist");
      new_id = Method::make_jmethod_id(ik_h->class_loader_data(), current_method);
    } else {
      // It is the current version of the method or an obsolete method,
      // use the version passed in
      new_id = Method::make_jmethod_id(ik_h->class_loader_data(), method_h());
    }

    if (Threads::number_of_threads() == 0 ||
        SafepointSynchronize::is_at_safepoint()) {
      // we're single threaded or at a safepoint - no locking needed
      id = get_jmethod_id_fetch_or_update(ik_h, idnum, new_id, new_jmeths,
                                          &to_dealloc_id, &to_dealloc_jmeths);
    } else {
      MutexLocker ml(JmethodIdCreation_lock);
      id = get_jmethod_id_fetch_or_update(ik_h, idnum, new_id, new_jmeths,
                                          &to_dealloc_id, &to_dealloc_jmeths);
    }

    // The lock has been dropped so we can free resources.
    // Free up either the old cache or the new cache if we allocated one.
    if (to_dealloc_jmeths != NULL) {
      FreeHeap(to_dealloc_jmeths);
    }
    // free up the new ID since it wasn't needed
    if (to_dealloc_id != NULL) {
      Method::destroy_jmethod_id(ik_h->class_loader_data(), to_dealloc_id);
    }
  }
  return id;
}

// Figure out how many jmethodIDs haven't been allocated, and make
// sure space for them is pre-allocated.  This makes getting all
// method ids much, much faster with classes with more than 8
// methods, and has a *substantial* effect on performance with jvmti
// code that loads all jmethodIDs for all classes.
void InstanceKlass::ensure_space_for_methodids(int start_offset) {
  int new_jmeths = 0;
  int length = methods()->length();
  for (int index = start_offset; index < length; index++) {
    Method* m = methods()->at(index);
    jmethodID id = m->find_jmethod_id_or_null();
    if (id == NULL) {
      new_jmeths++;
    }
  }
  if (new_jmeths != 0) {
    Method::ensure_jmethod_ids(class_loader_data(), new_jmeths);
  }
}

// Common code to fetch the jmethodID from the cache or update the
// cache with the new jmethodID. This function should never do anything
// that causes the caller to go to a safepoint or we can deadlock with
// the VMThread or have cache consistency issues.
//
jmethodID InstanceKlass::get_jmethod_id_fetch_or_update(
            instanceKlassHandle ik_h, size_t idnum, jmethodID new_id,
            jmethodID* new_jmeths, jmethodID* to_dealloc_id_p,
            jmethodID** to_dealloc_jmeths_p) {
  assert(new_id != NULL, "sanity check");
  assert(to_dealloc_id_p != NULL, "sanity check");
  assert(to_dealloc_jmeths_p != NULL, "sanity check");
  assert(Threads::number_of_threads() == 0 ||
         SafepointSynchronize::is_at_safepoint() ||
         JmethodIdCreation_lock->owned_by_self(), "sanity check");

  // reacquire the cache - we are locked, single threaded or at a safepoint
  jmethodID* jmeths = ik_h->methods_jmethod_ids_acquire();
  jmethodID  id     = NULL;
  size_t     length = 0;

  if (jmeths == NULL ||                         // no cache yet
      (length = (size_t)jmeths[0]) <= idnum) {  // cache is too short
    if (jmeths != NULL) {
      // copy any existing entries from the old cache
      for (size_t index = 0; index < length; index++) {
        new_jmeths[index+1] = jmeths[index+1];
      }
      *to_dealloc_jmeths_p = jmeths;  // save old cache for later delete
    }
    ik_h->release_set_methods_jmethod_ids(jmeths = new_jmeths);
  } else {
    // fetch jmethodID (if any) from the existing cache
    id = jmeths[idnum+1];
    *to_dealloc_jmeths_p = new_jmeths;  // save new cache for later delete
  }
  if (id == NULL) {
    // No matching jmethodID in the existing cache or we have a new
    // cache or we just grew the cache. This cache write is done here
    // by the first thread to win the foot race because a jmethodID
    // needs to be unique once it is generally available.
    id = new_id;

    // The jmethodID cache can be read while unlocked so we have to
    // make sure the new jmethodID is complete before installing it
    // in the cache.
    OrderAccess::release_store_ptr(&jmeths[idnum+1], id);
  } else {
    *to_dealloc_id_p = new_id; // save new id for later delete
  }
  return id;
}


// Common code to get the jmethodID cache length and the jmethodID
// value at index idnum if there is one.
//
void InstanceKlass::get_jmethod_id_length_value(jmethodID* cache,
       size_t idnum, size_t *length_p, jmethodID* id_p) {
  assert(cache != NULL, "sanity check");
  assert(length_p != NULL, "sanity check");
  assert(id_p != NULL, "sanity check");

  // cache size is stored in element[0], other elements offset by one
  *length_p = (size_t)cache[0];
  if (*length_p <= idnum) {  // cache is too short
    *id_p = NULL;
  } else {
    *id_p = cache[idnum+1];  // fetch jmethodID (if any)
  }
}


// Lookup a jmethodID, NULL if not found.  Do no blocking, no allocations, no handles
jmethodID InstanceKlass::jmethod_id_or_null(Method* method) {
  size_t idnum = (size_t)method->method_idnum();
  jmethodID* jmeths = methods_jmethod_ids_acquire();
  size_t length;                                // length assigned as debugging crumb
  jmethodID id = NULL;
  if (jmeths != NULL &&                         // If there is a cache
      (length = (size_t)jmeths[0]) > idnum) {   // and if it is long enough,
    id = jmeths[idnum+1];                       // Look up the id (may be NULL)
  }
  return id;
}

int nmethodBucket::decrement() {
  return Atomic::add(-1, (volatile int *)&_count);
}

//
// Walk the list of dependent nmethods searching for nmethods which
// are dependent on the changes that were passed in and mark them for
// deoptimization.  Returns the number of nmethods found.
//
int nmethodBucket::mark_dependent_nmethods(nmethodBucket* deps, DepChange& changes) {
  assert_locked_or_safepoint(CodeCache_lock);
  int found = 0;
  for (nmethodBucket* b = deps; b != NULL; b = b->next()) {
    nmethod* nm = b->get_nmethod();
    // since dependencies aren't removed until an nmethod becomes a zombie,
    // the dependency list may contain nmethods which aren't alive.
    if (b->count() > 0 && nm->is_alive() && !nm->is_marked_for_deoptimization() && nm->check_dependency_on(changes)) {
      if (TraceDependencies) {
        ResourceMark rm;
        tty->print_cr("Marked for deoptimization");
        changes.print();
        nm->print();
        nm->print_dependencies();
      }
      nm->mark_for_deoptimization();
      found++;
    }
  }
  return found;
}

//
// Add an nmethodBucket to the list of dependencies for this nmethod.
// It's possible that an nmethod has multiple dependencies on this klass
// so a count is kept for each bucket to guarantee that creation and
// deletion of dependencies is consistent. Returns new head of the list.
//
nmethodBucket* nmethodBucket::add_dependent_nmethod(nmethodBucket* deps, nmethod* nm) {
  assert_locked_or_safepoint(CodeCache_lock);
  for (nmethodBucket* b = deps; b != NULL; b = b->next()) {
    if (nm == b->get_nmethod()) {
      b->increment();
      return deps;
    }
  }
  return new nmethodBucket(nm, deps);
}

//
// Decrement count of the nmethod in the dependency list and remove
// the bucket completely when the count goes to 0.  This method must
// find a corresponding bucket otherwise there's a bug in the
// recording of dependencies. Returns true if the bucket was deleted,
// or marked ready for reclaimation.
bool nmethodBucket::remove_dependent_nmethod(nmethodBucket** deps, nmethod* nm, bool delete_immediately) {
  assert_locked_or_safepoint(CodeCache_lock);

  nmethodBucket* first = *deps;
  nmethodBucket* last = NULL;

  for (nmethodBucket* b = first; b != NULL; b = b->next()) {
    if (nm == b->get_nmethod()) {
      int val = b->decrement();
      guarantee(val >= 0, "Underflow: %d", val);
      if (val == 0) {
        if (delete_immediately) {
          if (last == NULL) {
            *deps = b->next();
          } else {
            last->set_next(b->next());
          }
          delete b;
        }
      }
      return true;
    }
    last = b;
  }

#ifdef ASSERT
  tty->print_raw_cr("### can't find dependent nmethod");
  nm->print();
#endif // ASSERT
  ShouldNotReachHere();
  return false;
}

// Convenience overload, for callers that don't want to delete the nmethodBucket entry.
bool nmethodBucket::remove_dependent_nmethod(nmethodBucket* deps, nmethod* nm) {
  nmethodBucket** deps_addr = &deps;
  return remove_dependent_nmethod(deps_addr, nm, false /* Don't delete */);
}

//
// Reclaim all unused buckets. Returns new head of the list.
//
nmethodBucket* nmethodBucket::clean_dependent_nmethods(nmethodBucket* deps) {
  nmethodBucket* first = deps;
  nmethodBucket* last = NULL;
  nmethodBucket* b = first;

  while (b != NULL) {
    assert(b->count() >= 0, "bucket count: %d", b->count());
    nmethodBucket* next = b->next();
    if (b->count() == 0) {
      if (last == NULL) {
        first = next;
      } else {
        last->set_next(next);
      }
      delete b;
      // last stays the same.
    } else {
      last = b;
    }
    b = next;
  }
  return first;
}

#ifndef PRODUCT
void nmethodBucket::print_dependent_nmethods(nmethodBucket* deps, bool verbose) {
  int idx = 0;
  for (nmethodBucket* b = deps; b != NULL; b = b->next()) {
    nmethod* nm = b->get_nmethod();
    tty->print("[%d] count=%d { ", idx++, b->count());
    if (!verbose) {
      nm->print_on(tty, "nmethod");
      tty->print_cr(" } ");
    } else {
      nm->print();
      nm->print_dependencies();
      tty->print_cr("--- } ");
    }
  }
}

bool nmethodBucket::is_dependent_nmethod(nmethodBucket* deps, nmethod* nm) {
  for (nmethodBucket* b = deps; b != NULL; b = b->next()) {
    if (nm == b->get_nmethod()) {
#ifdef ASSERT
      int count = b->count();
      assert(count >= 0, "count shouldn't be negative: %d", count);
#endif
      return true;
    }
  }
  return false;
}
#endif //PRODUCT

int InstanceKlass::mark_dependent_nmethods(DepChange& changes) {
  assert_locked_or_safepoint(CodeCache_lock);
  return nmethodBucket::mark_dependent_nmethods(_dependencies, changes);
}

void InstanceKlass::clean_dependent_nmethods() {
  assert_locked_or_safepoint(CodeCache_lock);

  if (has_unloaded_dependent()) {
    _dependencies = nmethodBucket::clean_dependent_nmethods(_dependencies);
    set_has_unloaded_dependent(false);
  }
#ifdef ASSERT
  else {
    // Verification
    for (nmethodBucket* b = _dependencies; b != NULL; b = b->next()) {
      assert(b->count() >= 0, "bucket count: %d", b->count());
      assert(b->count() != 0, "empty buckets need to be cleaned");
    }
  }
#endif
}

void InstanceKlass::add_dependent_nmethod(nmethod* nm) {
  assert_locked_or_safepoint(CodeCache_lock);
  _dependencies = nmethodBucket::add_dependent_nmethod(_dependencies, nm);
}

void InstanceKlass::remove_dependent_nmethod(nmethod* nm, bool delete_immediately) {
  assert_locked_or_safepoint(CodeCache_lock);

  if (nmethodBucket::remove_dependent_nmethod(&_dependencies, nm, delete_immediately)) {
    set_has_unloaded_dependent(true);
  }
}

#ifndef PRODUCT
void InstanceKlass::print_dependent_nmethods(bool verbose) {
  nmethodBucket::print_dependent_nmethods(_dependencies, verbose);
}

bool InstanceKlass::is_dependent_nmethod(nmethod* nm) {
  return nmethodBucket::is_dependent_nmethod(_dependencies, nm);
}
#endif //PRODUCT

void InstanceKlass::clean_weak_instanceklass_links(BoolObjectClosure* is_alive) {
  clean_implementors_list(is_alive);
  clean_method_data(is_alive);

  clean_dependent_nmethods();
}

void InstanceKlass::clean_implementors_list(BoolObjectClosure* is_alive) {
  assert(class_loader_data()->is_alive(is_alive), "this klass should be live");
  if (is_interface()) {
    if (ClassUnloading) {
      Klass* impl = implementor();
      if (impl != NULL) {
        if (!impl->is_loader_alive(is_alive)) {
          // remove this guy
          Klass** klass = adr_implementor();
          assert(klass != NULL, "null klass");
          if (klass != NULL) {
            *klass = NULL;
          }
        }
      }
    }
  }
}

void InstanceKlass::clean_method_data(BoolObjectClosure* is_alive) {
  for (int m = 0; m < methods()->length(); m++) {
    MethodData* mdo = methods()->at(m)->method_data();
    if (mdo != NULL) {
      mdo->clean_method_data(is_alive);
    }
  }
}


static void remove_unshareable_in_class(Klass* k) {
  // remove klass's unshareable info
  k->remove_unshareable_info();
}

void InstanceKlass::remove_unshareable_info() {
  Klass::remove_unshareable_info();
  // Unlink the class
  if (is_linked()) {
    unlink_class();
  }
  init_implementor();

  constants()->remove_unshareable_info();

  for (int i = 0; i < methods()->length(); i++) {
    Method* m = methods()->at(i);
    m->remove_unshareable_info();
  }

  // do array classes also.
  array_klasses_do(remove_unshareable_in_class);
}

static void restore_unshareable_in_class(Klass* k, TRAPS) {
  // Array classes have null protection domain.
  // --> see ArrayKlass::complete_create_array_klass()
  k->restore_unshareable_info(ClassLoaderData::the_null_class_loader_data(), Handle(), CHECK);
}

void InstanceKlass::restore_unshareable_info(ClassLoaderData* loader_data, Handle protection_domain, TRAPS) {
  instanceKlassHandle ik(THREAD, this);
  ik->set_package(ik->name(), loader_data, CHECK);
  Klass::restore_unshareable_info(loader_data, protection_domain, CHECK);

  Array<Method*>* methods = ik->methods();
  int num_methods = methods->length();
  for (int index2 = 0; index2 < num_methods; ++index2) {
    methodHandle m(THREAD, methods->at(index2));
    m->restore_unshareable_info(CHECK);
  }
  if (JvmtiExport::has_redefined_a_class()) {
    // Reinitialize vtable because RedefineClasses may have changed some
    // entries in this vtable for super classes so the CDS vtable might
    // point to old or obsolete entries.  RedefineClasses doesn't fix up
    // vtables in the shared system dictionary, only the main one.
    // It also redefines the itable too so fix that too.
    ResourceMark rm(THREAD);
    ik->vtable()->initialize_vtable(false, CHECK);
    ik->itable()->initialize_itable(false, CHECK);
  }

  // restore constant pool resolved references
  ik->constants()->restore_unshareable_info(CHECK);

  ik->array_klasses_do(restore_unshareable_in_class, CHECK);
}

// returns true IFF is_in_error_state() has been changed as a result of this call.
bool InstanceKlass::check_sharing_error_state() {
  assert(DumpSharedSpaces, "should only be called during dumping");
  bool old_state = is_in_error_state();

  if (!is_in_error_state()) {
    bool bad = false;
    for (InstanceKlass* sup = java_super(); sup; sup = sup->java_super()) {
      if (sup->is_in_error_state()) {
        bad = true;
        break;
      }
    }
    if (!bad) {
      Array<Klass*>* interfaces = transitive_interfaces();
      for (int i = 0; i < interfaces->length(); i++) {
        Klass* iface = interfaces->at(i);
        if (InstanceKlass::cast(iface)->is_in_error_state()) {
          bad = true;
          break;
        }
      }
    }

    if (bad) {
      set_in_error_state();
    }
  }

  return (old_state != is_in_error_state());
}

static void clear_all_breakpoints(Method* m) {
  m->clear_all_breakpoints();
}


void InstanceKlass::notify_unload_class(InstanceKlass* ik) {
  // notify the debugger
  if (JvmtiExport::should_post_class_unload()) {
    JvmtiExport::post_class_unload(ik);
  }

  // notify ClassLoadingService of class unload
  ClassLoadingService::notify_class_unloaded(ik);
}

void InstanceKlass::release_C_heap_structures(InstanceKlass* ik) {
  // Clean up C heap
  ik->release_C_heap_structures();
  ik->constants()->release_C_heap_structures();
}

void InstanceKlass::release_C_heap_structures() {

  // Can't release the constant pool here because the constant pool can be
  // deallocated separately from the InstanceKlass for default methods and
  // redefine classes.

  // Deallocate oop map cache
  if (_oop_map_cache != NULL) {
    delete _oop_map_cache;
    _oop_map_cache = NULL;
  }

  // Deallocate JNI identifiers for jfieldIDs
  JNIid::deallocate(jni_ids());
  set_jni_ids(NULL);

  jmethodID* jmeths = methods_jmethod_ids_acquire();
  if (jmeths != (jmethodID*)NULL) {
    release_set_methods_jmethod_ids(NULL);
    FreeHeap(jmeths);
  }

  // Deallocate MemberNameTable
  {
    Mutex* lock_or_null = SafepointSynchronize::is_at_safepoint() ? NULL : MemberNameTable_lock;
    MutexLockerEx ml(lock_or_null, Mutex::_no_safepoint_check_flag);
    MemberNameTable* mnt = member_names();
    if (mnt != NULL) {
      delete mnt;
      set_member_names(NULL);
    }
  }

  // release dependencies
  nmethodBucket* b = _dependencies;
  _dependencies = NULL;
  while (b != NULL) {
    nmethodBucket* next = b->next();
    delete b;
    b = next;
  }

  // Deallocate breakpoint records
  if (breakpoints() != 0x0) {
    methods_do(clear_all_breakpoints);
    assert(breakpoints() == 0x0, "should have cleared breakpoints");
  }

  // deallocate the cached class file
  if (_cached_class_file != NULL) {
    os::free(_cached_class_file);
    _cached_class_file = NULL;
  }

  // Decrement symbol reference counts associated with the unloaded class.
  if (_name != NULL) _name->decrement_refcount();
  // unreference array name derived from this class name (arrays of an unloaded
  // class can't be referenced anymore).
  if (_array_name != NULL)  _array_name->decrement_refcount();
  if (_source_debug_extension != NULL) FREE_C_HEAP_ARRAY(char, _source_debug_extension);

  assert(_total_instanceKlass_count >= 1, "Sanity check");
  Atomic::dec(&_total_instanceKlass_count);
}

void InstanceKlass::set_source_debug_extension(char* array, int length) {
  if (array == NULL) {
    _source_debug_extension = NULL;
  } else {
    // Adding one to the attribute length in order to store a null terminator
    // character could cause an overflow because the attribute length is
    // already coded with an u4 in the classfile, but in practice, it's
    // unlikely to happen.
    assert((length+1) > length, "Overflow checking");
    char* sde = NEW_C_HEAP_ARRAY(char, (length + 1), mtClass);
    for (int i = 0; i < length; i++) {
      sde[i] = array[i];
    }
    sde[length] = '\0';
    _source_debug_extension = sde;
  }
}

address InstanceKlass::static_field_addr(int offset) {
  return (address)(offset + InstanceMirrorKlass::offset_of_static_fields() + cast_from_oop<intptr_t>(java_mirror()));
}


const char* InstanceKlass::signature_name() const {
  int hash_len = 0;
  char hash_buf[40];

  // If this is an anonymous class, append a hash to make the name unique
  if (is_anonymous()) {
    intptr_t hash = (java_mirror() != NULL) ? java_mirror()->identity_hash() : 0;
    jio_snprintf(hash_buf, sizeof(hash_buf), "/" UINTX_FORMAT, (uintx)hash);
    hash_len = (int)strlen(hash_buf);
  }

  // Get the internal name as a c string
  const char* src = (const char*) (name()->as_C_string());
  const int src_length = (int)strlen(src);

  char* dest = NEW_RESOURCE_ARRAY(char, src_length + hash_len + 3);

  // Add L as type indicator
  int dest_index = 0;
  dest[dest_index++] = 'L';

  // Add the actual class name
  for (int src_index = 0; src_index < src_length; ) {
    dest[dest_index++] = src[src_index++];
  }

  // If we have a hash, append it
  for (int hash_index = 0; hash_index < hash_len; ) {
    dest[dest_index++] = hash_buf[hash_index++];
  }

  // Add the semicolon and the NULL
  dest[dest_index++] = ';';
  dest[dest_index] = '\0';
  return dest;
}

const jbyte* InstanceKlass::package_from_name(Symbol* name, int& length) {
  ResourceMark rm;
  length = 0;
  if (name == NULL) {
    return NULL;
  } else {
    const jbyte* base_name = name->base();
    const jbyte* last_slash = UTF8::strrchr(base_name, name->utf8_length(), '/');

    if (last_slash == NULL) {
      // No package name
      return NULL;
    } else {
      // Skip over '['s
      if (*base_name == '[') {
        do {
          base_name++;
        } while (*base_name == '[');
        if (*base_name != 'L') {
          // Fully qualified class names should not contain a 'L'.
          // Set length to -1 to indicate that the package name
          // could not be obtained due to an error condition.
          // In this situtation, is_same_class_package returns false.
          length = -1;
          return NULL;
        }
      }

      // Found the package name, look it up in the symbol table.
      length = last_slash - base_name;
      assert(length > 0, "Bad length for package name");
      return base_name;
    }
  }
}

ModuleEntry* InstanceKlass::module() const {
  if (!in_unnamed_package()) {
    return _package_entry->module();
  }
  const Klass* host = host_klass();
  if (host == NULL) {
    return class_loader_data()->modules()->unnamed_module();
  }
  return host->class_loader_data()->modules()->unnamed_module();
}

void InstanceKlass::set_package(Symbol* name, ClassLoaderData* loader, TRAPS) {
  int length;
  const jbyte* base_name = package_from_name(name, length);

  if (base_name != NULL && loader != NULL) {
    TempNewSymbol pkg_name = SymbolTable::new_symbol((const char*)base_name, length, CHECK);

    // Find in class loader's package entry table.
    _package_entry = loader->packages()->lookup_only(pkg_name);

    // If the package name is not found in the loader's package
    // entry table, it is an indication that the package has not
    // been defined. Consider it defined within the unnamed module.
    if (_package_entry == NULL) {
      ResourceMark rm;

      if (!ModuleEntryTable::javabase_defined()) {
        // Before java.base is defined during bootstrapping, define all packages in
        // the java.base module.  If a non-java.base package is erroneously placed
        // in the java.base module it will be caught later when java.base
        // is defined by ModuleEntryTable::verify_javabase_packages check.
        assert(ModuleEntryTable::javabase_module() != NULL, "java.base module is NULL");
        _package_entry = loader->packages()->lookup(pkg_name, ModuleEntryTable::javabase_module());
      } else {
        assert(loader->modules()->unnamed_module() != NULL, "unnamed module is NULL");
        _package_entry = loader->packages()->lookup(pkg_name,
                                                    loader->modules()->unnamed_module());
      }

      // A package should have been successfully created
      assert(_package_entry != NULL, "Package entry for class %s not found, loader %s",
             name->as_C_string(), loader->loader_name());
    }

    if (TraceModules) {
      ResourceMark rm;
      ModuleEntry* m = _package_entry->module();
      tty->print_cr("[Setting package: class: %s, package: %s, loader: %s, module: %s]",
                    external_name(),
                    pkg_name->as_C_string(),
                    loader->loader_name(),
                    (m->is_named() ? m->name()->as_C_string() : UNNAMED_MODULE));
    }
  } else {
    if (TraceModules) {
      ResourceMark rm;
      tty->print_cr("[Setting package: class: %s, package: unnamed, loader: %s, module: %s]",
                    external_name(),
                    (loader != NULL) ? loader->loader_name() : "NULL",
                    UNNAMED_MODULE);
    }
  }
}

// different versions of is_same_class_package
bool InstanceKlass::is_same_class_package(Klass* class2) {
<<<<<<< HEAD
  if (class2->is_objArray_klass()) {
    class2 = ObjArrayKlass::cast(class2)->bottom_klass();
  }
  oop classloader2 = class2->class_loader();
  Symbol* classname2 = class2->name();

  return InstanceKlass::is_same_class_package(class_loader(), name(),
                                              classloader2, classname2);
=======
  oop classloader1 = this->class_loader();
  PackageEntry* classpkg1 = this->package();

  if (class2->oop_is_objArray()) {
    class2 = ObjArrayKlass::cast(class2)->bottom_klass();
  }

  oop classloader2;
  PackageEntry* classpkg2;
  if (class2->oop_is_instance()) {
    classloader2 = InstanceKlass::cast(class2)->class_loader();
    classpkg2 = InstanceKlass::cast(class2)->package();
  } else {
    assert(class2->oop_is_typeArray(), "should be type array");
    classloader2 = NULL;
    classpkg2 = NULL;
  }

  // Same package is determined by comparing class loader
  // and package entries. Both must be the same. This rule
  // applies even to classes that are defined in the unnamed
  // package, they still must have the same class loader.
  if ((classloader1 == classloader2) && (classpkg1 == classpkg2)) {
    return true;
  }

  return false;
>>>>>>> d84a5af8
}

bool InstanceKlass::is_same_class_package(oop classloader2, Symbol* classname2) {
  return InstanceKlass::is_same_class_package(class_loader(), name(),
                                              classloader2, classname2);
}

// return true if two classes are in the same package, classloader
// and classname information is enough to determine a class's package
bool InstanceKlass::is_same_class_package(oop class_loader1, Symbol* class_name1,
                                          oop class_loader2, Symbol* class_name2) {
  if (class_loader1 != class_loader2) {
    return false;
  } else if (class_name1 == class_name2) {
    return true;                // skip painful bytewise comparison
  } else {
    ResourceMark rm;

    // The Symbol*'s are in UTF8 encoding. Since we only need to check explicitly
    // for ASCII characters ('/', 'L', '['), we can keep them in UTF8 encoding.
    // Otherwise, we just compare jbyte values between the strings.
    int length1;
    int length2;
    const jbyte *name1 = package_from_name(class_name1, length1);
    const jbyte *name2 = package_from_name(class_name2, length2);

    if ((length1 < 0) || (length2 < 0)) {
      // error occurred parsing package name.
      return false;
    }

    if ((name1 == NULL) || (name2 == NULL)) {
      // One of the two doesn't have a package.  Only return true
      // if the other one also doesn't have a package.
      return name1 == name2;
    }

    // Check that package part is identical
    return UTF8::equal(name1, length1, name2, length2);
  }
}

// Returns true iff super_method can be overridden by a method in targetclassname
// See JSL 3rd edition 8.4.6.1
// Assumes name-signature match
// "this" is InstanceKlass of super_method which must exist
// note that the InstanceKlass of the method in the targetclassname has not always been created yet
bool InstanceKlass::is_override(const methodHandle& super_method, Handle targetclassloader, Symbol* targetclassname, TRAPS) {
   // Private methods can not be overridden
   if (super_method->is_private()) {
     return false;
   }
   // If super method is accessible, then override
   if ((super_method->is_protected()) ||
       (super_method->is_public())) {
     return true;
   }
   // Package-private methods are not inherited outside of package
   assert(super_method->is_package_private(), "must be package private");
   return(is_same_class_package(targetclassloader(), targetclassname));
}

/* defined for now in jvm.cpp, for historical reasons *--
Klass* InstanceKlass::compute_enclosing_class_impl(instanceKlassHandle self,
                                                     Symbol*& simple_name_result, TRAPS) {
  ...
}
*/

// tell if two classes have the same enclosing class (at package level)
bool InstanceKlass::is_same_package_member_impl(instanceKlassHandle class1,
                                                Klass* class2_oop, TRAPS) {
  if (class2_oop == class1())                       return true;
  if (!class2_oop->is_instance_klass())  return false;
  instanceKlassHandle class2(THREAD, class2_oop);

  // must be in same package before we try anything else
  if (!class1->is_same_class_package(class2()))
    return false;

  // As long as there is an outer1.getEnclosingClass,
  // shift the search outward.
  instanceKlassHandle outer1 = class1;
  for (;;) {
    // As we walk along, look for equalities between outer1 and class2.
    // Eventually, the walks will terminate as outer1 stops
    // at the top-level class around the original class.
    bool ignore_inner_is_member;
    Klass* next = outer1->compute_enclosing_class(&ignore_inner_is_member,
                                                    CHECK_false);
    if (next == NULL)  break;
    if (next == class2())  return true;
    outer1 = instanceKlassHandle(THREAD, next);
  }

  // Now do the same for class2.
  instanceKlassHandle outer2 = class2;
  for (;;) {
    bool ignore_inner_is_member;
    Klass* next = outer2->compute_enclosing_class(&ignore_inner_is_member,
                                                    CHECK_false);
    if (next == NULL)  break;
    // Might as well check the new outer against all available values.
    if (next == class1())  return true;
    if (next == outer1())  return true;
    outer2 = instanceKlassHandle(THREAD, next);
  }

  // If by this point we have not found an equality between the
  // two classes, we know they are in separate package members.
  return false;
}

bool InstanceKlass::find_inner_classes_attr(instanceKlassHandle k, int* ooff, int* noff, TRAPS) {
  constantPoolHandle i_cp(THREAD, k->constants());
  for (InnerClassesIterator iter(k); !iter.done(); iter.next()) {
    int ioff = iter.inner_class_info_index();
    if (ioff != 0) {
      // Check to see if the name matches the class we're looking for
      // before attempting to find the class.
      if (i_cp->klass_name_at_matches(k, ioff)) {
        Klass* inner_klass = i_cp->klass_at(ioff, CHECK_false);
        if (k() == inner_klass) {
          *ooff = iter.outer_class_info_index();
          *noff = iter.inner_name_index();
          return true;
        }
      }
    }
  }
  return false;
}

Klass* InstanceKlass::compute_enclosing_class_impl(instanceKlassHandle k, bool* inner_is_member, TRAPS) {
  instanceKlassHandle outer_klass;
  *inner_is_member = false;
  int ooff = 0, noff = 0;
  if (find_inner_classes_attr(k, &ooff, &noff, THREAD)) {
    constantPoolHandle i_cp(THREAD, k->constants());
    if (ooff != 0) {
      Klass* ok = i_cp->klass_at(ooff, CHECK_NULL);
      outer_klass = instanceKlassHandle(THREAD, ok);
      *inner_is_member = true;
    }
    if (outer_klass.is_null()) {
      // It may be anonymous; try for that.
      int encl_method_class_idx = k->enclosing_method_class_index();
      if (encl_method_class_idx != 0) {
        Klass* ok = i_cp->klass_at(encl_method_class_idx, CHECK_NULL);
        outer_klass = instanceKlassHandle(THREAD, ok);
        *inner_is_member = false;
      }
    }
  }

  // If no inner class attribute found for this class.
  if (outer_klass.is_null())  return NULL;

  // Throws an exception if outer klass has not declared k as an inner klass
  // We need evidence that each klass knows about the other, or else
  // the system could allow a spoof of an inner class to gain access rights.
  Reflection::check_for_inner_class(outer_klass, k, *inner_is_member, CHECK_NULL);
  return outer_klass();
}

jint InstanceKlass::compute_modifier_flags(TRAPS) const {
  jint access = access_flags().as_int();

  // But check if it happens to be member class.
  instanceKlassHandle ik(THREAD, this);
  InnerClassesIterator iter(ik);
  for (; !iter.done(); iter.next()) {
    int ioff = iter.inner_class_info_index();
    // Inner class attribute can be zero, skip it.
    // Strange but true:  JVM spec. allows null inner class refs.
    if (ioff == 0) continue;

    // only look at classes that are already loaded
    // since we are looking for the flags for our self.
    Symbol* inner_name = ik->constants()->klass_name_at(ioff);
    if ((ik->name() == inner_name)) {
      // This is really a member class.
      access = iter.inner_access_flags();
      break;
    }
  }
  // Remember to strip ACC_SUPER bit
  return (access & (~JVM_ACC_SUPER)) & JVM_ACC_WRITTEN_FLAGS;
}

jint InstanceKlass::jvmti_class_status() const {
  jint result = 0;

  if (is_linked()) {
    result |= JVMTI_CLASS_STATUS_VERIFIED | JVMTI_CLASS_STATUS_PREPARED;
  }

  if (is_initialized()) {
    assert(is_linked(), "Class status is not consistent");
    result |= JVMTI_CLASS_STATUS_INITIALIZED;
  }
  if (is_in_error_state()) {
    result |= JVMTI_CLASS_STATUS_ERROR;
  }
  return result;
}

Method* InstanceKlass::method_at_itable(Klass* holder, int index, TRAPS) {
  itableOffsetEntry* ioe = (itableOffsetEntry*)start_of_itable();
  int method_table_offset_in_words = ioe->offset()/wordSize;
  int nof_interfaces = (method_table_offset_in_words - itable_offset_in_words())
                       / itableOffsetEntry::size();

  for (int cnt = 0 ; ; cnt ++, ioe ++) {
    // If the interface isn't implemented by the receiver class,
    // the VM should throw IncompatibleClassChangeError.
    if (cnt >= nof_interfaces) {
      THROW_NULL(vmSymbols::java_lang_IncompatibleClassChangeError());
    }

    Klass* ik = ioe->interface_klass();
    if (ik == holder) break;
  }

  itableMethodEntry* ime = ioe->first_method_entry(this);
  Method* m = ime[index].method();
  if (m == NULL) {
    THROW_NULL(vmSymbols::java_lang_AbstractMethodError());
  }
  return m;
}


#if INCLUDE_JVMTI
// update default_methods for redefineclasses for methods that are
// not yet in the vtable due to concurrent subclass define and superinterface
// redefinition
// Note: those in the vtable, should have been updated via adjust_method_entries
void InstanceKlass::adjust_default_methods(InstanceKlass* holder, bool* trace_name_printed) {
  // search the default_methods for uses of either obsolete or EMCP methods
  if (default_methods() != NULL) {
    for (int index = 0; index < default_methods()->length(); index ++) {
      Method* old_method = default_methods()->at(index);
      if (old_method == NULL || old_method->method_holder() != holder || !old_method->is_old()) {
        continue; // skip uninteresting entries
      }
      assert(!old_method->is_deleted(), "default methods may not be deleted");

      Method* new_method = holder->method_with_idnum(old_method->orig_method_idnum());

      assert(new_method != NULL, "method_with_idnum() should not be NULL");
      assert(old_method != new_method, "sanity check");

      default_methods()->at_put(index, new_method);
      if (RC_TRACE_IN_RANGE(0x00100000, 0x00400000)) {
        if (!(*trace_name_printed)) {
          // RC_TRACE_MESG macro has an embedded ResourceMark
          RC_TRACE_MESG(("adjust: klassname=%s default methods from name=%s",
                         external_name(),
                         old_method->method_holder()->external_name()));
          *trace_name_printed = true;
        }
        RC_TRACE(0x00100000, ("default method update: %s(%s) ",
                              new_method->name()->as_C_string(),
                              new_method->signature()->as_C_string()));
      }
    }
  }
}
#endif // INCLUDE_JVMTI

// On-stack replacement stuff
void InstanceKlass::add_osr_nmethod(nmethod* n) {
  // only one compilation can be active
  {
    // This is a short non-blocking critical region, so the no safepoint check is ok.
    MutexLockerEx ml(OsrList_lock, Mutex::_no_safepoint_check_flag);
    assert(n->is_osr_method(), "wrong kind of nmethod");
    n->set_osr_link(osr_nmethods_head());
    set_osr_nmethods_head(n);
    // Raise the highest osr level if necessary
    if (TieredCompilation) {
      Method* m = n->method();
      m->set_highest_osr_comp_level(MAX2(m->highest_osr_comp_level(), n->comp_level()));
    }
  }

  // Get rid of the osr methods for the same bci that have lower levels.
  if (TieredCompilation) {
    for (int l = CompLevel_limited_profile; l < n->comp_level(); l++) {
      nmethod *inv = lookup_osr_nmethod(n->method(), n->osr_entry_bci(), l, true);
      if (inv != NULL && inv->is_in_use()) {
        inv->make_not_entrant();
      }
    }
  }
}


void InstanceKlass::remove_osr_nmethod(nmethod* n) {
  // This is a short non-blocking critical region, so the no safepoint check is ok.
  MutexLockerEx ml(OsrList_lock, Mutex::_no_safepoint_check_flag);
  assert(n->is_osr_method(), "wrong kind of nmethod");
  nmethod* last = NULL;
  nmethod* cur  = osr_nmethods_head();
  int max_level = CompLevel_none;  // Find the max comp level excluding n
  Method* m = n->method();
  // Search for match
  while(cur != NULL && cur != n) {
    if (TieredCompilation && m == cur->method()) {
      // Find max level before n
      max_level = MAX2(max_level, cur->comp_level());
    }
    last = cur;
    cur = cur->osr_link();
  }
  nmethod* next = NULL;
  if (cur == n) {
    next = cur->osr_link();
    if (last == NULL) {
      // Remove first element
      set_osr_nmethods_head(next);
    } else {
      last->set_osr_link(next);
    }
  }
  n->set_osr_link(NULL);
  if (TieredCompilation) {
    cur = next;
    while (cur != NULL) {
      // Find max level after n
      if (m == cur->method()) {
        max_level = MAX2(max_level, cur->comp_level());
      }
      cur = cur->osr_link();
    }
    m->set_highest_osr_comp_level(max_level);
  }
}

int InstanceKlass::mark_osr_nmethods(const Method* m) {
  // This is a short non-blocking critical region, so the no safepoint check is ok.
  MutexLockerEx ml(OsrList_lock, Mutex::_no_safepoint_check_flag);
  nmethod* osr = osr_nmethods_head();
  int found = 0;
  while (osr != NULL) {
    assert(osr->is_osr_method(), "wrong kind of nmethod found in chain");
    if (osr->method() == m) {
      osr->mark_for_deoptimization();
      found++;
    }
    osr = osr->osr_link();
  }
  return found;
}

nmethod* InstanceKlass::lookup_osr_nmethod(const Method* m, int bci, int comp_level, bool match_level) const {
  // This is a short non-blocking critical region, so the no safepoint check is ok.
  MutexLockerEx ml(OsrList_lock, Mutex::_no_safepoint_check_flag);
  nmethod* osr = osr_nmethods_head();
  nmethod* best = NULL;
  while (osr != NULL) {
    assert(osr->is_osr_method(), "wrong kind of nmethod found in chain");
    // There can be a time when a c1 osr method exists but we are waiting
    // for a c2 version. When c2 completes its osr nmethod we will trash
    // the c1 version and only be able to find the c2 version. However
    // while we overflow in the c1 code at back branches we don't want to
    // try and switch to the same code as we are already running

    if (osr->method() == m &&
        (bci == InvocationEntryBci || osr->osr_entry_bci() == bci)) {
      if (match_level) {
        if (osr->comp_level() == comp_level) {
          // Found a match - return it.
          return osr;
        }
      } else {
        if (best == NULL || (osr->comp_level() > best->comp_level())) {
          if (osr->comp_level() == CompLevel_highest_tier) {
            // Found the best possible - return it.
            return osr;
          }
          best = osr;
        }
      }
    }
    osr = osr->osr_link();
  }
  if (best != NULL && best->comp_level() >= comp_level && match_level == false) {
    return best;
  }
  return NULL;
}

bool InstanceKlass::add_member_name(Handle mem_name) {
  jweak mem_name_wref = JNIHandles::make_weak_global(mem_name);
  MutexLocker ml(MemberNameTable_lock);
  DEBUG_ONLY(No_Safepoint_Verifier nsv);

  // Check if method has been redefined while taking out MemberNameTable_lock, if so
  // return false.  We cannot cache obsolete methods. They will crash when the function
  // is called!
  Method* method = (Method*)java_lang_invoke_MemberName::vmtarget(mem_name());
  if (method->is_obsolete()) {
    return false;
  } else if (method->is_old()) {
    // Replace method with redefined version
    java_lang_invoke_MemberName::set_vmtarget(mem_name(), method_with_idnum(method->method_idnum()));
  }

  if (_member_names == NULL) {
    _member_names = new (ResourceObj::C_HEAP, mtClass) MemberNameTable(idnum_allocated_count());
  }
  _member_names->add_member_name(mem_name_wref);
  return true;
}

// -----------------------------------------------------------------------------------------------------
// Printing

#ifndef PRODUCT

#define BULLET  " - "

static const char* state_names[] = {
  "allocated", "loaded", "linked", "being_initialized", "fully_initialized", "initialization_error"
};

static void print_vtable(intptr_t* start, int len, outputStream* st) {
  for (int i = 0; i < len; i++) {
    intptr_t e = start[i];
    st->print("%d : " INTPTR_FORMAT, i, e);
    if (e != 0 && ((Metadata*)e)->is_metaspace_object()) {
      st->print(" ");
      ((Metadata*)e)->print_value_on(st);
    }
    st->cr();
  }
}

void InstanceKlass::print_on(outputStream* st) const {
  assert(is_klass(), "must be klass");
  Klass::print_on(st);

  st->print(BULLET"instance size:     %d", size_helper());                        st->cr();
  st->print(BULLET"klass size:        %d", size());                               st->cr();
  st->print(BULLET"access:            "); access_flags().print_on(st);            st->cr();
  st->print(BULLET"state:             "); st->print_cr("%s", state_names[_init_state]);
  st->print(BULLET"name:              "); name()->print_value_on(st);             st->cr();
  st->print(BULLET"super:             "); super()->print_value_on_maybe_null(st); st->cr();
  st->print(BULLET"sub:               ");
  Klass* sub = subklass();
  int n;
  for (n = 0; sub != NULL; n++, sub = sub->next_sibling()) {
    if (n < MaxSubklassPrintSize) {
      sub->print_value_on(st);
      st->print("   ");
    }
  }
  if (n >= MaxSubklassPrintSize) st->print("(" INTX_FORMAT " more klasses...)", n - MaxSubklassPrintSize);
  st->cr();

  if (is_interface()) {
    st->print_cr(BULLET"nof implementors:  %d", nof_implementors());
    if (nof_implementors() == 1) {
      st->print_cr(BULLET"implementor:    ");
      st->print("   ");
      implementor()->print_value_on(st);
      st->cr();
    }
  }

  st->print(BULLET"arrays:            "); array_klasses()->print_value_on_maybe_null(st); st->cr();
  st->print(BULLET"methods:           "); methods()->print_value_on(st);                  st->cr();
  if (Verbose || WizardMode) {
    Array<Method*>* method_array = methods();
    for (int i = 0; i < method_array->length(); i++) {
      st->print("%d : ", i); method_array->at(i)->print_value(); st->cr();
    }
  }
  st->print(BULLET"method ordering:   "); method_ordering()->print_value_on(st);      st->cr();
  st->print(BULLET"default_methods:   "); default_methods()->print_value_on(st);      st->cr();
  if (Verbose && default_methods() != NULL) {
    Array<Method*>* method_array = default_methods();
    for (int i = 0; i < method_array->length(); i++) {
      st->print("%d : ", i); method_array->at(i)->print_value(); st->cr();
    }
  }
  if (default_vtable_indices() != NULL) {
    st->print(BULLET"default vtable indices:   "); default_vtable_indices()->print_value_on(st);       st->cr();
  }
  st->print(BULLET"local interfaces:  "); local_interfaces()->print_value_on(st);      st->cr();
  st->print(BULLET"trans. interfaces: "); transitive_interfaces()->print_value_on(st); st->cr();
  st->print(BULLET"constants:         "); constants()->print_value_on(st);         st->cr();
  if (class_loader_data() != NULL) {
    st->print(BULLET"class loader data:  ");
    class_loader_data()->print_value_on(st);
    st->cr();
  }
  st->print(BULLET"host class:        "); host_klass()->print_value_on_maybe_null(st); st->cr();
  if (source_file_name() != NULL) {
    st->print(BULLET"source file:       ");
    source_file_name()->print_value_on(st);
    st->cr();
  }
  if (source_debug_extension() != NULL) {
    st->print(BULLET"source debug extension:       ");
    st->print("%s", source_debug_extension());
    st->cr();
  }
  st->print(BULLET"class annotations:       "); class_annotations()->print_value_on(st); st->cr();
  st->print(BULLET"class type annotations:  "); class_type_annotations()->print_value_on(st); st->cr();
  st->print(BULLET"field annotations:       "); fields_annotations()->print_value_on(st); st->cr();
  st->print(BULLET"field type annotations:  "); fields_type_annotations()->print_value_on(st); st->cr();
  {
    bool have_pv = false;
    // previous versions are linked together through the InstanceKlass
    for (InstanceKlass* pv_node = _previous_versions;
         pv_node != NULL;
         pv_node = pv_node->previous_versions()) {
      if (!have_pv)
        st->print(BULLET"previous version:  ");
      have_pv = true;
      pv_node->constants()->print_value_on(st);
    }
    if (have_pv) st->cr();
  }

  if (generic_signature() != NULL) {
    st->print(BULLET"generic signature: ");
    generic_signature()->print_value_on(st);
    st->cr();
  }
  st->print(BULLET"inner classes:     "); inner_classes()->print_value_on(st);     st->cr();
  st->print(BULLET"java mirror:       "); java_mirror()->print_value_on(st);       st->cr();
  st->print(BULLET"vtable length      %d  (start addr: " INTPTR_FORMAT ")", vtable_length(), p2i(start_of_vtable())); st->cr();
  if (vtable_length() > 0 && (Verbose || WizardMode))  print_vtable(start_of_vtable(), vtable_length(), st);
  st->print(BULLET"itable length      %d (start addr: " INTPTR_FORMAT ")", itable_length(), p2i(start_of_itable())); st->cr();
  if (itable_length() > 0 && (Verbose || WizardMode))  print_vtable(start_of_itable(), itable_length(), st);
  st->print_cr(BULLET"---- static fields (%d words):", static_field_size());
  FieldPrinter print_static_field(st);
  ((InstanceKlass*)this)->do_local_static_fields(&print_static_field);
  st->print_cr(BULLET"---- non-static fields (%d words):", nonstatic_field_size());
  FieldPrinter print_nonstatic_field(st);
  InstanceKlass* ik = const_cast<InstanceKlass*>(this);
  ik->do_nonstatic_fields(&print_nonstatic_field);

  st->print(BULLET"non-static oop maps: ");
  OopMapBlock* map     = start_of_nonstatic_oop_maps();
  OopMapBlock* end_map = map + nonstatic_oop_map_count();
  while (map < end_map) {
    st->print("%d-%d ", map->offset(), map->offset() + heapOopSize*(map->count() - 1));
    map++;
  }
  st->cr();
}

#endif //PRODUCT

void InstanceKlass::print_value_on(outputStream* st) const {
  assert(is_klass(), "must be klass");
  if (Verbose || WizardMode)  access_flags().print_on(st);
  name()->print_value_on(st);
}

#ifndef PRODUCT

void FieldPrinter::do_field(fieldDescriptor* fd) {
  _st->print(BULLET);
   if (_obj == NULL) {
     fd->print_on(_st);
     _st->cr();
   } else {
     fd->print_on_for(_st, _obj);
     _st->cr();
   }
}


void InstanceKlass::oop_print_on(oop obj, outputStream* st) {
  Klass::oop_print_on(obj, st);

  if (this == SystemDictionary::String_klass()) {
    typeArrayOop value  = java_lang_String::value(obj);
    juint        length = java_lang_String::length(obj);
    if (value != NULL &&
        value->is_typeArray() &&
        length <= (juint) value->length()) {
      st->print(BULLET"string: ");
      java_lang_String::print(obj, st);
      st->cr();
      if (!WizardMode)  return;  // that is enough
    }
  }

  st->print_cr(BULLET"---- fields (total size %d words):", oop_size(obj));
  FieldPrinter print_field(st, obj);
  do_nonstatic_fields(&print_field);

  if (this == SystemDictionary::Class_klass()) {
    st->print(BULLET"signature: ");
    java_lang_Class::print_signature(obj, st);
    st->cr();
    Klass* mirrored_klass = java_lang_Class::as_Klass(obj);
    st->print(BULLET"fake entry for mirror: ");
    mirrored_klass->print_value_on_maybe_null(st);
    st->cr();
    Klass* array_klass = java_lang_Class::array_klass(obj);
    st->print(BULLET"fake entry for array: ");
    array_klass->print_value_on_maybe_null(st);
    st->cr();
    st->print_cr(BULLET"fake entry for oop_size: %d", java_lang_Class::oop_size(obj));
    st->print_cr(BULLET"fake entry for static_oop_field_count: %d", java_lang_Class::static_oop_field_count(obj));
    Klass* real_klass = java_lang_Class::as_Klass(obj);
    if (real_klass != NULL && real_klass->is_instance_klass()) {
      InstanceKlass::cast(real_klass)->do_local_static_fields(&print_field);
    }
  } else if (this == SystemDictionary::MethodType_klass()) {
    st->print(BULLET"signature: ");
    java_lang_invoke_MethodType::print_signature(obj, st);
    st->cr();
  }
}

#endif //PRODUCT

void InstanceKlass::oop_print_value_on(oop obj, outputStream* st) {
  st->print("a ");
  name()->print_value_on(st);
  obj->print_address_on(st);
  if (this == SystemDictionary::String_klass()
      && java_lang_String::value(obj) != NULL) {
    ResourceMark rm;
    int len = java_lang_String::length(obj);
    int plen = (len < 24 ? len : 12);
    char* str = java_lang_String::as_utf8_string(obj, 0, plen);
    st->print(" = \"%s\"", str);
    if (len > plen)
      st->print("...[%d]", len);
  } else if (this == SystemDictionary::Class_klass()) {
    Klass* k = java_lang_Class::as_Klass(obj);
    st->print(" = ");
    if (k != NULL) {
      k->print_value_on(st);
    } else {
      const char* tname = type2name(java_lang_Class::primitive_type(obj));
      st->print("%s", tname ? tname : "type?");
    }
  } else if (this == SystemDictionary::MethodType_klass()) {
    st->print(" = ");
    java_lang_invoke_MethodType::print_signature(obj, st);
  } else if (java_lang_boxing_object::is_instance(obj)) {
    st->print(" = ");
    java_lang_boxing_object::print(obj, st);
  } else if (this == SystemDictionary::LambdaForm_klass()) {
    oop vmentry = java_lang_invoke_LambdaForm::vmentry(obj);
    if (vmentry != NULL) {
      st->print(" => ");
      vmentry->print_value_on(st);
    }
  } else if (this == SystemDictionary::MemberName_klass()) {
    Metadata* vmtarget = java_lang_invoke_MemberName::vmtarget(obj);
    if (vmtarget != NULL) {
      st->print(" = ");
      vmtarget->print_value_on(st);
    } else {
      java_lang_invoke_MemberName::clazz(obj)->print_value_on(st);
      st->print(".");
      java_lang_invoke_MemberName::name(obj)->print_value_on(st);
    }
  }
}

const char* InstanceKlass::internal_name() const {
  return external_name();
}

#if INCLUDE_SERVICES
// Size Statistics
void InstanceKlass::collect_statistics(KlassSizeStats *sz) const {
  Klass::collect_statistics(sz);

  sz->_inst_size  = HeapWordSize * size_helper();
  sz->_vtab_bytes = HeapWordSize * align_object_offset(vtable_length());
  sz->_itab_bytes = HeapWordSize * align_object_offset(itable_length());
  sz->_nonstatic_oopmap_bytes = HeapWordSize *
        ((is_interface() || is_anonymous()) ?
         align_object_offset(nonstatic_oop_map_size()) :
         nonstatic_oop_map_size());

  int n = 0;
  n += (sz->_methods_array_bytes         = sz->count_array(methods()));
  n += (sz->_method_ordering_bytes       = sz->count_array(method_ordering()));
  n += (sz->_local_interfaces_bytes      = sz->count_array(local_interfaces()));
  n += (sz->_transitive_interfaces_bytes = sz->count_array(transitive_interfaces()));
  n += (sz->_fields_bytes                = sz->count_array(fields()));
  n += (sz->_inner_classes_bytes         = sz->count_array(inner_classes()));
  sz->_ro_bytes += n;

  const ConstantPool* cp = constants();
  if (cp) {
    cp->collect_statistics(sz);
  }

  const Annotations* anno = annotations();
  if (anno) {
    anno->collect_statistics(sz);
  }

  const Array<Method*>* methods_array = methods();
  if (methods()) {
    for (int i = 0; i < methods_array->length(); i++) {
      Method* method = methods_array->at(i);
      if (method) {
        sz->_method_count ++;
        method->collect_statistics(sz);
      }
    }
  }
}
#endif // INCLUDE_SERVICES

// Verification

class VerifyFieldClosure: public OopClosure {
 protected:
  template <class T> void do_oop_work(T* p) {
    oop obj = oopDesc::load_decode_heap_oop(p);
    if (!obj->is_oop_or_null()) {
      tty->print_cr("Failed: " PTR_FORMAT " -> " PTR_FORMAT, p2i(p), p2i(obj));
      Universe::print();
      guarantee(false, "boom");
    }
  }
 public:
  virtual void do_oop(oop* p)       { VerifyFieldClosure::do_oop_work(p); }
  virtual void do_oop(narrowOop* p) { VerifyFieldClosure::do_oop_work(p); }
};

void InstanceKlass::verify_on(outputStream* st) {
#ifndef PRODUCT
  // Avoid redundant verifies, this really should be in product.
  if (_verify_count == Universe::verify_count()) return;
  _verify_count = Universe::verify_count();
#endif

  // Verify Klass
  Klass::verify_on(st);

  // Verify that klass is present in ClassLoaderData
  guarantee(class_loader_data()->contains_klass(this),
            "this class isn't found in class loader data");

  // Verify vtables
  if (is_linked()) {
    ResourceMark rm;
    // $$$ This used to be done only for m/s collections.  Doing it
    // always seemed a valid generalization.  (DLD -- 6/00)
    vtable()->verify(st);
  }

  // Verify first subklass
  if (subklass() != NULL) {
    guarantee(subklass()->is_klass(), "should be klass");
  }

  // Verify siblings
  Klass* super = this->super();
  Klass* sib = next_sibling();
  if (sib != NULL) {
    if (sib == this) {
      fatal("subclass points to itself " PTR_FORMAT, p2i(sib));
    }

    guarantee(sib->is_klass(), "should be klass");
    guarantee(sib->super() == super, "siblings should have same superklass");
  }

  // Verify implementor fields
  Klass* im = implementor();
  if (im != NULL) {
    guarantee(is_interface(), "only interfaces should have implementor set");
    guarantee(im->is_klass(), "should be klass");
    guarantee(!im->is_interface() || im == this,
      "implementors cannot be interfaces");
  }

  // Verify local interfaces
  if (local_interfaces()) {
    Array<Klass*>* local_interfaces = this->local_interfaces();
    for (int j = 0; j < local_interfaces->length(); j++) {
      Klass* e = local_interfaces->at(j);
      guarantee(e->is_klass() && e->is_interface(), "invalid local interface");
    }
  }

  // Verify transitive interfaces
  if (transitive_interfaces() != NULL) {
    Array<Klass*>* transitive_interfaces = this->transitive_interfaces();
    for (int j = 0; j < transitive_interfaces->length(); j++) {
      Klass* e = transitive_interfaces->at(j);
      guarantee(e->is_klass() && e->is_interface(), "invalid transitive interface");
    }
  }

  // Verify methods
  if (methods() != NULL) {
    Array<Method*>* methods = this->methods();
    for (int j = 0; j < methods->length(); j++) {
      guarantee(methods->at(j)->is_method(), "non-method in methods array");
    }
    for (int j = 0; j < methods->length() - 1; j++) {
      Method* m1 = methods->at(j);
      Method* m2 = methods->at(j + 1);
      guarantee(m1->name()->fast_compare(m2->name()) <= 0, "methods not sorted correctly");
    }
  }

  // Verify method ordering
  if (method_ordering() != NULL) {
    Array<int>* method_ordering = this->method_ordering();
    int length = method_ordering->length();
    if (JvmtiExport::can_maintain_original_method_order() ||
        ((UseSharedSpaces || DumpSharedSpaces) && length != 0)) {
      guarantee(length == methods()->length(), "invalid method ordering length");
      jlong sum = 0;
      for (int j = 0; j < length; j++) {
        int original_index = method_ordering->at(j);
        guarantee(original_index >= 0, "invalid method ordering index");
        guarantee(original_index < length, "invalid method ordering index");
        sum += original_index;
      }
      // Verify sum of indices 0,1,...,length-1
      guarantee(sum == ((jlong)length*(length-1))/2, "invalid method ordering sum");
    } else {
      guarantee(length == 0, "invalid method ordering length");
    }
  }

  // Verify default methods
  if (default_methods() != NULL) {
    Array<Method*>* methods = this->default_methods();
    for (int j = 0; j < methods->length(); j++) {
      guarantee(methods->at(j)->is_method(), "non-method in methods array");
    }
    for (int j = 0; j < methods->length() - 1; j++) {
      Method* m1 = methods->at(j);
      Method* m2 = methods->at(j + 1);
      guarantee(m1->name()->fast_compare(m2->name()) <= 0, "methods not sorted correctly");
    }
  }

  // Verify JNI static field identifiers
  if (jni_ids() != NULL) {
    jni_ids()->verify(this);
  }

  // Verify other fields
  if (array_klasses() != NULL) {
    guarantee(array_klasses()->is_klass(), "should be klass");
  }
  if (constants() != NULL) {
    guarantee(constants()->is_constantPool(), "should be constant pool");
  }
  const Klass* host = host_klass();
  if (host != NULL) {
    guarantee(host->is_klass(), "should be klass");
  }
}

void InstanceKlass::oop_verify_on(oop obj, outputStream* st) {
  Klass::oop_verify_on(obj, st);
  VerifyFieldClosure blk;
  obj->oop_iterate_no_header(&blk);
}


// JNIid class for jfieldIDs only
// Note to reviewers:
// These JNI functions are just moved over to column 1 and not changed
// in the compressed oops workspace.
JNIid::JNIid(Klass* holder, int offset, JNIid* next) {
  _holder = holder;
  _offset = offset;
  _next = next;
  debug_only(_is_static_field_id = false;)
}


JNIid* JNIid::find(int offset) {
  JNIid* current = this;
  while (current != NULL) {
    if (current->offset() == offset) return current;
    current = current->next();
  }
  return NULL;
}

void JNIid::deallocate(JNIid* current) {
  while (current != NULL) {
    JNIid* next = current->next();
    delete current;
    current = next;
  }
}


void JNIid::verify(Klass* holder) {
  int first_field_offset  = InstanceMirrorKlass::offset_of_static_fields();
  int end_field_offset;
  end_field_offset = first_field_offset + (InstanceKlass::cast(holder)->static_field_size() * wordSize);

  JNIid* current = this;
  while (current != NULL) {
    guarantee(current->holder() == holder, "Invalid klass in JNIid");
#ifdef ASSERT
    int o = current->offset();
    if (current->is_static_field_id()) {
      guarantee(o >= first_field_offset  && o < end_field_offset,  "Invalid static field offset in JNIid");
    }
#endif
    current = current->next();
  }
}


#ifdef ASSERT
void InstanceKlass::set_init_state(ClassState state) {
  bool good_state = is_shared() ? (_init_state <= state)
                                               : (_init_state < state);
  assert(good_state || state == allocated, "illegal state transition");
  _init_state = (u1)state;
}
#endif



// RedefineClasses() support for previous versions:
int InstanceKlass::_previous_version_count = 0;

// Purge previous versions before adding new previous versions of the class.
void InstanceKlass::purge_previous_versions(InstanceKlass* ik) {
  if (ik->previous_versions() != NULL) {
    // This klass has previous versions so see what we can cleanup
    // while it is safe to do so.

    int deleted_count = 0;    // leave debugging breadcrumbs
    int live_count = 0;
    ClassLoaderData* loader_data = ik->class_loader_data();
    assert(loader_data != NULL, "should never be null");

    // RC_TRACE macro has an embedded ResourceMark
    RC_TRACE(0x00000200, ("purge: %s: previous versions", ik->external_name()));

    // previous versions are linked together through the InstanceKlass
    InstanceKlass* pv_node = ik->previous_versions();
    InstanceKlass* last = ik;
    int version = 0;

    // check the previous versions list
    for (; pv_node != NULL; ) {

      ConstantPool* pvcp = pv_node->constants();
      assert(pvcp != NULL, "cp ref was unexpectedly cleared");

      if (!pvcp->on_stack()) {
        // If the constant pool isn't on stack, none of the methods
        // are executing.  Unlink this previous_version.
        // The previous version InstanceKlass is on the ClassLoaderData deallocate list
        // so will be deallocated during the next phase of class unloading.
        RC_TRACE(0x00000200, ("purge: previous version " INTPTR_FORMAT " is dead",
                              p2i(pv_node)));
        // For debugging purposes.
        pv_node->set_is_scratch_class();
        pv_node->class_loader_data()->add_to_deallocate_list(pv_node);
        pv_node = pv_node->previous_versions();
        last->link_previous_versions(pv_node);
        deleted_count++;
        version++;
        continue;
      } else {
        RC_TRACE(0x00000200, ("purge: previous version " INTPTR_FORMAT " is alive",
                              p2i(pv_node)));
        assert(pvcp->pool_holder() != NULL, "Constant pool with no holder");
        guarantee (!loader_data->is_unloading(), "unloaded classes can't be on the stack");
        live_count++;
      }

      // At least one method is live in this previous version.
      // Reset dead EMCP methods not to get breakpoints.
      // All methods are deallocated when all of the methods for this class are no
      // longer running.
      Array<Method*>* method_refs = pv_node->methods();
      if (method_refs != NULL) {
        RC_TRACE(0x00000200, ("purge: previous methods length=%d",
          method_refs->length()));
        for (int j = 0; j < method_refs->length(); j++) {
          Method* method = method_refs->at(j);

          if (!method->on_stack()) {
            // no breakpoints for non-running methods
            if (method->is_running_emcp()) {
              method->set_running_emcp(false);
            }
          } else {
            assert (method->is_obsolete() || method->is_running_emcp(),
                    "emcp method cannot run after emcp bit is cleared");
            // RC_TRACE macro has an embedded ResourceMark
            RC_TRACE(0x00000200,
              ("purge: %s(%s): prev method @%d in version @%d is alive",
              method->name()->as_C_string(),
              method->signature()->as_C_string(), j, version));
          }
        }
      }
      // next previous version
      last = pv_node;
      pv_node = pv_node->previous_versions();
      version++;
    }
    RC_TRACE(0x00000200,
      ("purge: previous version stats: live=%d, deleted=%d", live_count,
      deleted_count));
  }
}

void InstanceKlass::mark_newly_obsolete_methods(Array<Method*>* old_methods,
                                                int emcp_method_count) {
  int obsolete_method_count = old_methods->length() - emcp_method_count;

  if (emcp_method_count != 0 && obsolete_method_count != 0 &&
      _previous_versions != NULL) {
    // We have a mix of obsolete and EMCP methods so we have to
    // clear out any matching EMCP method entries the hard way.
    int local_count = 0;
    for (int i = 0; i < old_methods->length(); i++) {
      Method* old_method = old_methods->at(i);
      if (old_method->is_obsolete()) {
        // only obsolete methods are interesting
        Symbol* m_name = old_method->name();
        Symbol* m_signature = old_method->signature();

        // previous versions are linked together through the InstanceKlass
        int j = 0;
        for (InstanceKlass* prev_version = _previous_versions;
             prev_version != NULL;
             prev_version = prev_version->previous_versions(), j++) {

          Array<Method*>* method_refs = prev_version->methods();
          for (int k = 0; k < method_refs->length(); k++) {
            Method* method = method_refs->at(k);

            if (!method->is_obsolete() &&
                method->name() == m_name &&
                method->signature() == m_signature) {
              // The current RedefineClasses() call has made all EMCP
              // versions of this method obsolete so mark it as obsolete
              RC_TRACE(0x00000400,
                ("add: %s(%s): flush obsolete method @%d in version @%d",
                m_name->as_C_string(), m_signature->as_C_string(), k, j));

              method->set_is_obsolete();
              break;
            }
          }

          // The previous loop may not find a matching EMCP method, but
          // that doesn't mean that we can optimize and not go any
          // further back in the PreviousVersion generations. The EMCP
          // method for this generation could have already been made obsolete,
          // but there still may be an older EMCP method that has not
          // been made obsolete.
        }

        if (++local_count >= obsolete_method_count) {
          // no more obsolete methods so bail out now
          break;
        }
      }
    }
  }
}

// Save the scratch_class as the previous version if any of the methods are running.
// The previous_versions are used to set breakpoints in EMCP methods and they are
// also used to clean MethodData links to redefined methods that are no longer running.
void InstanceKlass::add_previous_version(instanceKlassHandle scratch_class,
                                         int emcp_method_count) {
  assert(Thread::current()->is_VM_thread(),
         "only VMThread can add previous versions");

  // RC_TRACE macro has an embedded ResourceMark
  RC_TRACE(0x00000400, ("adding previous version ref for %s, EMCP_cnt=%d",
    scratch_class->external_name(), emcp_method_count));

  // Clean out old previous versions
  purge_previous_versions(this);

  // Mark newly obsolete methods in remaining previous versions.  An EMCP method from
  // a previous redefinition may be made obsolete by this redefinition.
  Array<Method*>* old_methods = scratch_class->methods();
  mark_newly_obsolete_methods(old_methods, emcp_method_count);

  // If the constant pool for this previous version of the class
  // is not marked as being on the stack, then none of the methods
  // in this previous version of the class are on the stack so
  // we don't need to add this as a previous version.
  ConstantPool* cp_ref = scratch_class->constants();
  if (!cp_ref->on_stack()) {
    RC_TRACE(0x00000400, ("add: scratch class not added; no methods are running"));
    // For debugging purposes.
    scratch_class->set_is_scratch_class();
    scratch_class->class_loader_data()->add_to_deallocate_list(scratch_class());
    // Update count for class unloading.
    _previous_version_count--;
    return;
  }

  if (emcp_method_count != 0) {
    // At least one method is still running, check for EMCP methods
    for (int i = 0; i < old_methods->length(); i++) {
      Method* old_method = old_methods->at(i);
      if (!old_method->is_obsolete() && old_method->on_stack()) {
        // if EMCP method (not obsolete) is on the stack, mark as EMCP so that
        // we can add breakpoints for it.

        // We set the method->on_stack bit during safepoints for class redefinition
        // and use this bit to set the is_running_emcp bit.
        // After the safepoint, the on_stack bit is cleared and the running emcp
        // method may exit.   If so, we would set a breakpoint in a method that
        // is never reached, but this won't be noticeable to the programmer.
        old_method->set_running_emcp(true);
        RC_TRACE(0x00000400, ("add: EMCP method %s is on_stack " INTPTR_FORMAT,
                              old_method->name_and_sig_as_C_string(), p2i(old_method)));
      } else if (!old_method->is_obsolete()) {
        RC_TRACE(0x00000400, ("add: EMCP method %s is NOT on_stack " INTPTR_FORMAT,
                              old_method->name_and_sig_as_C_string(), p2i(old_method)));
      }
    }
  }

  // Add previous version if any methods are still running.
  RC_TRACE(0x00000400, ("add: scratch class added; one of its methods is on_stack"));
  assert(scratch_class->previous_versions() == NULL, "shouldn't have a previous version");
  scratch_class->link_previous_versions(previous_versions());
  link_previous_versions(scratch_class());
  // Update count for class unloading.
  _previous_version_count++;
} // end add_previous_version()


Method* InstanceKlass::method_with_idnum(int idnum) {
  Method* m = NULL;
  if (idnum < methods()->length()) {
    m = methods()->at(idnum);
  }
  if (m == NULL || m->method_idnum() != idnum) {
    for (int index = 0; index < methods()->length(); ++index) {
      m = methods()->at(index);
      if (m->method_idnum() == idnum) {
        return m;
      }
    }
    // None found, return null for the caller to handle.
    return NULL;
  }
  return m;
}


Method* InstanceKlass::method_with_orig_idnum(int idnum) {
  if (idnum >= methods()->length()) {
    return NULL;
  }
  Method* m = methods()->at(idnum);
  if (m != NULL && m->orig_method_idnum() == idnum) {
    return m;
  }
  // Obsolete method idnum does not match the original idnum
  for (int index = 0; index < methods()->length(); ++index) {
    m = methods()->at(index);
    if (m->orig_method_idnum() == idnum) {
      return m;
    }
  }
  // None found, return null for the caller to handle.
  return NULL;
}


Method* InstanceKlass::method_with_orig_idnum(int idnum, int version) {
  InstanceKlass* holder = get_klass_version(version);
  if (holder == NULL) {
    return NULL; // The version of klass is gone, no method is found
  }
  Method* method = holder->method_with_orig_idnum(idnum);
  return method;
}


jint InstanceKlass::get_cached_class_file_len() {
  return VM_RedefineClasses::get_cached_class_file_len(_cached_class_file);
}

unsigned char * InstanceKlass::get_cached_class_file_bytes() {
  return VM_RedefineClasses::get_cached_class_file_bytes(_cached_class_file);
}


/////////////// Unit tests ///////////////

#ifndef PRODUCT

class TestNmethodBucketContext {
 public:
  nmethod* _nmethodLast;
  nmethod* _nmethodMiddle;
  nmethod* _nmethodFirst;

  nmethodBucket* _bucketLast;
  nmethodBucket* _bucketMiddle;
  nmethodBucket* _bucketFirst;

  nmethodBucket* _bucketList;

  TestNmethodBucketContext() {
    CodeCache_lock->lock_without_safepoint_check();

    _nmethodLast   = reinterpret_cast<nmethod*>(0x8 * 0);
    _nmethodMiddle = reinterpret_cast<nmethod*>(0x8 * 1);
    _nmethodFirst  = reinterpret_cast<nmethod*>(0x8 * 2);

    _bucketLast   = new nmethodBucket(_nmethodLast,   NULL);
    _bucketMiddle = new nmethodBucket(_nmethodMiddle, _bucketLast);
    _bucketFirst  = new nmethodBucket(_nmethodFirst,   _bucketMiddle);

    _bucketList = _bucketFirst;
  }

  ~TestNmethodBucketContext() {
    delete _bucketLast;
    delete _bucketMiddle;
    delete _bucketFirst;

    CodeCache_lock->unlock();
  }
};

class TestNmethodBucket {
 public:
  static void testRemoveDependentNmethodFirstDeleteImmediately() {
    TestNmethodBucketContext c;

    nmethodBucket::remove_dependent_nmethod(&c._bucketList, c._nmethodFirst, true /* delete */);

    assert(c._bucketList == c._bucketMiddle, "check");
    assert(c._bucketList->next() == c._bucketLast, "check");
    assert(c._bucketList->next()->next() == NULL, "check");

    // Cleanup before context is deleted.
    c._bucketFirst = NULL;
  }

  static void testRemoveDependentNmethodMiddleDeleteImmediately() {
    TestNmethodBucketContext c;

    nmethodBucket::remove_dependent_nmethod(&c._bucketList, c._nmethodMiddle, true /* delete */);

    assert(c._bucketList == c._bucketFirst, "check");
    assert(c._bucketList->next() == c._bucketLast, "check");
    assert(c._bucketList->next()->next() == NULL, "check");

    // Cleanup before context is deleted.
    c._bucketMiddle = NULL;
  }

  static void testRemoveDependentNmethodLastDeleteImmediately() {
    TestNmethodBucketContext c;

    nmethodBucket::remove_dependent_nmethod(&c._bucketList, c._nmethodLast, true /* delete */);

    assert(c._bucketList == c._bucketFirst, "check");
    assert(c._bucketList->next() == c._bucketMiddle, "check");
    assert(c._bucketList->next()->next() == NULL, "check");

    // Cleanup before context is deleted.
    c._bucketLast = NULL;
  }

  static void testRemoveDependentNmethodFirstDeleteDeferred() {
    TestNmethodBucketContext c;

    nmethodBucket::remove_dependent_nmethod(&c._bucketList, c._nmethodFirst, false /* delete */);

    assert(c._bucketList                         == c._bucketFirst,  "check");
    assert(c._bucketList->next()                 == c._bucketMiddle, "check");
    assert(c._bucketList->next()->next()         == c._bucketLast,   "check");
    assert(c._bucketList->next()->next()->next() == NULL,            "check");

    assert(c._bucketFirst->count()  == 0, "check");
    assert(c._bucketMiddle->count() == 1, "check");
    assert(c._bucketLast->count()   == 1, "check");
  }

  static void testRemoveDependentNmethodMiddleDeleteDeferred() {
    TestNmethodBucketContext c;

    nmethodBucket::remove_dependent_nmethod(&c._bucketList, c._nmethodMiddle, false /* delete */);

    assert(c._bucketList                         == c._bucketFirst,  "check");
    assert(c._bucketList->next()                 == c._bucketMiddle, "check");
    assert(c._bucketList->next()->next()         == c._bucketLast,   "check");
    assert(c._bucketList->next()->next()->next() == NULL,            "check");

    assert(c._bucketFirst->count()  == 1, "check");
    assert(c._bucketMiddle->count() == 0, "check");
    assert(c._bucketLast->count()   == 1, "check");
  }

  static void testRemoveDependentNmethodLastDeleteDeferred() {
    TestNmethodBucketContext c;

    nmethodBucket::remove_dependent_nmethod(&c._bucketList, c._nmethodLast, false /* delete */);

    assert(c._bucketList                         == c._bucketFirst,  "check");
    assert(c._bucketList->next()                 == c._bucketMiddle, "check");
    assert(c._bucketList->next()->next()         == c._bucketLast,   "check");
    assert(c._bucketList->next()->next()->next() == NULL,            "check");

    assert(c._bucketFirst->count()  == 1, "check");
    assert(c._bucketMiddle->count() == 1, "check");
    assert(c._bucketLast->count()   == 0, "check");
  }

  static void testRemoveDependentNmethodConvenienceFirst() {
    TestNmethodBucketContext c;

    nmethodBucket::remove_dependent_nmethod(c._bucketList, c._nmethodFirst);

    assert(c._bucketList                         == c._bucketFirst,  "check");
    assert(c._bucketList->next()                 == c._bucketMiddle, "check");
    assert(c._bucketList->next()->next()         == c._bucketLast,   "check");
    assert(c._bucketList->next()->next()->next() == NULL,            "check");

    assert(c._bucketFirst->count()  == 0, "check");
    assert(c._bucketMiddle->count() == 1, "check");
    assert(c._bucketLast->count()   == 1, "check");
  }

  static void testRemoveDependentNmethodConvenienceMiddle() {
    TestNmethodBucketContext c;

    nmethodBucket::remove_dependent_nmethod(c._bucketList, c._nmethodMiddle);

    assert(c._bucketList                         == c._bucketFirst,  "check");
    assert(c._bucketList->next()                 == c._bucketMiddle, "check");
    assert(c._bucketList->next()->next()         == c._bucketLast,   "check");
    assert(c._bucketList->next()->next()->next() == NULL,            "check");

    assert(c._bucketFirst->count()  == 1, "check");
    assert(c._bucketMiddle->count() == 0, "check");
    assert(c._bucketLast->count()   == 1, "check");
  }

  static void testRemoveDependentNmethodConvenienceLast() {
    TestNmethodBucketContext c;

    nmethodBucket::remove_dependent_nmethod(c._bucketList, c._nmethodLast);

    assert(c._bucketList                         == c._bucketFirst,  "check");
    assert(c._bucketList->next()                 == c._bucketMiddle, "check");
    assert(c._bucketList->next()->next()         == c._bucketLast,   "check");
    assert(c._bucketList->next()->next()->next() == NULL,            "check");

    assert(c._bucketFirst->count()  == 1, "check");
    assert(c._bucketMiddle->count() == 1, "check");
    assert(c._bucketLast->count()   == 0, "check");
  }

  static void testRemoveDependentNmethod() {
    testRemoveDependentNmethodFirstDeleteImmediately();
    testRemoveDependentNmethodMiddleDeleteImmediately();
    testRemoveDependentNmethodLastDeleteImmediately();

    testRemoveDependentNmethodFirstDeleteDeferred();
    testRemoveDependentNmethodMiddleDeleteDeferred();
    testRemoveDependentNmethodLastDeleteDeferred();

    testRemoveDependentNmethodConvenienceFirst();
    testRemoveDependentNmethodConvenienceMiddle();
    testRemoveDependentNmethodConvenienceLast();
  }

  static void test() {
    testRemoveDependentNmethod();
  }
};

void TestNmethodBucket_test() {
  TestNmethodBucket::test();
}

#endif<|MERGE_RESOLUTION|>--- conflicted
+++ resolved
@@ -2427,30 +2427,19 @@
 
 // different versions of is_same_class_package
 bool InstanceKlass::is_same_class_package(Klass* class2) {
-<<<<<<< HEAD
+  oop classloader1 = this->class_loader();
+  PackageEntry* classpkg1 = this->package();
   if (class2->is_objArray_klass()) {
     class2 = ObjArrayKlass::cast(class2)->bottom_klass();
   }
-  oop classloader2 = class2->class_loader();
-  Symbol* classname2 = class2->name();
-
-  return InstanceKlass::is_same_class_package(class_loader(), name(),
-                                              classloader2, classname2);
-=======
-  oop classloader1 = this->class_loader();
-  PackageEntry* classpkg1 = this->package();
-
-  if (class2->oop_is_objArray()) {
-    class2 = ObjArrayKlass::cast(class2)->bottom_klass();
-  }
 
   oop classloader2;
   PackageEntry* classpkg2;
-  if (class2->oop_is_instance()) {
-    classloader2 = InstanceKlass::cast(class2)->class_loader();
+  if (class2->is_instance_klass()) {
+    classloader2 = class2->class_loader();
     classpkg2 = InstanceKlass::cast(class2)->package();
   } else {
-    assert(class2->oop_is_typeArray(), "should be type array");
+    assert(class2->is_typeArray_klass(), "should be type array");
     classloader2 = NULL;
     classpkg2 = NULL;
   }
@@ -2464,7 +2453,6 @@
   }
 
   return false;
->>>>>>> d84a5af8
 }
 
 bool InstanceKlass::is_same_class_package(oop classloader2, Symbol* classname2) {
