--- conflicted
+++ resolved
@@ -2148,15 +2148,6 @@
         }
 
     synchronized int countAWTEventListeners(long eventMask) {
-<<<<<<< HEAD
-        if (log.isLoggable(PlatformLogger.Level.FINE)) {
-            if (eventMask == 0) {
-                log.fine("Assertion (eventMask != 0) failed");
-            }
-        }
-
-=======
->>>>>>> 3759a769
         int ci = 0;
         for (; eventMask != 0; eventMask >>>= 1, ci++) {
         }
