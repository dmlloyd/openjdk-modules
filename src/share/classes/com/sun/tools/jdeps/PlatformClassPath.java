/*
 * Copyright (c) 2012, 2014, Oracle and/or its affiliates. All rights reserved.
 * DO NOT ALTER OR REMOVE COPYRIGHT NOTICES OR THIS FILE HEADER.
 *
 * This code is free software; you can redistribute it and/or modify it
 * under the terms of the GNU General Public License version 2 only, as
 * published by the Free Software Foundation.  Oracle designates this
 * particular file as subject to the "Classpath" exception as provided
 * by Oracle in the LICENSE file that accompanied this code.
 *
 * This code is distributed in the hope that it will be useful, but WITHOUT
 * ANY WARRANTY; without even the implied warranty of MERCHANTABILITY or
 * FITNESS FOR A PARTICULAR PURPOSE.  See the GNU General Public License
 * version 2 for more details (a copy is included in the LICENSE file that
 * accompanied this code).
 *
 * You should have received a copy of the GNU General Public License version
 * 2 along with this work; if not, write to the Free Software Foundation,
 * Inc., 51 Franklin St, Fifth Floor, Boston, MA 02110-1301 USA.
 *
 * Please contact Oracle, 500 Oracle Parkway, Redwood Shores, CA 94065 USA
 * or visit www.oracle.com if you need additional information or have any
 * questions.
 */
package com.sun.tools.jdeps;

<<<<<<< HEAD
import com.sun.tools.classfile.ClassFile;
import com.sun.tools.classfile.ConstantPoolException;
import com.sun.tools.classfile.Dependencies;
=======
import com.sun.tools.classfile.Annotation;
import com.sun.tools.classfile.ClassFile;
import com.sun.tools.classfile.ConstantPool;
import com.sun.tools.classfile.ConstantPoolException;
import com.sun.tools.classfile.RuntimeAnnotations_attribute;
import com.sun.tools.classfile.Dependencies.ClassFileError;
>>>>>>> 4adff230
import java.io.IOException;
import java.io.InputStream;
import java.nio.file.FileVisitResult;
import java.nio.file.Files;
import java.nio.file.Path;
import java.nio.file.Paths;
import java.nio.file.SimpleFileVisitor;
import java.nio.file.attribute.BasicFileAttributes;
import java.util.*;
import java.util.jar.JarEntry;
import java.util.jar.JarFile;
import javax.xml.stream.XMLStreamException;

import static com.sun.tools.classfile.Attribute.*;

/**
 * ClassPath for Java SE and JDK
 */
class PlatformClassPath {
<<<<<<< HEAD
    private static List<Archive> modules;
    static synchronized List<Archive> getArchives(Path mpath) throws IOException {
        if (modules == null) {
            initPlatformArchives(mpath);
        }
        return modules;
    }
=======
    private static final List<String> NON_PLATFORM_JARFILES =
        Arrays.asList("alt-rt.jar", "jfxrt.jar", "ant-javafx.jar", "javafx-mx.jar");
    private static final List<Archive> javaHomeArchives = init();
>>>>>>> 4adff230

    /**
     * Finds the module with the given name. Returns null
     * if such module doesn't exist.
     *
     * @param mn module name
     */
    static Module findModule(String mn) {
        for (Archive a : modules) {
            if (Module.class.isInstance(a)) {
                Module m = (Module)a;
                if (mn.equals(m.name())) {
                    return m;
                }
            }
        }
        return null;
    }

    private static List<Archive> initPlatformArchives(Path mpath) throws IOException {
        Path home = Paths.get(System.getProperty("java.home"));
        Path mlib = home.resolve("lib").resolve("modules");
        if (Files.exists(mlib)) {
            modules = mpath != null ? initModuleImage(mpath, mlib)
                                     : initModuleImage(mlib);
        } else {
            modules = initLegacyImage(home);
        }
        if (findModule("java.base") != null) {
            Profile.initProfiles();
        }
        return modules;
    }

    private static List<Archive> initModuleImage(Path... mpaths) throws IOException {
        try (InputStream in = PlatformClassPath.class
                .getResourceAsStream("resources/modules.xml")) {
            ModulesXmlReader reader = new ModulesXmlReader(mpaths);
            return new ArrayList<Archive>(reader.load(in));
        } catch (XMLStreamException ex) {
            throw new RuntimeException(ex);
        }
    }

    private static List<Archive> initLegacyImage(Path home) throws IOException {
        LegacyImageHelper cfr = new LegacyImageHelper(home);
        List<Archive> archives = new ArrayList<>(cfr.nonPlatformArchives);
        try (InputStream in = PlatformClassPath.class
                .getResourceAsStream("resources/modules.xml")) {
            ModulesXmlReader reader = new ModulesXmlReader(cfr);
            archives.addAll(reader.load(in));
            return archives;
        } catch (XMLStreamException ex) {
            throw new RuntimeException(ex);
        }
    }

    static class LegacyImageHelper {
        static final List<String> NON_PLATFORM_JARFILES =
            Arrays.asList("alt-rt.jar", "jfxrt.jar", "ant-javafx.jar", "javafx-mx.jar");
        final List<Archive> nonPlatformArchives = new ArrayList<>();
        final List<JarFile> jarfiles = new ArrayList<>();
        final Path home;
        LegacyImageHelper(Path home) throws IOException {
            this.home = home;
            if (home.endsWith("jre")) {
                // jar files in <javahome>/jre/lib
<<<<<<< HEAD
                addJarFiles(home.resolve("lib"));
=======
                result.addAll(addJarFiles(home.resolve("lib")));
                if (home.getParent() != null) {
                    // add tools.jar and other JDK jar files
                    Path lib = home.getParent().resolve("lib");
                    if (Files.exists(lib)) {
                        result.addAll(addJarFiles(lib));
                    }
                }
>>>>>>> 4adff230
            } else if (Files.exists(home.resolve("lib"))) {
                // either a JRE or a jdk build image
                Path classes = home.resolve("classes");
                if (Files.isDirectory(classes)) {
<<<<<<< HEAD
                    // legacy jdk build outputdir - unsupported
                    nonPlatformArchives.add(Archive.getInstance(classes));
=======
                    // jdk build outputdir
                    result.add(new JDKArchive(classes));
>>>>>>> 4adff230
                }
                // add other JAR files
                addJarFiles(home.resolve("lib"));
            } else {
                throw new RuntimeException("\"" + home + "\" not a JDK home");
            }
        }

        ClassFileReader getClassReader(String name, Set<String> packages) {
            return new ModuleClassReader(name, packages);
        }

        private void addJarFiles(final Path root) throws IOException {
            final Path ext = root.resolve("ext");
            Files.walkFileTree(root, new SimpleFileVisitor<Path>() {
                @Override
                public FileVisitResult preVisitDirectory(Path dir, BasicFileAttributes attrs)
                        throws IOException {
                    if (dir.equals(root) || dir.equals(ext)) {
                        return FileVisitResult.CONTINUE;
                    } else {
                        // skip other cobundled JAR files
                        return FileVisitResult.SKIP_SUBTREE;
                    }
                }

                @Override
                public FileVisitResult visitFile(Path p, BasicFileAttributes attrs)
                        throws IOException {
                    String fn = p.getFileName().toString();
                    if (fn.endsWith(".jar")) {
                        if (NON_PLATFORM_JARFILES.contains(fn)) {
                            // JDK may cobundle with JavaFX that doesn't belong to any profile
                            // Treat jfxrt.jar as regular Archive
                            nonPlatformArchives.add(Archive.getInstance(p));
                        } else {
                            jarfiles.add(new JarFile(p.toFile()));
                        }
                    }
                    return FileVisitResult.CONTINUE;
                }
            });
        }

        class ModuleClassReader extends ClassFileReader {
            private JarFile cachedJarFile = getJarFile(0);
            private final Set<String> packages;
            private final String module;

            ModuleClassReader(String module, Set<String> packages) {
                super(home);
                this.module = module;
                this.packages = packages;
                    // System.err.println(module);
                // packages.stream().sorted().forEach(p -> System.err.println("   " + p));
            }

            boolean includes(String name) {
                String cn = name.replace('/', '.');
                int i = cn.lastIndexOf('.');
                String pn = i > 0 ? cn.substring(0, i) : "";
                return packages.contains(pn);
            }

            private JarEntry findJarEntry(JarFile jarfile, String entryName1, String entryName2) {
                JarEntry e = jarfile.getJarEntry(entryName1);
                if (e == null) {
                    e = jarfile.getJarEntry(entryName2);
                }
                return e;
            }

            public ClassFile getClassFile(String name) throws IOException {
                if (jarfiles.isEmpty() || !includes(name)) {
                    return null;
                }

                if (name.indexOf('.') > 0) {
                    int i = name.lastIndexOf('.');
                    String entryName = name.replace('.', '/') + ".class";
                    String innerClassName = entryName.substring(0, i) + "$"
                            + entryName.substring(i + 1, entryName.length());
                    JarEntry e = findJarEntry(cachedJarFile, entryName, innerClassName);
                    if (e != null) {
                        return readClassFile(cachedJarFile, e);
                    }
                    for (JarFile jf : jarfiles) {
                        if (jf == cachedJarFile) {
                            continue;
                        }
                        e = findJarEntry(jf, entryName, innerClassName);
                        if (e != null) {
                            cachedJarFile = jf;
                            return readClassFile(jf, e);
                        }
                    }
                } else {
                    String entryName = name + ".class";
                    JarEntry e = cachedJarFile.getJarEntry(entryName);
                    if (e != null) {
                        return readClassFile(cachedJarFile, e);
                    }
                    for (JarFile jf : jarfiles) {
                        if (jf == cachedJarFile) {
                            continue;
                        }
                        e = jf.getJarEntry(entryName);
                        if (e != null) {
                            cachedJarFile = jf;
                            return readClassFile(jf, e);
                        }
                    }
                }
                return null;
            }
<<<<<<< HEAD

            private ClassFile readClassFile(JarFile jarfile, JarEntry e) throws IOException {
                InputStream is = null;
                try {
                    is = jarfile.getInputStream(e);
                    return ClassFile.read(is);
                } catch (ConstantPoolException ex) {
                    throw new Dependencies.ClassFileError(ex);
                } finally {
                    if (is != null) {
                        is.close();
                    }
=======
            @Override
            public FileVisitResult visitFile(Path p, BasicFileAttributes attrs)
                throws IOException
            {
                String fn = p.getFileName().toString();
                if (fn.endsWith(".jar")) {
                    // JDK may cobundle with JavaFX that doesn't belong to any profile
                    // Treat jfxrt.jar as regular Archive
                    result.add(NON_PLATFORM_JARFILES.contains(fn)
                                   ? Archive.getInstance(p)
                                   : new JDKArchive(p));
>>>>>>> 4adff230
                }
            }

<<<<<<< HEAD
            public Iterable<ClassFile> getClassFiles() throws IOException {
                final Iterator<ClassFile> iter = new ModuleClassIterator();
                return new Iterable<ClassFile>() {
                    public Iterator<ClassFile> iterator() {
                        return iter;
                    }
                };
            }

            private JarFile getJarFile(int index) {
                return index < jarfiles.size() ? jarfiles.get(index) : null;
            }

            class ModuleClassIterator implements Iterator<ClassFile> {
                private Enumeration<JarEntry> entries;
                private JarFile jarfile;
                private JarEntry nextEntry;
                private int index;
                private ClassFile cf;

                ModuleClassIterator() {
                    this.index = 0;
                    this.jarfile = getJarFile(index);
                    this.entries = jarfile != null ? jarfile.entries() : null;
                    this.nextEntry = nextEntry();
                }

                private String errorMessage(Throwable t) {
                    if (t.getCause() != null) {
                        return t.getCause().toString();
                    } else {
                        return t.toString();
                    }
                }

                public boolean hasNext() {
                    if (nextEntry != null && cf != null) {
                        return true;
                    }
                    while (nextEntry != null) {
                        try {
                            cf = readClassFile(jarfile, nextEntry);
                            return true;
                        } catch (Dependencies.ClassFileError ex) {
                            System.err.println("Bad entry: " + nextEntry + " " + errorMessage(ex));
                        } catch (IOException ex) {
                            System.err.println("IO error: " + nextEntry + " " + errorMessage(ex));
                        }
                        nextEntry = nextEntry();
                    }
                    return false;
                }

                public ClassFile next() {
                    if (!hasNext()) {
                        throw new NoSuchElementException();
                    }
                    ClassFile classFile = cf;
                    cf = null;
                    nextEntry = nextEntry();
                    return classFile;
                }

                private JarEntry nextEntry() {
                    while (jarfile != null) {
                        while (entries.hasMoreElements()) {
                            JarEntry e = entries.nextElement();
                            String name = e.getName();
                            if (name.endsWith(".class") && includes(name)) {
                                return e;
                            }
                        }
                        System.err.format("%d: %s done%n", index, jarfile.getName());
                        jarfile = getJarFile(++index);
                        entries = jarfile != null ? jarfile.entries() : null;
                    }
                    return null;
                }

                public void remove() {
                    throw new UnsupportedOperationException("Not supported yet.");
                }
=======
    /**
     * A JDK archive is part of the JDK containing the Java SE API
     * or implementation classes (i.e. JDK internal API)
     */
    static class JDKArchive extends Archive {
        private static List<String> PROFILE_JARS = Arrays.asList("rt.jar", "jce.jar");
        public static boolean isProfileArchive(Archive archive) {
            if (archive instanceof JDKArchive) {
                return PROFILE_JARS.contains(archive.getName());
            }
            return false;
        }

        private final Map<String,Boolean> exportedPackages = new HashMap<>();
        private final Map<String,Boolean> exportedTypes = new HashMap<>();
        JDKArchive(Path p) throws IOException {
            super(p, ClassFileReader.newInstance(p));
        }

        /**
         * Tests if a given fully-qualified name is an exported type.
         */
        public boolean isExported(String cn) {
            int i = cn.lastIndexOf('.');
            String pn = i > 0 ? cn.substring(0, i) : "";

            boolean isJdkExported = isExportedPackage(pn);
            if (exportedTypes.containsKey(cn)) {
                return exportedTypes.get(cn);
            }
            return isJdkExported;
        }

        /**
         * Tests if a given package name is exported.
         */
        public boolean isExportedPackage(String pn) {
            if (Profile.getProfile(pn) != null) {
                return true;
            }
            return exportedPackages.containsKey(pn) ? exportedPackages.get(pn) : false;
        }

        private static final String JDK_EXPORTED_ANNOTATION = "Ljdk/Exported;";
        private Boolean isJdkExported(ClassFile cf) throws ConstantPoolException {
            RuntimeAnnotations_attribute attr = (RuntimeAnnotations_attribute)
                    cf.attributes.get(RuntimeVisibleAnnotations);
            if (attr != null) {
                for (int i = 0; i < attr.annotations.length; i++) {
                    Annotation ann = attr.annotations[i];
                    String annType = cf.constant_pool.getUTF8Value(ann.type_index);
                    if (JDK_EXPORTED_ANNOTATION.equals(annType)) {
                        boolean isJdkExported = true;
                        for (int j = 0; j < ann.num_element_value_pairs; j++) {
                            Annotation.element_value_pair pair = ann.element_value_pairs[j];
                            Annotation.Primitive_element_value ev = (Annotation.Primitive_element_value) pair.value;
                            ConstantPool.CONSTANT_Integer_info info = (ConstantPool.CONSTANT_Integer_info)
                                    cf.constant_pool.get(ev.const_value_index);
                            isJdkExported = info.value != 0;
                        }
                        return Boolean.valueOf(isJdkExported);
                    }
                }
            }
            return null;
        }

        void processJdkExported(ClassFile cf) throws IOException {
            try {
                String cn = cf.getName();
                String pn = cn.substring(0, cn.lastIndexOf('/')).replace('/', '.');

                Boolean b = isJdkExported(cf);
                if (b != null) {
                    exportedTypes.put(cn.replace('/', '.'), b);
                }
                if (!exportedPackages.containsKey(pn)) {
                    // check if package-info.class has @jdk.Exported
                    Boolean isJdkExported = null;
                    ClassFile pcf = reader().getClassFile(cn.substring(0, cn.lastIndexOf('/')+1) + "package-info");
                    if (pcf != null) {
                        isJdkExported = isJdkExported(pcf);
                    }
                    if (isJdkExported != null) {
                        exportedPackages.put(pn, isJdkExported);
                    }
                }
            } catch (ConstantPoolException e) {
                throw new ClassFileError(e);
>>>>>>> 4adff230
            }
        }
    }
}<|MERGE_RESOLUTION|>--- conflicted
+++ resolved
@@ -24,18 +24,12 @@
  */
 package com.sun.tools.jdeps;
 
-<<<<<<< HEAD
-import com.sun.tools.classfile.ClassFile;
-import com.sun.tools.classfile.ConstantPoolException;
-import com.sun.tools.classfile.Dependencies;
-=======
 import com.sun.tools.classfile.Annotation;
 import com.sun.tools.classfile.ClassFile;
 import com.sun.tools.classfile.ConstantPool;
 import com.sun.tools.classfile.ConstantPoolException;
 import com.sun.tools.classfile.RuntimeAnnotations_attribute;
 import com.sun.tools.classfile.Dependencies.ClassFileError;
->>>>>>> 4adff230
 import java.io.IOException;
 import java.io.InputStream;
 import java.nio.file.FileVisitResult;
@@ -45,17 +39,15 @@
 import java.nio.file.SimpleFileVisitor;
 import java.nio.file.attribute.BasicFileAttributes;
 import java.util.*;
-import java.util.jar.JarEntry;
-import java.util.jar.JarFile;
-import javax.xml.stream.XMLStreamException;
+import java.util.jar.*;
 
 import static com.sun.tools.classfile.Attribute.*;
+import static com.sun.tools.jdeps.ClassFileReader.*;
 
 /**
  * ClassPath for Java SE and JDK
  */
 class PlatformClassPath {
-<<<<<<< HEAD
     private static List<Archive> modules;
     static synchronized List<Archive> getArchives(Path mpath) throws IOException {
         if (modules == null) {
@@ -63,11 +55,6 @@
         }
         return modules;
     }
-=======
-    private static final List<String> NON_PLATFORM_JARFILES =
-        Arrays.asList("alt-rt.jar", "jfxrt.jar", "ant-javafx.jar", "javafx-mx.jar");
-    private static final List<Archive> javaHomeArchives = init();
->>>>>>> 4adff230
 
     /**
      * Finds the module with the given name. Returns null
@@ -89,26 +76,24 @@
 
     private static List<Archive> initPlatformArchives(Path mpath) throws IOException {
         Path home = Paths.get(System.getProperty("java.home"));
-        Path mlib = home.resolve("lib").resolve("modules");
-        if (Files.exists(mlib)) {
-            modules = mpath != null ? initModuleImage(mpath, mlib)
-                                     : initModuleImage(mlib);
-        } else {
-            modules = initLegacyImage(home);
-        }
+        if (mpath == null && !home.endsWith("jre")) {
+            // jdk build
+            Path p = home.resolve("modules");
+            if (Files.isDirectory(p)) {
+                mpath = p;
+            }
+        }
+        modules = mpath != null ? initModules(mpath) : initLegacyImage(home);
         if (findModule("java.base") != null) {
             Profile.initProfiles();
         }
         return modules;
     }
 
-    private static List<Archive> initModuleImage(Path... mpaths) throws IOException {
+    private static List<Archive> initModules(Path mpath) throws IOException {
         try (InputStream in = PlatformClassPath.class
                 .getResourceAsStream("resources/modules.xml")) {
-            ModulesXmlReader reader = new ModulesXmlReader(mpaths);
-            return new ArrayList<Archive>(reader.load(in));
-        } catch (XMLStreamException ex) {
-            throw new RuntimeException(ex);
+            return new ArrayList<Archive>(ModulesXmlReader.load(mpath, in));
         }
     }
 
@@ -117,57 +102,47 @@
         List<Archive> archives = new ArrayList<>(cfr.nonPlatformArchives);
         try (InputStream in = PlatformClassPath.class
                 .getResourceAsStream("resources/modules.xml")) {
-            ModulesXmlReader reader = new ModulesXmlReader(cfr);
-            archives.addAll(reader.load(in));
+            archives.addAll(ModulesXmlReader.loadFromImage(cfr, in));
             return archives;
-        } catch (XMLStreamException ex) {
-            throw new RuntimeException(ex);
         }
     }
 
     static class LegacyImageHelper {
-        static final List<String> NON_PLATFORM_JARFILES =
-            Arrays.asList("alt-rt.jar", "jfxrt.jar", "ant-javafx.jar", "javafx-mx.jar");
+        private static final List<String> NON_PLATFORM_JARFILES =
+                Arrays.asList("alt-rt.jar", "jfxrt.jar", "ant-javafx.jar", "javafx-mx.jar");
         final List<Archive> nonPlatformArchives = new ArrayList<>();
         final List<JarFile> jarfiles = new ArrayList<>();
         final Path home;
-        LegacyImageHelper(Path home) throws IOException {
+
+        LegacyImageHelper(Path home) {
             this.home = home;
-            if (home.endsWith("jre")) {
-                // jar files in <javahome>/jre/lib
-<<<<<<< HEAD
-                addJarFiles(home.resolve("lib"));
-=======
-                result.addAll(addJarFiles(home.resolve("lib")));
-                if (home.getParent() != null) {
-                    // add tools.jar and other JDK jar files
-                    Path lib = home.getParent().resolve("lib");
-                    if (Files.exists(lib)) {
-                        result.addAll(addJarFiles(lib));
-                    }
-                }
->>>>>>> 4adff230
-            } else if (Files.exists(home.resolve("lib"))) {
-                // either a JRE or a jdk build image
-                Path classes = home.resolve("classes");
-                if (Files.isDirectory(classes)) {
-<<<<<<< HEAD
-                    // legacy jdk build outputdir - unsupported
-                    nonPlatformArchives.add(Archive.getInstance(classes));
-=======
-                    // jdk build outputdir
-                    result.add(new JDKArchive(classes));
->>>>>>> 4adff230
-                }
-                // add other JAR files
-                addJarFiles(home.resolve("lib"));
-            } else {
-                throw new RuntimeException("\"" + home + "\" not a JDK home");
-            }
-        }
-
-        ClassFileReader getClassReader(String name, Set<String> packages) {
-            return new ModuleClassReader(name, packages);
+            try {
+                if (home.endsWith("jre")) {
+                    // jar files in <javahome>/jre/lib
+                    addJarFiles(home.resolve("lib"));
+                    if (home.getParent() != null) {
+                        // add tools.jar and other JDK jar files
+                        Path lib = home.getParent().resolve("lib");
+                        if (Files.exists(lib)) {
+                            addJarFiles(lib);
+                        }
+                    }
+                } else if (Files.exists(home.resolve("lib"))) {
+                    // add other JAR files
+                    addJarFiles(home.resolve("lib"));
+                } else {
+                    throw new RuntimeException("\"" + home + "\" not a JDK home");
+                }
+            } catch (IOException e) {
+                throw new Error(e);
+            }
+        }
+
+        /**
+         * Returns a ClassFileReader that only reads classes for the given modulename.
+         */
+        ClassFileReader getClassReader(String modulename, Set<String> packages) throws IOException {
+            return new ModuleClassReader(modulename, packages);
         }
 
         private void addJarFiles(final Path root) throws IOException {
@@ -175,7 +150,8 @@
             Files.walkFileTree(root, new SimpleFileVisitor<Path>() {
                 @Override
                 public FileVisitResult preVisitDirectory(Path dir, BasicFileAttributes attrs)
-                        throws IOException {
+                    throws IOException
+                {
                     if (dir.equals(root) || dir.equals(ext)) {
                         return FileVisitResult.CONTINUE;
                     } else {
@@ -186,12 +162,13 @@
 
                 @Override
                 public FileVisitResult visitFile(Path p, BasicFileAttributes attrs)
-                        throws IOException {
+                    throws IOException
+                {
                     String fn = p.getFileName().toString();
                     if (fn.endsWith(".jar")) {
+                        // JDK may cobundle with JavaFX that doesn't belong to any profile
+                        // Treat jfxrt.jar as regular Archive
                         if (NON_PLATFORM_JARFILES.contains(fn)) {
-                            // JDK may cobundle with JavaFX that doesn't belong to any profile
-                            // Treat jfxrt.jar as regular Archive
                             nonPlatformArchives.add(Archive.getInstance(p));
                         } else {
                             jarfiles.add(new JarFile(p.toFile()));
@@ -202,20 +179,21 @@
             });
         }
 
-        class ModuleClassReader extends ClassFileReader {
+        /**
+         * ModuleClassFile reads classes for the specified module from the legacy image.
+         *
+         */
+        class ModuleClassReader extends JarFileReader {
             private JarFile cachedJarFile = getJarFile(0);
             private final Set<String> packages;
             private final String module;
-
-            ModuleClassReader(String module, Set<String> packages) {
-                super(home);
+            ModuleClassReader(String module, Set<String> packages) throws IOException {
+                super(home, null);
                 this.module = module;
                 this.packages = packages;
-                    // System.err.println(module);
-                // packages.stream().sorted().forEach(p -> System.err.println("   " + p));
-            }
-
-            boolean includes(String name) {
+            }
+
+            private boolean includes(String name) {
                 String cn = name.replace('/', '.');
                 int i = cn.lastIndexOf('.');
                 String pn = i > 0 ? cn.substring(0, i) : "";
@@ -230,6 +208,11 @@
                 return e;
             }
 
+            public String toString() {
+                return module + " " + packages.size() + " " + packages;
+            }
+
+            @Override
             public ClassFile getClassFile(String name) throws IOException {
                 if (jarfiles.isEmpty() || !includes(name)) {
                     return null;
@@ -248,6 +231,7 @@
                         if (jf == cachedJarFile) {
                             continue;
                         }
+                        System.err.format("find jar entry %s at %s%n", entryName, jf);
                         e = findJarEntry(jf, entryName, innerClassName);
                         if (e != null) {
                             cachedJarFile = jf;
@@ -273,38 +257,10 @@
                 }
                 return null;
             }
-<<<<<<< HEAD
-
-            private ClassFile readClassFile(JarFile jarfile, JarEntry e) throws IOException {
-                InputStream is = null;
-                try {
-                    is = jarfile.getInputStream(e);
-                    return ClassFile.read(is);
-                } catch (ConstantPoolException ex) {
-                    throw new Dependencies.ClassFileError(ex);
-                } finally {
-                    if (is != null) {
-                        is.close();
-                    }
-=======
+
             @Override
-            public FileVisitResult visitFile(Path p, BasicFileAttributes attrs)
-                throws IOException
-            {
-                String fn = p.getFileName().toString();
-                if (fn.endsWith(".jar")) {
-                    // JDK may cobundle with JavaFX that doesn't belong to any profile
-                    // Treat jfxrt.jar as regular Archive
-                    result.add(NON_PLATFORM_JARFILES.contains(fn)
-                                   ? Archive.getInstance(p)
-                                   : new JDKArchive(p));
->>>>>>> 4adff230
-                }
-            }
-
-<<<<<<< HEAD
             public Iterable<ClassFile> getClassFiles() throws IOException {
-                final Iterator<ClassFile> iter = new ModuleClassIterator();
+                final Iterator<ClassFile> iter = new ModuleClassIterator(this);
                 return new Iterable<ClassFile>() {
                     public Iterator<ClassFile> iterator() {
                         return iter;
@@ -316,58 +272,19 @@
                 return index < jarfiles.size() ? jarfiles.get(index) : null;
             }
 
-            class ModuleClassIterator implements Iterator<ClassFile> {
-                private Enumeration<JarEntry> entries;
-                private JarFile jarfile;
-                private JarEntry nextEntry;
+            class ModuleClassIterator extends JarFileIterator {
                 private int index;
-                private ClassFile cf;
-
-                ModuleClassIterator() {
+                ModuleClassIterator(ModuleClassReader reader) {
+                    super(reader);
                     this.index = 0;
-                    this.jarfile = getJarFile(index);
-                    this.entries = jarfile != null ? jarfile.entries() : null;
+                    this.jf = getJarFile(0);
+                    this.entries = jf != null ? jf.entries() : null;
                     this.nextEntry = nextEntry();
                 }
 
-                private String errorMessage(Throwable t) {
-                    if (t.getCause() != null) {
-                        return t.getCause().toString();
-                    } else {
-                        return t.toString();
-                    }
-                }
-
-                public boolean hasNext() {
-                    if (nextEntry != null && cf != null) {
-                        return true;
-                    }
-                    while (nextEntry != null) {
-                        try {
-                            cf = readClassFile(jarfile, nextEntry);
-                            return true;
-                        } catch (Dependencies.ClassFileError ex) {
-                            System.err.println("Bad entry: " + nextEntry + " " + errorMessage(ex));
-                        } catch (IOException ex) {
-                            System.err.println("IO error: " + nextEntry + " " + errorMessage(ex));
-                        }
-                        nextEntry = nextEntry();
-                    }
-                    return false;
-                }
-
-                public ClassFile next() {
-                    if (!hasNext()) {
-                        throw new NoSuchElementException();
-                    }
-                    ClassFile classFile = cf;
-                    cf = null;
-                    nextEntry = nextEntry();
-                    return classFile;
-                }
-
-                private JarEntry nextEntry() {
-                    while (jarfile != null) {
+                @Override
+                protected JarEntry nextEntry() {
+                    while (jf != null) {
                         while (entries.hasMoreElements()) {
                             JarEntry e = entries.nextElement();
                             String name = e.getName();
@@ -375,107 +292,11 @@
                                 return e;
                             }
                         }
-                        System.err.format("%d: %s done%n", index, jarfile.getName());
-                        jarfile = getJarFile(++index);
-                        entries = jarfile != null ? jarfile.entries() : null;
+                        jf = getJarFile(++index);
+                        entries = jf != null ? jf.entries() : null;
                     }
                     return null;
                 }
-
-                public void remove() {
-                    throw new UnsupportedOperationException("Not supported yet.");
-                }
-=======
-    /**
-     * A JDK archive is part of the JDK containing the Java SE API
-     * or implementation classes (i.e. JDK internal API)
-     */
-    static class JDKArchive extends Archive {
-        private static List<String> PROFILE_JARS = Arrays.asList("rt.jar", "jce.jar");
-        public static boolean isProfileArchive(Archive archive) {
-            if (archive instanceof JDKArchive) {
-                return PROFILE_JARS.contains(archive.getName());
-            }
-            return false;
-        }
-
-        private final Map<String,Boolean> exportedPackages = new HashMap<>();
-        private final Map<String,Boolean> exportedTypes = new HashMap<>();
-        JDKArchive(Path p) throws IOException {
-            super(p, ClassFileReader.newInstance(p));
-        }
-
-        /**
-         * Tests if a given fully-qualified name is an exported type.
-         */
-        public boolean isExported(String cn) {
-            int i = cn.lastIndexOf('.');
-            String pn = i > 0 ? cn.substring(0, i) : "";
-
-            boolean isJdkExported = isExportedPackage(pn);
-            if (exportedTypes.containsKey(cn)) {
-                return exportedTypes.get(cn);
-            }
-            return isJdkExported;
-        }
-
-        /**
-         * Tests if a given package name is exported.
-         */
-        public boolean isExportedPackage(String pn) {
-            if (Profile.getProfile(pn) != null) {
-                return true;
-            }
-            return exportedPackages.containsKey(pn) ? exportedPackages.get(pn) : false;
-        }
-
-        private static final String JDK_EXPORTED_ANNOTATION = "Ljdk/Exported;";
-        private Boolean isJdkExported(ClassFile cf) throws ConstantPoolException {
-            RuntimeAnnotations_attribute attr = (RuntimeAnnotations_attribute)
-                    cf.attributes.get(RuntimeVisibleAnnotations);
-            if (attr != null) {
-                for (int i = 0; i < attr.annotations.length; i++) {
-                    Annotation ann = attr.annotations[i];
-                    String annType = cf.constant_pool.getUTF8Value(ann.type_index);
-                    if (JDK_EXPORTED_ANNOTATION.equals(annType)) {
-                        boolean isJdkExported = true;
-                        for (int j = 0; j < ann.num_element_value_pairs; j++) {
-                            Annotation.element_value_pair pair = ann.element_value_pairs[j];
-                            Annotation.Primitive_element_value ev = (Annotation.Primitive_element_value) pair.value;
-                            ConstantPool.CONSTANT_Integer_info info = (ConstantPool.CONSTANT_Integer_info)
-                                    cf.constant_pool.get(ev.const_value_index);
-                            isJdkExported = info.value != 0;
-                        }
-                        return Boolean.valueOf(isJdkExported);
-                    }
-                }
-            }
-            return null;
-        }
-
-        void processJdkExported(ClassFile cf) throws IOException {
-            try {
-                String cn = cf.getName();
-                String pn = cn.substring(0, cn.lastIndexOf('/')).replace('/', '.');
-
-                Boolean b = isJdkExported(cf);
-                if (b != null) {
-                    exportedTypes.put(cn.replace('/', '.'), b);
-                }
-                if (!exportedPackages.containsKey(pn)) {
-                    // check if package-info.class has @jdk.Exported
-                    Boolean isJdkExported = null;
-                    ClassFile pcf = reader().getClassFile(cn.substring(0, cn.lastIndexOf('/')+1) + "package-info");
-                    if (pcf != null) {
-                        isJdkExported = isJdkExported(pcf);
-                    }
-                    if (isJdkExported != null) {
-                        exportedPackages.put(pn, isJdkExported);
-                    }
-                }
-            } catch (ConstantPoolException e) {
-                throw new ClassFileError(e);
->>>>>>> 4adff230
             }
         }
     }
