--- conflicted
+++ resolved
@@ -151,14 +151,14 @@
         if (seenCaptured.contains(t))
             return printAnnotations(t) +
                 localize(locale, "compiler.misc.type.captureof.1",
-                         capturedVarId(t, locale));
+                capturedVarId(t, locale));
         else {
             try {
                 seenCaptured = seenCaptured.prepend(t);
                 return printAnnotations(t) +
                     localize(locale, "compiler.misc.type.captureof",
-                             capturedVarId(t, locale),
-                             visit(t.wildcard, locale));
+                    capturedVarId(t, locale),
+                    visit(t.wildcard, locale));
             }
             finally {
                 seenCaptured = seenCaptured.tail;
@@ -273,36 +273,11 @@
         return visitType(t, locale);
     }
 
-<<<<<<< HEAD
-=======
-    @Override
-    public String visitAnnotatedType(AnnotatedType t, Locale locale) {
-        if (t.getAnnotationMirrors().nonEmpty()) {
-            if (t.unannotatedType().hasTag(TypeTag.ARRAY)) {
-                StringBuilder res = new StringBuilder();
-                printBaseElementType(t, res, locale);
-                printBrackets(t, res, locale);
-                return res.toString();
-            } else if (t.unannotatedType().hasTag(TypeTag.CLASS) &&
-                    t.unannotatedType().getEnclosingType() != Type.noType) {
-                return visit(t.unannotatedType().getEnclosingType(), locale) +
-                        ". " +
-                        t.getAnnotationMirrors() +
-                        " " + className((ClassType)t.unannotatedType(), false, locale);
-            } else {
-                return t.getAnnotationMirrors() + " " + visit(t.unannotatedType(), locale);
-            }
-        } else {
-            return visit(t.unannotatedType(), locale);
-        }
-    }
-
     @Override
     public String visitModuleType(ModuleType t, Locale locale) {
         return visitType(t, locale);
     }
 
->>>>>>> 745301ce
     public String visitType(Type t, Locale locale) {
         String s = (t.tsym == null || t.tsym.name == null)
                 ? localize(locale, "compiler.misc.type.none")
