--- conflicted
+++ resolved
@@ -3086,11 +3086,6 @@
      */
     public JCTree.JCCompilationUnit parseCompilationUnit() {
         Token firstToken = token;
-<<<<<<< HEAD
-        JCExpression pid = null;
-        List<JCAnnotation> packageAnnotations = List.nil();
-=======
->>>>>>> 81459a4d
         JCModifiers mods = null;
         boolean consumedToplevelDoc = false;
         ListBuffer<JCTree> defs = new ListBuffer<>();
@@ -3101,10 +3096,6 @@
         } else {
         boolean seenImport = false;
         boolean seenPackage = false;
-<<<<<<< HEAD
-=======
-        ListBuffer<JCTree> defs = new ListBuffer<>();
->>>>>>> 81459a4d
         if (token.kind == MONKEYS_AT)
             mods = modifiersOpt();
 
@@ -3126,10 +3117,6 @@
             storeEnd(pd, token.pos);
             defs.append(pd);
         }
-<<<<<<< HEAD
-=======
-
->>>>>>> 81459a4d
         boolean checkForImports = true;
         boolean firstTypeDecl = true;
         while (token.kind != EOF) {
@@ -3158,13 +3145,9 @@
                 firstTypeDecl = false;
             }
         }
-<<<<<<< HEAD
-        }
-
-        JCTree.JCCompilationUnit toplevel = F.at(firstToken.pos).TopLevel(packageAnnotations, pid, defs.toList());
-=======
+        }
+
         JCTree.JCCompilationUnit toplevel = F.at(firstToken.pos).TopLevel(defs.toList());
->>>>>>> 81459a4d
         if (!consumedToplevelDoc)
             attach(toplevel, firstToken.comment(CommentStyle.JAVADOC));
         if (defs.isEmpty())
