/*
 * Copyright (c) 2012, 2016, Oracle and/or its affiliates. All rights reserved.
 * DO NOT ALTER OR REMOVE COPYRIGHT NOTICES OR THIS FILE HEADER.
 *
 * This code is free software; you can redistribute it and/or modify it
 * under the terms of the GNU General Public License version 2 only, as
 * published by the Free Software Foundation.  Oracle designates this
 * particular file as subject to the "Classpath" exception as provided
 * by Oracle in the LICENSE file that accompanied this code.
 *
 * This code is distributed in the hope that it will be useful, but WITHOUT
 * ANY WARRANTY; without even the implied warranty of MERCHANTABILITY or
 * FITNESS FOR A PARTICULAR PURPOSE.  See the GNU General Public License
 * version 2 for more details (a copy is included in the LICENSE file that
 * accompanied this code).
 *
 * You should have received a copy of the GNU General Public License version
 * 2 along with this work; if not, write to the Free Software Foundation,
 * Inc., 51 Franklin St, Fifth Floor, Boston, MA 02110-1301 USA.
 *
 * Please contact Oracle, 500 Oracle Parkway, Redwood Shores, CA 94065 USA
 * or visit www.oracle.com if you need additional information or have any
 * questions.
 */

package com.sun.tools.jdeps;

import static com.sun.tools.jdeps.Module.trace;
import static java.util.stream.Collectors.*;

import com.sun.tools.classfile.Dependency;

import java.io.BufferedInputStream;
import java.io.File;
import java.io.FileNotFoundException;
import java.io.IOException;
import java.io.InputStream;
import java.io.UncheckedIOException;
import java.lang.module.Configuration;
import java.lang.module.ModuleDescriptor;
import java.lang.module.ModuleDescriptor.Exports;
import java.lang.module.ModuleFinder;
import java.lang.module.ModuleReader;
import java.lang.module.ModuleReference;
import java.lang.module.ResolvedModule;
import java.net.URI;
import java.nio.file.DirectoryStream;
import java.nio.file.FileSystem;
import java.nio.file.FileSystems;
import java.nio.file.Files;
import java.nio.file.Path;
import java.nio.file.Paths;
import java.util.ArrayList;
import java.util.Collections;
import java.util.HashMap;
import java.util.HashSet;
import java.util.LinkedHashMap;
import java.util.LinkedHashSet;
import java.util.List;
import java.util.Map;
import java.util.Objects;
import java.util.Optional;
import java.util.Set;
import java.util.function.Function;
import java.util.function.Supplier;
import java.util.stream.Stream;

public class JdepsConfiguration implements AutoCloseable {
    // the token for "all modules on the module path"
    public static final String ALL_MODULE_PATH = "ALL-MODULE-PATH";
    public static final String ALL_DEFAULT = "ALL-DEFAULT";
    public static final String MODULE_INFO = "module-info.class";

    private final SystemModuleFinder system;
    private final ModuleFinder finder;

    private final Map<String, Module> nameToModule = new LinkedHashMap<>();
    private final Map<String, Module> packageToModule = new HashMap<>();
    private final Map<String, List<Archive>> packageToUnnamedModule = new HashMap<>();

    private final List<Archive> classpathArchives = new ArrayList<>();
    private final List<Archive> initialArchives = new ArrayList<>();
    private final Set<Module> rootModules = new HashSet<>();
    private final Configuration configuration;
    private final Runtime.Version version;

    private JdepsConfiguration(SystemModuleFinder systemModulePath,
                               ModuleFinder finder,
                               Set<String> roots,
                               List<Path> classpaths,
                               List<Archive> initialArchives,
                               boolean allDefaultModules,
                               Runtime.Version version)
        throws IOException
    {
        trace("root: %s%n", roots);

        this.system = systemModulePath;
        this.finder = finder;
        this.version = version;

        // build root set for resolution
        Set<String> mods = new HashSet<>(roots);

        // add default modules to the root set
        // unnamed module
        if (!initialArchives.isEmpty() || !classpaths.isEmpty() ||
                roots.isEmpty() || allDefaultModules) {
            mods.addAll(systemModulePath.defaultSystemRoots());
        }

        this.configuration = Configuration.empty()
                .resolveRequires(finder, ModuleFinder.of(), mods);

        this.configuration.modules().stream()
                .map(ResolvedModule::reference)
                .forEach(this::addModuleReference);

        // packages in unnamed module
        initialArchives.forEach(archive -> {
            addPackagesInUnnamedModule(archive);
            this.initialArchives.add(archive);
        });

        // classpath archives
        for (Path p : classpaths) {
            if (Files.exists(p)) {
                Archive archive = Archive.getInstance(p, version);
                addPackagesInUnnamedModule(archive);
                classpathArchives.add(archive);
            }
        }

        // all roots specified in --add-modules or -m are included
        // as the initial set for analysis.
        roots.stream()
             .map(nameToModule::get)
             .forEach(this.rootModules::add);

        initProfiles();

        trace("resolved modules: %s%n", nameToModule.keySet().stream()
                .sorted().collect(joining("\n", "\n", "")));
    }

    private void initProfiles() {
        // other system modules are not observed and not added in nameToModule map
        Map<String, Module> systemModules =
            system.moduleNames()
                .collect(toMap(Function.identity(), (mn) -> {
                    Module m = nameToModule.get(mn);
                    if (m == null) {
                        ModuleReference mref = finder.find(mn).get();
                        m = toModule(mref);
                    }
                    return m;
                }));
        Profile.init(systemModules);
    }

    private void addModuleReference(ModuleReference mref) {
        Module module = toModule(mref);
        nameToModule.put(mref.descriptor().name(), module);
        mref.descriptor().packages()
            .forEach(pn -> packageToModule.putIfAbsent(pn, module));
    }

    private void addPackagesInUnnamedModule(Archive archive) {
        archive.reader().entries().stream()
               .filter(e -> e.endsWith(".class") && !e.equals(MODULE_INFO))
               .map(this::toPackageName)
               .distinct()
               .forEach(pn -> packageToUnnamedModule
                   .computeIfAbsent(pn, _n -> new ArrayList<>()).add(archive));
    }

    private String toPackageName(String name) {
        int i = name.lastIndexOf('/');
        return i > 0 ? name.replace('/', '.').substring(0, i) : "";
    }

    public Optional<Module> findModule(String name) {
        Objects.requireNonNull(name);
        Module m = nameToModule.get(name);
        return m!= null ? Optional.of(m) : Optional.empty();

    }

    public Optional<ModuleDescriptor> findModuleDescriptor(String name) {
        Objects.requireNonNull(name);
        Module m = nameToModule.get(name);
        return m!= null ? Optional.of(m.descriptor()) : Optional.empty();
    }

    boolean isSystem(Module m) {
        return system.find(m.name()).isPresent();
    }

    boolean isValidToken(String name) {
        return ALL_MODULE_PATH.equals(name) || ALL_DEFAULT.equals(name);
    }

    /**
     * Returns the modules that the given module can read
     */
    public Stream<Module> reads(Module module) {
        return configuration.findModule(module.name()).get()
            .reads().stream()
            .map(ResolvedModule::name)
            .map(nameToModule::get);
    }

    /**
     * Returns the list of packages that split between resolved module and
     * unnamed module
     */
    public Map<String, Set<String>> splitPackages() {
        Set<String> splitPkgs = packageToModule.keySet().stream()
                                       .filter(packageToUnnamedModule::containsKey)
                                       .collect(toSet());
        if (splitPkgs.isEmpty())
            return Collections.emptyMap();

        return splitPkgs.stream().collect(toMap(Function.identity(), (pn) -> {
            Set<String> sources = new LinkedHashSet<>();
            sources.add(packageToModule.get(pn).getModule().location().toString());
            packageToUnnamedModule.get(pn).stream()
                .map(Archive::getPathName)
                .forEach(sources::add);
            return sources;
        }));
    }

    /**
     * Returns an optional archive containing the given Location
     */
    public Optional<Archive> findClass(Dependency.Location location) {
        String name = location.getName();
        int i = name.lastIndexOf('/');
        String pn = i > 0 ? name.substring(0, i).replace('/', '.') : "";
        Archive archive = packageToModule.get(pn);
        if (archive != null) {
            return archive.contains(name + ".class")
                        ? Optional.of(archive)
                        : Optional.empty();
        }

        if (packageToUnnamedModule.containsKey(pn)) {
            return packageToUnnamedModule.get(pn).stream()
                    .filter(a -> a.contains(name + ".class"))
                    .findFirst();
        }
        return Optional.empty();
    }

    /**
     * Returns the list of Modules that can be found in the specified
     * module paths.
     */
    public Map<String, Module> getModules() {
        return nameToModule;
    }

    public Stream<Module> resolve(Set<String> roots) {
        if (roots.isEmpty()) {
            return nameToModule.values().stream();
        } else {
            return Configuration.empty()
                    .resolveRequires(finder, ModuleFinder.of(), roots)
                    .modules().stream()
                    .map(ResolvedModule::name)
                    .map(nameToModule::get);
        }
    }

    public List<Archive> classPathArchives() {
        return classpathArchives;
    }

    public List<Archive> initialArchives() {
        return initialArchives;
    }

    public Set<Module> rootModules() {
        return rootModules;
    }

    public Module toModule(ModuleReference mref) {
        try {
            String mn = mref.descriptor().name();
            URI location = mref.location().orElseThrow(FileNotFoundException::new);
            ModuleDescriptor md = mref.descriptor();
            Module.Builder builder = new Module.Builder(md, system.find(mn).isPresent());

            final ClassFileReader reader;
            if (location.getScheme().equals("jrt")) {
                reader = system.getClassReader(mn);
            } else {
                reader = ClassFileReader.newInstance(Paths.get(location), version);
            }

            builder.classes(reader);
            builder.location(location);

            return builder.build();
        } catch (IOException e) {
            throw new UncheckedIOException(e);
        }
    }

    public Runtime.Version getVersion() {
        return version;
    }

    /*
     * Close all archives e.g. JarFile
     */
    @Override
    public void close() throws IOException {
        for (Archive archive : initialArchives)
            archive.close();
        for (Archive archive : classpathArchives)
            archive.close();
        for (Module module : nameToModule.values())
            module.close();
    }

    static class SystemModuleFinder implements ModuleFinder {
        private static final String JAVA_HOME = System.getProperty("java.home");
        private static final String JAVA_SE = "java.se";

        private final FileSystem fileSystem;
        private final Path root;
        private final Map<String, ModuleReference> systemModules;

        SystemModuleFinder() {
            if (Files.isRegularFile(Paths.get(JAVA_HOME, "lib", "modules"))) {
                // jrt file system
                this.fileSystem = FileSystems.getFileSystem(URI.create("jrt:/"));
                this.root = fileSystem.getPath("/modules");
                this.systemModules = walk(root);
            } else {
                // exploded image
                this.fileSystem = FileSystems.getDefault();
                root = Paths.get(JAVA_HOME, "modules");
                this.systemModules = ModuleFinder.ofSystem().findAll().stream()
                    .collect(toMap(mref -> mref.descriptor().name(), Function.identity()));
            }
        }

        SystemModuleFinder(String javaHome) throws IOException {
            if (javaHome == null) {
                // --system none
                this.fileSystem = null;
                this.root = null;
                this.systemModules = Collections.emptyMap();
            } else {
                if (Files.isRegularFile(Paths.get(javaHome, "lib", "modules")))
                    throw new IllegalArgumentException("Invalid java.home: " + javaHome);

                // alternate java.home
                Map<String, String> env = new HashMap<>();
                env.put("java.home", javaHome);
                // a remote run-time image
                this.fileSystem = FileSystems.newFileSystem(URI.create("jrt:/"), env);
                this.root = fileSystem.getPath("/modules");
                this.systemModules = walk(root);
            }
        }

        private Map<String, ModuleReference> walk(Path root) {
            try (Stream<Path> stream = Files.walk(root, 1)) {
                return stream.filter(path -> !path.equals(root))
                             .map(this::toModuleReference)
                             .collect(toMap(mref -> mref.descriptor().name(),
                                            Function.identity()));
            } catch (IOException e) {
                throw new UncheckedIOException(e);
            }
        }

        private ModuleReference toModuleReference(Path path) {
            Path minfo = path.resolve(MODULE_INFO);
            try (InputStream in = Files.newInputStream(minfo);
                 BufferedInputStream bin = new BufferedInputStream(in)) {

                ModuleDescriptor descriptor = dropHashes(ModuleDescriptor.read(bin));
                String mn = descriptor.name();
                URI uri = URI.create("jrt:/" + path.getFileName().toString());
                Supplier<ModuleReader> readerSupplier = new Supplier<>() {
                    @Override
                    public ModuleReader get() {
                        return new ModuleReader() {
                            @Override
                            public Optional<URI> find(String name) throws IOException {
                                return name.equals(mn)
                                    ? Optional.of(uri) : Optional.empty();
                            }

                            @Override
                            public Stream<String> list() {
                                return Stream.empty();
                            }

                            @Override
<<<<<<< HEAD
                            public void close() throws IOException {
=======
                            public void close() {
>>>>>>> 9319249a
                            }
                        };
                    }
                };

                return new ModuleReference(descriptor, uri, readerSupplier);
            } catch (IOException e) {
                throw new UncheckedIOException(e);
            }
        }

        private ModuleDescriptor dropHashes(ModuleDescriptor md) {
            ModuleDescriptor.Builder builder = ModuleDescriptor.module(md.name());
            md.requires().forEach(builder::requires);
            md.exports().forEach(builder::exports);
            md.provides().stream().forEach(builder::provides);
            md.uses().stream().forEach(builder::uses);

            Set<String> concealed = new HashSet<>(md.packages());
            md.exports().stream().map(Exports::source).forEach(concealed::remove);
            concealed.forEach(builder::contains);

            return builder.build();
        }

        @Override
        public Set<ModuleReference> findAll() {
            return systemModules.values().stream().collect(toSet());
        }

        @Override
        public Optional<ModuleReference> find(String mn) {
            return systemModules.containsKey(mn)
                    ? Optional.of(systemModules.get(mn)) : Optional.empty();
        }

        public Stream<String> moduleNames() {
            return systemModules.values().stream()
                .map(mref -> mref.descriptor().name());
        }

        public ClassFileReader getClassReader(String modulename) throws IOException {
            Path mp = root.resolve(modulename);
            if (Files.exists(mp) && Files.isDirectory(mp)) {
                return ClassFileReader.newInstance(fileSystem, mp);
            } else {
                throw new FileNotFoundException(mp.toString());
            }
        }

        public Set<String> defaultSystemRoots() {
            Set<String> roots = new HashSet<>();
            boolean hasJava = false;
            if (systemModules.containsKey(JAVA_SE)) {
                // java.se is a system module
                hasJava = true;
                roots.add(JAVA_SE);
            }

            for (ModuleReference mref : systemModules.values()) {
                String mn = mref.descriptor().name();
                if (hasJava && mn.startsWith("java."))
                    continue;

                // add as root if observable and exports at least one package
                ModuleDescriptor descriptor = mref.descriptor();
                for (ModuleDescriptor.Exports e : descriptor.exports()) {
                    if (!e.isQualified()) {
                        roots.add(mn);
                        break;
                    }
                }
            }
            return roots;
        }
    }

    public static class Builder {

        final SystemModuleFinder systemModulePath;
        final Set<String> rootModules = new HashSet<>();
        final List<Archive> initialArchives = new ArrayList<>();
        final List<Path> paths = new ArrayList<>();
        final List<Path> classPaths = new ArrayList<>();

        ModuleFinder upgradeModulePath;
        ModuleFinder appModulePath;
        boolean addAllApplicationModules;
        boolean addAllDefaultModules;
        Runtime.Version version;

        public Builder() {
            this.systemModulePath = new SystemModuleFinder();
        }

        public Builder(String javaHome) throws IOException {
            this.systemModulePath = SystemModuleFinder.JAVA_HOME.equals(javaHome)
                ? new SystemModuleFinder()
                : new SystemModuleFinder(javaHome);
        }

        public Builder upgradeModulePath(String upgradeModulePath) {
            this.upgradeModulePath = createModulePathFinder(upgradeModulePath);
            return this;
        }

        public Builder appModulePath(String modulePath) {
            this.appModulePath = createModulePathFinder(modulePath);
            return this;
        }

        public Builder addmods(Set<String> addmods) {
            for (String mn : addmods) {
                switch (mn) {
                    case ALL_MODULE_PATH:
                        this.addAllApplicationModules = true;
                        break;
                    case ALL_DEFAULT:
                        this.addAllDefaultModules = true;
                        break;
                    default:
                        this.rootModules.add(mn);
                }
            }
            return this;
        }

        /*
         * This method is for --check option to find all target modules specified
         * in qualified exports.
         *
         * Include all system modules and modules found on modulepath
         */
        public Builder allModules() {
            systemModulePath.moduleNames()
                            .forEach(this.rootModules::add);
            this.addAllApplicationModules = true;
            return this;
        }

        public Builder multiRelease(Runtime.Version version) {
            this.version = version;
            return this;
        }

        public Builder addRoot(Path path) {
            Archive archive = Archive.getInstance(path, version);
            if (archive.contains(MODULE_INFO)) {
                paths.add(path);
            } else {
                initialArchives.add(archive);
            }
            return this;
        }

        public Builder addClassPath(String classPath) {
            this.classPaths.addAll(getClassPaths(classPath));
            return this;
        }

        public JdepsConfiguration build() throws  IOException {
            ModuleFinder finder = systemModulePath;
            if (upgradeModulePath != null) {
                finder = ModuleFinder.compose(upgradeModulePath, systemModulePath);
            }
            if (appModulePath != null) {
                finder = ModuleFinder.compose(finder, appModulePath);
            }
            if (!paths.isEmpty()) {
                ModuleFinder otherModulePath = ModuleFinder.of(paths.toArray(new Path[0]));

                finder = ModuleFinder.compose(finder, otherModulePath);
                // add modules specified on command-line (convenience) as root set
                otherModulePath.findAll().stream()
                        .map(mref -> mref.descriptor().name())
                        .forEach(rootModules::add);
            }
            if (addAllApplicationModules && appModulePath != null) {
                appModulePath.findAll().stream()
                    .map(mref -> mref.descriptor().name())
                    .forEach(rootModules::add);
            }

            return new JdepsConfiguration(systemModulePath,
                                          finder,
                                          rootModules,
                                          classPaths,
                                          initialArchives,
                                          addAllDefaultModules,
                                          version);
        }

        private static ModuleFinder createModulePathFinder(String mpaths) {
            if (mpaths == null) {
                return null;
            } else {
                String[] dirs = mpaths.split(File.pathSeparator);
                Path[] paths = new Path[dirs.length];
                int i = 0;
                for (String dir : dirs) {
                    paths[i++] = Paths.get(dir);
                }
                return ModuleFinder.of(paths);
            }
        }

        /*
         * Returns the list of Archive specified in cpaths and not included
         * initialArchives
         */
        private List<Path> getClassPaths(String cpaths) {
            if (cpaths.isEmpty()) {
                return Collections.emptyList();
            }
            List<Path> paths = new ArrayList<>();
            for (String p : cpaths.split(File.pathSeparator)) {
                if (p.length() > 0) {
                    // wildcard to parse all JAR files e.g. -classpath dir/*
                    int i = p.lastIndexOf(".*");
                    if (i > 0) {
                        Path dir = Paths.get(p.substring(0, i));
                        try (DirectoryStream<Path> stream = Files.newDirectoryStream(dir, "*.jar")) {
                            for (Path entry : stream) {
                                paths.add(entry);
                            }
                        } catch (IOException e) {
                            throw new UncheckedIOException(e);
                        }
                    } else {
                        paths.add(Paths.get(p));
                    }
                }
            }
            return paths;
        }
    }

}<|MERGE_RESOLUTION|>--- conflicted
+++ resolved
@@ -403,11 +403,7 @@
                             }
 
                             @Override
-<<<<<<< HEAD
-                            public void close() throws IOException {
-=======
                             public void close() {
->>>>>>> 9319249a
                             }
                         };
                     }
