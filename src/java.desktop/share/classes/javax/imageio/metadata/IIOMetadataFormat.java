/*
 * Copyright (c) 2000, 2013, Oracle and/or its affiliates. All rights reserved.
 * DO NOT ALTER OR REMOVE COPYRIGHT NOTICES OR THIS FILE HEADER.
 *
 * This code is free software; you can redistribute it and/or modify it
 * under the terms of the GNU General Public License version 2 only, as
 * published by the Free Software Foundation.  Oracle designates this
 * particular file as subject to the "Classpath" exception as provided
 * by Oracle in the LICENSE file that accompanied this code.
 *
 * This code is distributed in the hope that it will be useful, but WITHOUT
 * ANY WARRANTY; without even the implied warranty of MERCHANTABILITY or
 * FITNESS FOR A PARTICULAR PURPOSE.  See the GNU General Public License
 * version 2 for more details (a copy is included in the LICENSE file that
 * accompanied this code).
 *
 * You should have received a copy of the GNU General Public License version
 * 2 along with this work; if not, write to the Free Software Foundation,
 * Inc., 51 Franklin St, Fifth Floor, Boston, MA 02110-1301 USA.
 *
 * Please contact Oracle, 500 Oracle Parkway, Redwood Shores, CA 94065 USA
 * or visit www.oracle.com if you need additional information or have any
 * questions.
 */

package javax.imageio.metadata;

import java.util.Locale;
import javax.imageio.ImageTypeSpecifier;

/**
 * An object describing the structure of metadata documents returned
 * from {@code IIOMetadata.getAsTree} and passed to
 * {@code IIOMetadata.setFromTree} and {@code mergeTree}.
 * Document structures are described by a set of constraints on the
 * type and number of child elements that may belong to a given parent
 * element type, the names, types, and values of attributes that may
 * belong to an element, and the type and values of
 * {@code Object} reference that may be stored at a node.
 *
 * <p> N.B: classes that implement this interface should contain a
 * method declared as {@code public static getInstance()} which
 * returns an instance of the class.  Commonly, an implementation will
 * construct only a single instance and cache it for future
<<<<<<< HEAD
 * invocations of {@code getInstance}.
=======
 * invocations of <code>getInstance</code>.
 * <p> In the event that the plugin is provided as part of a named module,
 * that module must export the package containing the implementation class
 * to the <pre>java.desktop</pre> module via a qualified export.
 * An unqualified export is not recommended unless also needed for
 * some other reason. Failing to export the package will result in
 * access failure at runtime.
>>>>>>> deff291a
 *
 * <p> The structures that may be described by this class are a subset
 * of those expressible using XML document type definitions (DTDs),
 * with the addition of some basic information on the datatypes of
 * attributes and the ability to store an {@code Object}
 * reference within a node.  In the future, XML Schemas could be used
 * to represent these structures, and many others.
 *
 * <p> The differences between
 * {@code IIOMetadataFormat}-described structures and DTDs are as
 * follows:
 *
 * <ul>
 * <li> Elements may not contain text or mix text with embedded
 * tags.
 *
 * <li> The children of an element must conform to one of a few simple
 * patterns, described in the documentation for the
 * {@code CHILD_*} constants;
 *
 * <li> The in-memory representation of an elements may contain a
 * reference to an {@code Object}.  There is no provision for
 * representing such objects textually.
 * </ul>
 *
 */
public interface IIOMetadataFormat {

    // Child policies

    /**
     * A constant returned by {@code getChildPolicy} to indicate
     * that an element may not have any children.  In other words, it
     * is required to be a leaf node.
     */
    int CHILD_POLICY_EMPTY = 0;

    /**
     * A constant returned by {@code getChildPolicy} to indicate
     * that an element must have a single instance of each of its
     * legal child elements, in order.  In DTD terms, the contents of
     * the element are defined by a sequence {@code a,b,c,d,...}.
     */
    int CHILD_POLICY_ALL = 1;

    /**
     * A constant returned by {@code getChildPolicy} to indicate
     * that an element must have zero or one instance of each of its
     * legal child elements, in order.  In DTD terms, the contents of
     * the element are defined by a sequence
     * {@code a?,b?,c?,d?,...}.
     */
    int CHILD_POLICY_SOME = 2;

    /**
     * A constant returned by {@code getChildPolicy} to indicate
     * that an element must have zero or one children, selected from
     * among its legal child elements.  In DTD terms, the contents of
     * the element are defined by a selection
     * {@code a|b|c|d|...}.
     */
    int CHILD_POLICY_CHOICE = 3;

    /**
     * A constant returned by {@code getChildPolicy} to indicate
     * that an element must have a sequence of instances of any of its
     * legal child elements.  In DTD terms, the contents of the
     * element are defined by a sequence {@code (a|b|c|d|...)*}.
     */
    int CHILD_POLICY_SEQUENCE = 4;

    /**
     * A constant returned by {@code getChildPolicy} to indicate
     * that an element must have zero or more instances of its unique
     * legal child element.  In DTD terms, the contents of the element
     * are defined by a starred expression {@code a*}.
     */
    int CHILD_POLICY_REPEAT = 5;

    /**
     * The largest valid {@code CHILD_POLICY_*} constant,
     * to be used for range checks.
     */
    int CHILD_POLICY_MAX = CHILD_POLICY_REPEAT;

    /**
     * A constant returned by {@code getObjectValueType} to
     * indicate the absence of a user object.
     */
    int VALUE_NONE = 0;

    /**
     * A constant returned by {@code getAttributeValueType} and
     * {@code getObjectValueType} to indicate that the attribute
     * or user object may be set a single, arbitrary value.
     */
    int VALUE_ARBITRARY = 1;

    /**
     * A constant returned by {@code getAttributeValueType} and
     * {@code getObjectValueType} to indicate that the attribute
     * or user object may be set a range of values.  Both the minimum
     * and maximum values of the range are exclusive.  It is
     * recommended that ranges of integers be inclusive on both ends,
     * and that exclusive ranges be used only for floating-point data.
     *
     * @see #VALUE_RANGE_MIN_MAX_INCLUSIVE
     */
    int VALUE_RANGE = 2;

    /**
     * A value that may be or'ed with {@code VALUE_RANGE} to
     * obtain {@code VALUE_RANGE_MIN_INCLUSIVE}, and with
     * {@code VALUE_RANGE_MAX_INCLUSIVE} to obtain
     * {@code VALUE_RANGE_MIN_MAX_INCLUSIVE}.
     *
     * <p> Similarly, the value may be and'ed with the value of
     * {@code getAttributeValueType} or
     * {@code getObjectValueType} to determine if the minimum
     * value of the range is inclusive.
     */
    int VALUE_RANGE_MIN_INCLUSIVE_MASK = 4;

    /**
     * A value that may be or'ed with {@code VALUE_RANGE} to
     * obtain {@code VALUE_RANGE_MAX_INCLUSIVE}, and with
     * {@code VALUE_RANGE_MIN_INCLUSIVE} to obtain
     * {@code VALUE_RANGE_MIN_MAX_INCLUSIVE}.
     *
     * <p> Similarly, the value may be and'ed with the value of
     * {@code getAttributeValueType} or
     * {@code getObjectValueType} to determine if the maximum
     * value of the range is inclusive.
     */
    int VALUE_RANGE_MAX_INCLUSIVE_MASK = 8;

    /**
     * A constant returned by {@code getAttributeValueType} and
     * {@code getObjectValueType} to indicate that the attribute
     * or user object may be set to a range of values.  The minimum
     * (but not the maximum) value of the range is inclusive.
     */
    int VALUE_RANGE_MIN_INCLUSIVE = VALUE_RANGE |
        VALUE_RANGE_MIN_INCLUSIVE_MASK;

    /**
     * A constant returned by {@code getAttributeValueType} and
     * {@code getObjectValueType} to indicate that the attribute
     * or user object may be set to a range of values.  The maximum
     * (but not the minimum) value of the range is inclusive.
     */
    int VALUE_RANGE_MAX_INCLUSIVE = VALUE_RANGE |
        VALUE_RANGE_MAX_INCLUSIVE_MASK;

    /**
     * A constant returned by {@code getAttributeValueType} and
     * {@code getObjectValueType} to indicate that the attribute
     * or user object may be set a range of values.  Both the minimum
     * and maximum values of the range are inclusive.  It is
     * recommended that ranges of integers be inclusive on both ends,
     * and that exclusive ranges be used only for floating-point data.
     */
    int VALUE_RANGE_MIN_MAX_INCLUSIVE =
        VALUE_RANGE |
        VALUE_RANGE_MIN_INCLUSIVE_MASK |
        VALUE_RANGE_MAX_INCLUSIVE_MASK;

    /**
     * A constant returned by {@code getAttributeValueType} and
     * {@code getObjectValueType} to indicate that the attribute
     * or user object may be set one of a number of enumerated values.
     * In the case of attributes, these values are
     * {@code String}s; for objects, they are
     * {@code Object}s implementing a given class or interface.
     *
     * <p> Attribute values of type {@code DATATYPE_BOOLEAN}
     * should be marked as enumerations.
     */
    int VALUE_ENUMERATION = 16;

    /**
     * A constant returned by {@code getAttributeValueType} and
     * {@code getObjectValueType} to indicate that the attribute
     * or user object may be set to a list or array of values.  In the
     * case of attributes, the list will consist of
     * whitespace-separated values within a {@code String}; for
     * objects, an array will be used.
     */
    int VALUE_LIST = 32;

    /**
     * A constant returned by {@code getAttributeDataType}
     * indicating that the value of an attribute is a general Unicode
     * string.
     */
    int DATATYPE_STRING = 0;

    /**
     * A constant returned by {@code getAttributeDataType}
     * indicating that the value of an attribute is one of the boolean
     * values 'true' or 'false'.
     * Attribute values of type DATATYPE_BOOLEAN should be marked as
     * enumerations, and the permitted values should be the string
     * literal values "TRUE" or "FALSE", although a plugin may also
     * recognise lower or mixed case equivalents.
     */
    int DATATYPE_BOOLEAN = 1;

    /**
     * A constant returned by {@code getAttributeDataType}
     * indicating that the value of an attribute is a string
     * representation of an integer.
     */
    int DATATYPE_INTEGER = 2;

    /**
     * A constant returned by {@code getAttributeDataType}
     * indicating that the value of an attribute is a string
     * representation of a decimal floating-point number.
     */
    int DATATYPE_FLOAT = 3;

    /**
     * A constant returned by {@code getAttributeDataType}
     * indicating that the value of an attribute is a string
     * representation of a double-precision decimal floating-point
     * number.
     */
    int DATATYPE_DOUBLE = 4;

    // Root

    /**
     * Returns the name of the root element of the format.
     *
     * @return a {@code String}.
     */
    String getRootName();

    // Multiplicity

    /**
     * Returns {@code true} if the element (and the subtree below
     * it) is allowed to appear in a metadata document for an image of
     * the given type, defined by an {@code ImageTypeSpecifier}.
     * For example, a metadata document format might contain an
     * element that describes the primary colors of the image, which
     * would not be allowed when writing a grayscale image.
     *
     * @param elementName the name of the element being queried.
     * @param imageType an {@code ImageTypeSpecifier} indicating
     * the type of the image that will be associated with the
     * metadata.
     *
     * @return {@code true} if the node is meaningful for images
     * of the given type.
     */
    boolean canNodeAppear(String elementName, ImageTypeSpecifier imageType);

    /**
     * Returns the minimum number of children of the named element
     * with child policy {@code CHILD_POLICY_REPEAT}.  For
     * example, an element representing color primary information
     * might be required to have at least 3 children, one for each
     * primary.
     *
     * @param elementName the name of the element being queried.
     *
     * @return an {@code int}.
     *
     * @exception IllegalArgumentException if {@code elementName}
     * is {@code null} or is not a legal element name for this
     * format.
     * @exception IllegalArgumentException if the named element does
     * not have a child policy of {@code CHILD_POLICY_REPEAT}.
     */
    int getElementMinChildren(String elementName);

    /**
     * Returns the maximum number of children of the named element
     * with child policy {@code CHILD_POLICY_REPEAT}.  For
     * example, an element representing an entry in an 8-bit color
     * palette might be allowed to repeat up to 256 times.  A value of
     * {@code Integer.MAX_VALUE} may be used to specify that
     * there is no upper bound.
     *
     * @param elementName the name of the element being queried.
     *
     * @return an {@code int}.
     *
     * @exception IllegalArgumentException if {@code elementName}
     * is {@code null} or is not a legal element name for this
     * format.
     * @exception IllegalArgumentException if the named element does
     * not have a child policy of {@code CHILD_POLICY_REPEAT}.
     */
    int getElementMaxChildren(String elementName);

    /**
     * Returns a {@code String} containing a description of the
     * named element, or {@code null}.  The description will be
     * localized for the supplied {@code Locale} if possible.
     *
     * <p> If {@code locale} is {@code null}, the current
     * default {@code Locale} returned by {@code Locale.getLocale}
     * will be used.
     *
     * @param elementName the name of the element.
     * @param locale the {@code Locale} for which localization
     * will be attempted.
     *
     * @return the element description.
     *
     * @exception IllegalArgumentException if {@code elementName}
     * is {@code null}, or is not a legal element name for this format.
     */
    String getElementDescription(String elementName, Locale locale);

    // Children

    /**
     * Returns one of the constants starting with
     * {@code CHILD_POLICY_}, indicating the legal pattern of
     * children for the named element.
     *
     * @param elementName the name of the element being queried.
     *
     * @return one of the {@code CHILD_POLICY_*} constants.
     *
     * @exception IllegalArgumentException if {@code elementName}
     * is {@code null} or is not a legal element name for this
     * format.
     */
    int getChildPolicy(String elementName);

    /**
     * Returns an array of {@code String}s indicating the names
     * of the element which are allowed to be children of the named
     * element, in the order in which they should appear.  If the
     * element cannot have children, {@code null} is returned.
     *
     * @param elementName the name of the element being queried.
     *
     * @return an array of {@code String}s, or null.
     *
     * @exception IllegalArgumentException if {@code elementName}
     * is {@code null} or is not a legal element name for this
     * format.
     */
    String[] getChildNames(String elementName);

    // Attributes

    /**
     * Returns an array of {@code String}s listing the names of
     * the attributes that may be associated with the named element.
     *
     * @param elementName the name of the element being queried.
     *
     * @return an array of {@code String}s.
     *
     * @exception IllegalArgumentException if {@code elementName}
     * is {@code null} or is not a legal element name for this
     * format.
     */
    String[] getAttributeNames(String elementName);

    /**
     * Returns one of the constants starting with {@code VALUE_},
     * indicating whether the values of the given attribute within the
     * named element are arbitrary, constrained to lie within a
     * specified range, constrained to be one of a set of enumerated
     * values, or are a whitespace-separated list of arbitrary values.
     *
     * @param elementName the name of the element being queried.
     * @param attrName the name of the attribute being queried.
     *
     * @return one of the {@code VALUE_*} constants.
     *
     * @exception IllegalArgumentException if {@code elementName}
     * is {@code null} or is not a legal element name for this
     * format.
     * @exception IllegalArgumentException if {@code attrName} is
     * {@code null} or is not a legal attribute name for this
     * element.
     */
    int getAttributeValueType(String elementName, String attrName);

    /**
     * Returns one of the constants starting with
     * {@code DATATYPE_}, indicating the format and
     * interpretation of the value of the given attribute within the
     * named element.  If {@code getAttributeValueType} returns
     * {@code VALUE_LIST}, then the legal value is a
     * whitespace-spearated list of values of the returned datatype.
     *
     * @param elementName the name of the element being queried.
     * @param attrName the name of the attribute being queried.
     *
     * @return one of the {@code DATATYPE_*} constants.
     *
     * @exception IllegalArgumentException if {@code elementName}
     * is {@code null} or is not a legal element name for this
     * format.
     * @exception IllegalArgumentException if {@code attrName} is
     * {@code null} or is not a legal attribute name for this
     * element.
     */
    int getAttributeDataType(String elementName, String attrName);

    /**
     * Returns {@code true} if the named attribute must be
     * present within the named element.
     *
     * @param elementName the name of the element being queried.
     * @param attrName the name of the attribute being queried.
     *
     * @return {@code true} if the attribute must be present.
     *
     * @exception IllegalArgumentException if {@code elementName}
     * is {@code null} or is not a legal element name for this
     * format.
     * @exception IllegalArgumentException if {@code attrName} is
     * {@code null} or is not a legal attribute name for this
     * element.
     */
    boolean isAttributeRequired(String elementName, String attrName);

    /**
     * Returns the default value of the named attribute, if it is not
     * explicitly present within the named element, as a
     * {@code String}, or {@code null} if no default value
     * is available.
     *
     * @param elementName the name of the element being queried.
     * @param attrName the name of the attribute being queried.
     *
     * @return a {@code String} containing the default value, or
     * {@code null}.
     *
     * @exception IllegalArgumentException if {@code elementName}
     * is {@code null} or is not a legal element name for this
     * format.
     * @exception IllegalArgumentException if {@code attrName} is
     * {@code null} or is not a legal attribute name for this
     * element.
     */
    String getAttributeDefaultValue(String elementName, String attrName);

    /**
     * Returns an array of {@code String}s containing the legal
     * enumerated values for the given attribute within the named
     * element.  This method should only be called if
     * {@code getAttributeValueType} returns
     * {@code VALUE_ENUMERATION}.
     *
     * @param elementName the name of the element being queried.
     * @param attrName the name of the attribute being queried.
     *
     * @return an array of {@code String}s.
     *
     * @exception IllegalArgumentException if {@code elementName}
     * is {@code null} or is not a legal element name for this
     * format.
     * @exception IllegalArgumentException if {@code attrName} is
     * {@code null} or is not a legal attribute name for this
     * element.
     * @exception IllegalArgumentException if the given attribute is
     * not defined as an enumeration.
     */
    String[] getAttributeEnumerations(String elementName, String attrName);

    /**
     * Returns the minimum legal value for the attribute.  Whether
     * this value is inclusive or exclusive may be determined by the
     * value of {@code getAttributeValueType}.  The value is
     * returned as a {@code String}; its interpretation is
     * dependent on the value of {@code getAttributeDataType}.
     * This method should only be called if
     * {@code getAttributeValueType} returns
     * {@code VALUE_RANGE_*}.
     *
     * @param elementName the name of the element being queried.
     * @param attrName the name of the attribute being queried.
     *
     * @return a {@code String} containing the smallest legal
     * value for the attribute.
     *
     * @exception IllegalArgumentException if {@code elementName}
     * is {@code null} or is not a legal element name for this
     * format.
     * @exception IllegalArgumentException if {@code attrName} is
     * {@code null} or is not a legal attribute name for this
     * element.
     * @exception IllegalArgumentException if the given attribute is
     * not defined as a range.
     */
    String getAttributeMinValue(String elementName, String attrName);

    /**
     * Returns the maximum legal value for the attribute.  Whether
     * this value is inclusive or exclusive may be determined by the
     * value of {@code getAttributeValueType}.  The value is
     * returned as a {@code String}; its interpretation is
     * dependent on the value of {@code getAttributeDataType}.
     * This method should only be called if
     * {@code getAttributeValueType} returns
     * {@code VALUE_RANGE_*}.
     *
     * @param elementName the name of the element being queried, as a
     * {@code String}.
     * @param attrName the name of the attribute being queried.
     *
     * @return a {@code String} containing the largest legal
     * value for the attribute.
     *
     * @exception IllegalArgumentException if {@code elementName}
     * is {@code null} or is not a legal element name for this
     * format.
     * @exception IllegalArgumentException if {@code attrName} is
     * {@code null} or is not a legal attribute name for this
     * element.
     * @exception IllegalArgumentException if the given attribute is
     * not defined as a range.
     */
    String getAttributeMaxValue(String elementName, String attrName);

    /**
     * Returns the minimum number of list items that may be used to
     * define this attribute.  The attribute itself is defined as a
     * {@code String} containing multiple whitespace-separated
     * items.  This method should only be called if
     * {@code getAttributeValueType} returns
     * {@code VALUE_LIST}.
     *
     * @param elementName the name of the element being queried.
     * @param attrName the name of the attribute being queried.
     *
     * @return the smallest legal number of list items for the
     * attribute.
     *
     * @exception IllegalArgumentException if {@code elementName}
     * is {@code null} or is not a legal element name for this
     * format.
     * @exception IllegalArgumentException if {@code attrName} is
     * {@code null} or is not a legal attribute name for this
     * element.
     * @exception IllegalArgumentException if the given attribute is
     * not defined as a list.
     */
    int getAttributeListMinLength(String elementName, String attrName);

    /**
     * Returns the maximum number of list items that may be used to
     * define this attribute.  A value of
     * {@code Integer.MAX_VALUE} may be used to specify that
     * there is no upper bound.  The attribute itself is defined as a
     * {@code String} containing multiple whitespace-separated
     * items.  This method should only be called if
     * {@code getAttributeValueType} returns
     * {@code VALUE_LIST}.
     *
     * @param elementName the name of the element being queried.
     * @param attrName the name of the attribute being queried.
     *
     * @return the largest legal number of list items for the
     * attribute.
     *
     * @exception IllegalArgumentException if {@code elementName}
     * is {@code null} or is not a legal element name for this
     * format.
     * @exception IllegalArgumentException if {@code attrName} is
     * {@code null} or is not a legal attribute name for this
     * element.
     * @exception IllegalArgumentException if the given attribute is
     * not defined as a list.
     */
    int getAttributeListMaxLength(String elementName, String attrName);

    /**
     * Returns a {@code String} containing a description of the
     * named attribute, or {@code null}.  The description will be
     * localized for the supplied {@code Locale} if possible.
     *
     * <p> If {@code locale} is {@code null}, the current
     * default {@code Locale} returned by {@code Locale.getLocale}
     * will be used.
     *
     * @param elementName the name of the element.
     * @param attrName the name of the attribute.
     * @param locale the {@code Locale} for which localization
     * will be attempted.
     *
     * @return the attribute description.
     *
     * @exception IllegalArgumentException if {@code elementName}
     * is {@code null}, or is not a legal element name for this format.
     * @exception IllegalArgumentException if {@code attrName} is
     * {@code null} or is not a legal attribute name for this
     * element.
     */
    String getAttributeDescription(String elementName, String attrName,
                                   Locale locale);

    // Object value

    /**
     * Returns one of the enumerated values starting with
     * {@code VALUE_}, indicating the type of values
     * (enumeration, range, or array) that are allowed for the
     * {@code Object} reference.  If no object value can be
     * stored within the given element, the result of this method will
     * be {@code VALUE_NONE}.
     *
     * <p> {@code Object} references whose legal values are
     * defined as a range must implement the {@code Comparable}
     * interface.
     *
     * @param elementName the name of the element being queried.
     *
     * @return one of the {@code VALUE_*} constants.
     *
     * @exception IllegalArgumentException if {@code elementName}
     * is {@code null} or is not a legal element name for this
     * format.
     *
     * @see Comparable
     */
    int getObjectValueType(String elementName);

    /**
     * Returns the {@code Class} type of the {@code Object}
     * reference stored within the element.  If this element may not
     * contain an {@code Object} reference, an
     * {@code IllegalArgumentException} will be thrown.  If the
     * class type is an array, this field indicates the underlying
     * class type (<i>e.g</i>, for an array of {@code int}s, this
     * method would return {@code int.class}).
     *
     * <p> {@code Object} references whose legal values are
     * defined as a range must implement the {@code Comparable}
     * interface.
     *
     * @param elementName the name of the element being queried.
     *
     * @return a {@code Class} object.
     *
     * @exception IllegalArgumentException if {@code elementName}
     * is {@code null} or is not a legal element name for this
     * format.
     * @exception IllegalArgumentException if the named element cannot
     * contain an object value (<i>i.e.</i>, if
     * {@code getObjectValueType(elementName) == VALUE_NONE}).
     */
    Class<?> getObjectClass(String elementName);

    /**
     * Returns an {@code Object}s containing the default
     * value for the {@code Object} reference within
     * the named element.
     *
     * @param elementName the name of the element being queried.
     *
     * @return an {@code Object}.
     *
     * @exception IllegalArgumentException if {@code elementName}
     * is {@code null} or is not a legal element name for this
     * format.
     * @exception IllegalArgumentException if the named element cannot
     * contain an object value (<i>i.e.</i>, if
     * {@code getObjectValueType(elementName) == VALUE_NONE}).
     */
    Object getObjectDefaultValue(String elementName);

    /**
     * Returns an array of {@code Object}s containing the legal
     * enumerated values for the {@code Object} reference within
     * the named element.  This method should only be called if
     * {@code getObjectValueType} returns
     * {@code VALUE_ENUMERATION}.
     *
     * <p> The {@code Object} associated with a node that accepts
     * enumerated values must be equal to one of the values returned by
     * this method, as defined by the {@code ==} operator (as
     * opposed to the {@code Object.equals} method).
     *
     * @param elementName the name of the element being queried.
     *
     * @return an array of {@code Object}s.
     *
     * @exception IllegalArgumentException if {@code elementName}
     * is {@code null} or is not a legal element name for this
     * format.
     * @exception IllegalArgumentException if the named element cannot
     * contain an object value (<i>i.e.</i>, if
     * {@code getObjectValueType(elementName) == VALUE_NONE}).
     * @exception IllegalArgumentException if the {@code Object}
     * is not defined as an enumeration.
     */
    Object[] getObjectEnumerations(String elementName);

    /**
     * Returns the minimum legal value for the {@code Object}
     * reference within the named element.  Whether this value is
     * inclusive or exclusive may be determined by the value of
     * {@code getObjectValueType}.  This method should only be
     * called if {@code getObjectValueType} returns one of the
     * constants starting with {@code VALUE_RANGE}.
     *
     * @param elementName the name of the element being queried.
     *
     * @return the smallest legal value for the attribute.
     *
     * @exception IllegalArgumentException if {@code elementName}
     * is {@code null} or is not a legal element name for this
     * format.
     * @exception IllegalArgumentException if the named element cannot
     * contain an object value (<i>i.e.</i>, if
     * {@code getObjectValueType(elementName) == VALUE_NONE}).
     * @exception IllegalArgumentException if the {@code Object}
     * is not defined as a range.
     */
    Comparable<?> getObjectMinValue(String elementName);

    /**
     * Returns the maximum legal value for the {@code Object}
     * reference within the named element.  Whether this value is
     * inclusive or exclusive may be determined by the value of
     * {@code getObjectValueType}.  This method should only be
     * called if {@code getObjectValueType} returns one of the
     * constants starting with {@code VALUE_RANGE}.
     *
     * @return the smallest legal value for the attribute.
     *
     * @param elementName the name of the element being queried.
     *
     * @exception IllegalArgumentException if {@code elementName}
     * is {@code null} or is not a legal element name for this
     * format.
     * @exception IllegalArgumentException if the named element cannot
     * contain an object value (<i>i.e.</i>, if
     * {@code getObjectValueType(elementName) == VALUE_NONE}).
     * @exception IllegalArgumentException if the {@code Object}
     * is not defined as a range.
     */
    Comparable<?> getObjectMaxValue(String elementName);

    /**
     * Returns the minimum number of array elements that may be used
     * to define the {@code Object} reference within the named
     * element.  This method should only be called if
     * {@code getObjectValueType} returns
     * {@code VALUE_LIST}.
     *
     * @param elementName the name of the element being queried.
     *
     * @return the smallest valid array length for the
     * {@code Object} reference.
     *
     * @exception IllegalArgumentException if {@code elementName}
     * is {@code null} or is not a legal element name for this
     * format.
     * @exception IllegalArgumentException if the named element cannot
     * contain an object value (<i>i.e.</i>, if
     * {@code getObjectValueType(elementName) == VALUE_NONE}).
     * @exception IllegalArgumentException if the {@code Object} is not
     * an array.
     */
    int getObjectArrayMinLength(String elementName);

    /**
     * Returns the maximum number of array elements that may be used
     * to define the {@code Object} reference within the named
     * element.  A value of {@code Integer.MAX_VALUE} may be used
     * to specify that there is no upper bound.  This method should
     * only be called if {@code getObjectValueType} returns
     * {@code VALUE_LIST}.
     *
     * @param elementName the name of the element being queried.
     *
     * @return the largest valid array length for the
     * {@code Object} reference.
     *
     * @exception IllegalArgumentException if {@code elementName}
     * is {@code null} or is not a legal element name for this
     * format.
     * @exception IllegalArgumentException if the named element cannot
     * contain an object value (<i>i.e.</i>, if
     * {@code getObjectValueType(elementName) == VALUE_NONE}).
     * @exception IllegalArgumentException if the {@code Object} is not
     * an array.
     */
    int getObjectArrayMaxLength(String elementName);
}<|MERGE_RESOLUTION|>--- conflicted
+++ resolved
@@ -42,17 +42,13 @@
  * method declared as {@code public static getInstance()} which
  * returns an instance of the class.  Commonly, an implementation will
  * construct only a single instance and cache it for future
-<<<<<<< HEAD
  * invocations of {@code getInstance}.
-=======
- * invocations of <code>getInstance</code>.
  * <p> In the event that the plugin is provided as part of a named module,
  * that module must export the package containing the implementation class
  * to the <pre>java.desktop</pre> module via a qualified export.
  * An unqualified export is not recommended unless also needed for
  * some other reason. Failing to export the package will result in
  * access failure at runtime.
->>>>>>> deff291a
  *
  * <p> The structures that may be described by this class are a subset
  * of those expressible using XML document type definitions (DTDs),
