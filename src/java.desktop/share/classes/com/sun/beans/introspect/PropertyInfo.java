--- conflicted
+++ resolved
@@ -126,33 +126,6 @@
                 put(Name.visualUpdate, annotation.visualUpdate());
                 put(Name.description, annotation.description());
                 String[] values = annotation.enumerationValues();
-<<<<<<< HEAD
-                if (0 < values.length) {
-                    try {
-                        Object[] array = new Object[3 * values.length];
-                        int index = 0;
-                        for (String value : values) {
-                            Class<?> type = info.method.getDeclaringClass();
-                            String name = value;
-                            int pos = value.lastIndexOf('.');
-                            if (pos > 0) {
-                                name = value.substring(0, pos);
-                                if (name.indexOf('.') < 0) {
-                                    String pkg = type.getName();
-                                    name = pkg.substring(0, 1 + Math.max(
-                                            pkg.lastIndexOf('.'),
-                                            pkg.lastIndexOf('$'))) + name;
-                                }
-                                type = findClass(name);
-                                name = value.substring(pos + 1);
-                            }
-                            Field field = type.getField(name);
-                            if (Modifier.isStatic(field.getModifiers()) && info.type.isAssignableFrom(field.getType())) {
-                                Modules.ensureReadable(type.getModule());
-                                array[index++] = name;
-                                array[index++] = field.get(null);
-                                array[index++] = value;
-=======
                 try {
                     Object[] array = new Object[3 * values.length];
                     int index = 0;
@@ -167,13 +140,13 @@
                                 name = pkg.substring(0, 1 + Math.max(
                                         pkg.lastIndexOf('.'),
                                         pkg.lastIndexOf('$'))) + name;
->>>>>>> 9d221481
                             }
                             type = findClass(name);
                             name = value.substring(pos + 1);
                         }
                         Field field = type.getField(name);
                         if (Modifier.isStatic(field.getModifiers()) && info.type.isAssignableFrom(field.getType())) {
+                                Modules.ensureReadable(type.getModule());
                             array[index++] = name;
                             array[index++] = field.get(null);
                             array[index++] = value;
