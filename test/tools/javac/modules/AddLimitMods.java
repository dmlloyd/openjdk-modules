--- conflicted
+++ resolved
@@ -176,8 +176,7 @@
     }
 
     @Test
-<<<<<<< HEAD
-    void testObservableForUnnamed(Path base) throws Exception {
+    public void testObservableForUnnamed(Path base) throws Exception {
         Path src = base.resolve("src");
 
         tb.writeJavaFiles(src,
@@ -229,10 +228,7 @@
     );
 
     @Test
-    void testAllModulePath(Path base) throws Exception {
-=======
     public void testAllModulePath(Path base) throws Exception {
->>>>>>> 4a32974e
         if (Files.isDirectory(base))
             tb.cleanDirectory(base);
 
