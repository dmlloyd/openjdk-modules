/*
 * Copyright (c) 2015, 2016, Oracle and/or its affiliates. All rights reserved.
 * DO NOT ALTER OR REMOVE COPYRIGHT NOTICES OR THIS FILE HEADER.
 *
 * This code is free software; you can redistribute it and/or modify it
 * under the terms of the GNU General Public License version 2 only, as
 * published by the Free Software Foundation.
 *
 * This code is distributed in the hope that it will be useful, but WITHOUT
 * ANY WARRANTY; without even the implied warranty of MERCHANTABILITY or
 * FITNESS FOR A PARTICULAR PURPOSE.  See the GNU General Public License
 * version 2 for more details (a copy is included in the LICENSE file that
 * accompanied this code).
 *
 * You should have received a copy of the GNU General Public License version
 * 2 along with this work; if not, write to the Free Software Foundation,
 * Inc., 51 Franklin St, Fifth Floor, Boston, MA 02110-1301 USA.
 *
 * Please contact Oracle, 500 Oracle Parkway, Redwood Shores, CA 94065 USA
 * or visit www.oracle.com if you need additional information or have any
 * questions.
 */

/*
 * @test
 * @summary tests for -modulepath
 * @library /tools/lib
 * @modules
 *      jdk.compiler/com.sun.tools.javac.api
 *      jdk.compiler/com.sun.tools.javac.main
 *      jdk.jdeps/com.sun.tools.javap
 *      jdk.jlink/jdk.tools.jmod
 * @build toolbox.ToolBox toolbox.JarTask toolbox.JavacTask toolbox.ModuleBuilder
 *      ModuleTestBase
 * @run main ModulePathTest
 */

import java.io.File;
import java.io.IOException;
import java.nio.file.Files;
import java.nio.file.Path;

import toolbox.JarTask;
import toolbox.JavacTask;
import toolbox.ModuleBuilder;
import toolbox.Task;
import toolbox.ToolBox;

public class ModulePathTest extends ModuleTestBase {

    public static final String PATH_SEP = File.pathSeparator;

    public static void main(String... args) throws Exception {
        ModulePathTest t = new ModulePathTest();
        t.runTests();
    }

    @Test
    public void testNotExistsOnPath(Path base) throws Exception {
        Path src = base.resolve("src");
        tb.writeJavaFiles(src, "class C { }");

        String log = new JavacTask(tb, Task.Mode.CMDLINE)
                .options("-XDrawDiagnostics",
                        "--module-path", "doesNotExist")
                .files(findJavaFiles(src))
                .run(Task.Expect.FAIL)
                .writeAll()
                .getOutput(Task.OutputKind.DIRECT);

        if (!log.contains("- compiler.err.illegal.argument.for.option: --module-path, doesNotExist"))
            throw new Exception("expected output not found");
    }

    @Test
    public void testNotADirOnPath_1(Path base) throws Exception {
        Path src = base.resolve("src");
        tb.writeJavaFiles(src, "class C { }");
        tb.writeFile("dummy.txt", "");

        String log = new JavacTask(tb, Task.Mode.CMDLINE)
                .options("-XDrawDiagnostics",
                        "--module-path", "dummy.txt")
                .files(findJavaFiles(src))
                .run(Task.Expect.FAIL)
                .writeAll()
                .getOutput(Task.OutputKind.DIRECT);

        if (!log.contains("- compiler.err.illegal.argument.for.option: --module-path, dummy.txt"))
            throw new Exception("expected output not found");
    }

    @Test
    public void testNotADirOnPath_2(Path base) throws Exception {
        Path src = base.resolve("src");
        tb.writeJavaFiles(src, "class C { }");
        tb.writeFile("dummy.jimage", "");

        String log = new JavacTask(tb, Task.Mode.CMDLINE)
                .options("-XDrawDiagnostics",
                        "--module-path", "dummy.jimage")
                .files(findJavaFiles(src))
                .run(Task.Expect.FAIL)
                .writeAll()
                .getOutput(Task.OutputKind.DIRECT);

        if (!log.contains("- compiler.err.illegal.argument.for.option: --module-path, dummy.jimage"))
            throw new Exception("expected output not found");
    }

    @Test
    public void testExplodedModuleOnPath(Path base) throws Exception {
        Path modSrc = base.resolve("modSrc");
        tb.writeJavaFiles(modSrc,
                "module m1 { exports p; }",
                "package p; public class CC { }");
        Path modClasses = base.resolve("modClasses");
        Files.createDirectories(modClasses);

        new JavacTask(tb, Task.Mode.CMDLINE)
                .outdir(modClasses)
                .files(findJavaFiles(modSrc))
                .run()
                .writeAll();

        Path src = base.resolve("src");
        tb.writeJavaFiles(src,
                "module m { requires m1 ; }",
                "class C { }");
        Path classes = base.resolve("classes");
        Files.createDirectories(classes);

        new JavacTask(tb, Task.Mode.CMDLINE)
                .outdir(classes)
                .options("--module-path", modClasses.toString())
                .files(findJavaFiles(src))
                .run()
                .writeAll();
    }

    @Test
    public void testBadExplodedModuleOnPath(Path base) throws Exception {
        Path modClasses = base.resolve("modClasses");
        tb.writeFile(modClasses.resolve("module-info.class"), "module m1 { }");

        Path src = base.resolve("src");
        tb.writeJavaFiles(src,
                "module m { requires m1 ; }",
                "class C { }");
        Path classes = base.resolve("classes");
        Files.createDirectories(classes);

        String log = new JavacTask(tb, Task.Mode.CMDLINE)
                .outdir(classes)
                .options("-XDrawDiagnostics",
                        "--module-path", modClasses.toString())
                .files(findJavaFiles(src))
                .run(Task.Expect.FAIL)
                .writeAll()
                .getOutput(Task.OutputKind.DIRECT);

        if (!log.contains("- compiler.err.locn.bad.module-info: " + modClasses.toString()))
            throw new Exception("expected output not found");
    }

    @Test
    public void testAutoJarOnPath(Path base) throws Exception {
        Path jarSrc = base.resolve("jarSrc");
        tb.writeJavaFiles(jarSrc,
                "package p; public class CC { }");
        Path jarClasses = base.resolve("jarClasses");
        Files.createDirectories(jarClasses);

        new JavacTask(tb, Task.Mode.CMDLINE)
                .outdir(jarClasses)
                .files(findJavaFiles(jarSrc))
                .run()
                .writeAll();

        Path moduleJar = base.resolve("m1.jar");
        new JarTask(tb, moduleJar)
          .baseDir(jarClasses)
          .files("p/CC.class")
          .run();

        Path src = base.resolve("src");
        tb.writeJavaFiles(src, "class C { p.CC cc; }");
        Path classes = base.resolve("classes");
        Files.createDirectories(classes);

        new JavacTask(tb, Task.Mode.CMDLINE)
                .outdir(classes)
                .options("--module-path", moduleJar.toString(), "--add-modules", "m1")
                .files(findJavaFiles(src))
                .run()
                .writeAll();
    }

    @Test
    public void testModJarOnPath(Path base) throws Exception {
        Path jarSrc = base.resolve("jarSrc");
        tb.writeJavaFiles(jarSrc,
                "module m1 { exports p; }",
                "package p; public class CC { }");
        Path jarClasses = base.resolve("jarClasses");
        Files.createDirectories(jarClasses);

        new JavacTask(tb, Task.Mode.CMDLINE)
                .outdir(jarClasses)
                .files(findJavaFiles(jarSrc))
                .run()
                .writeAll();

        Path moduleJar = base.resolve("myModule.jar"); // deliberately not m1
        new JarTask(tb, moduleJar)
          .baseDir(jarClasses)
          .files("module-info.class", "p/CC.class")
          .run();

        Path src = base.resolve("src");
        tb.writeJavaFiles(src,
                "module m { requires m1 ; }",
                "class C { }");
        Path classes = base.resolve("classes");
        Files.createDirectories(classes);

        new JavacTask(tb, Task.Mode.CMDLINE)
                .outdir(classes)
                .options("--module-path", moduleJar.toString())
                .files(findJavaFiles(src))
                .run()
                .writeAll();
    }

    @Test
    public void testBadJarOnPath(Path base) throws Exception {
        Path src = base.resolve("src");
        tb.writeJavaFiles(src, "class C { }");
        tb.writeFile("dummy.jar", "");

        String log = new JavacTask(tb, Task.Mode.CMDLINE)
                .options("-XDrawDiagnostics",
                        "--module-path", "dummy.jar")
                .files(findJavaFiles(src))
                .run(Task.Expect.FAIL)
                .writeAll()
                .getOutput(Task.OutputKind.DIRECT);

        if (!log.contains("- compiler.err.locn.cant.read.file: dummy.jar"))
            throw new Exception("expected output not found");
    }

    @Test
    public void testJModOnPath(Path base) throws Exception {
        Path jmodSrc = base.resolve("jmodSrc");
        tb.writeJavaFiles(jmodSrc,
                "module m1 { exports p; }",
                "package p; public class CC { }");
        Path jmodClasses = base.resolve("jmodClasses");
        Files.createDirectories(jmodClasses);

        new JavacTask(tb, Task.Mode.CMDLINE)
                .outdir(jmodClasses)
                .files(findJavaFiles(jmodSrc))
                .run()
                .writeAll();

        Path jmod = base.resolve("myModule.jmod"); // deliberately not m1
        jmod(jmodClasses, jmod);

        Path src = base.resolve("src");
        tb.writeJavaFiles(src,
                "module m { requires m1 ; }",
                "class C { }");
        Path classes = base.resolve("classes");
        Files.createDirectories(classes);

        new JavacTask(tb, Task.Mode.CMDLINE)
                .outdir(classes)
                .options("--module-path", jmod.toString())
                .files(findJavaFiles(src))
                .run()
                .writeAll();
    }

    @Test
    public void testBadJModOnPath(Path base) throws Exception {
        Path src = base.resolve("src");
        tb.writeJavaFiles(src, "class C { }");
        tb.writeFile("dummy.jmod", "");

        String log = new JavacTask(tb, Task.Mode.CMDLINE)
                .options("-XDrawDiagnostics",
                        "--module-path", "dummy.jmod")
                .files(findJavaFiles(src))
                .run(Task.Expect.FAIL)
                .writeAll()
                .getOutput(Task.OutputKind.DIRECT);

        if (!log.contains("- compiler.err.locn.cant.read.file: dummy.jmod"))
            throw new Exception("expected output not found");
    }

    @Test
    public void relativePath(Path base) throws Exception {
        Path modules = base.resolve("modules");
        new ModuleBuilder(tb, "m1").build(modules);

        Path src = base.resolve("src");
        tb.writeJavaFiles(src, "module m2 { requires m1; }", "class A { }");

        new JavacTask(tb, Task.Mode.CMDLINE)
                .options("-XDrawDiagnostics",
                        "--module-path", modules + "/./../modules")
                .files(findJavaFiles(src))
                .run()
                .writeAll();
    }

    @Test
    public void duplicatePaths_1(Path base) throws Exception {
        Path modules = base.resolve("modules");
        new ModuleBuilder(tb, "m1").build(modules);

        Path src = base.resolve("src");
        tb.writeJavaFiles(src, "module m2 { requires m1; }", "class A { }");

        new JavacTask(tb, Task.Mode.CMDLINE)
                .options("-XDrawDiagnostics",
                        "--module-path", modules + "/./../modules" + PATH_SEP + modules)
                .files(findJavaFiles(src))
                .run()
                .writeAll();
    }

    @Test
    public void duplicatePaths_2(Path base) throws Exception {
        Path modules = base.resolve("modules");
        new ModuleBuilder(tb, "m1").build(modules);

        Path src = base.resolve("src");
        tb.writeJavaFiles(src, "module m2 { requires m1; }", "class A { }");

        new JavacTask(tb, Task.Mode.CMDLINE)
                .options("-XDrawDiagnostics",
                        "--module-path", modules.toString(),
                        "--module-path", modules.toString())
                .files(findJavaFiles(src))
                .run()
                .writeAll();
    }

    @Test
    public void oneModuleHidesAnother(Path base) throws Exception {
        Path modules = base.resolve("modules");
        new ModuleBuilder(tb, "m1")
                .exports("pkg1")
                .classes("package pkg1; public class E { }")
                .build(modules);

        Path deepModuleDirSrc = base.resolve("deepModuleDirSrc");
        Path deepModuleDir = modules.resolve("deepModuleDir");
        new ModuleBuilder(tb, "m1")
                .exports("pkg2")
                .classes("package pkg2; public class E { }")
                .build(deepModuleDirSrc, deepModuleDir);

        Path src = base.resolve("src");
        tb.writeJavaFiles(src, "module m2 { requires m1; }", " package p; class A { void main() { pkg2.E.class.getName(); } }");

        new JavacTask(tb, Task.Mode.CMDLINE)
                .options("-XDrawDiagnostics",
<<<<<<< HEAD
                        "-modulepath", deepModuleDir + PATH_SEP + modules)
=======
                        "--module-path", deepModuleDir + PATH_SEP + module)
>>>>>>> c93e3f23
                .files(findJavaFiles(src))
                .run()
                .writeAll();
    }

    @Test
    public void modulesInDifferentContainers(Path base) throws Exception {
        Path modules = base.resolve("modules");
        new ModuleBuilder(tb, "m1")
                .exports("one")
                .classes("package one; public class A { }")
                .build(modules);

        new ModuleBuilder(tb, "m2")
                .requires("m1", modules)
                .build(base.resolve("tmp"));
        jar(base.resolve("tmp/m2"), modules.resolve("m2.jar"));

        new ModuleBuilder(tb, "m3")
                .requires("m2", modules)
                .build(base.resolve("tmp"));
        jmod(base.resolve("tmp/m3"), modules.resolve("m3.jmod"));

        Path src = base.resolve("src");
        tb.writeJavaFiles(src, "module m { requires m3; requires m2; requires m1; }",
                "package p; class A { void main() { one.A.class.getName(); } }");

        new JavacTask(tb, Task.Mode.CMDLINE)
                .options("-XDrawDiagnostics",
                        "--module-path", modules.toString())
                .files(findJavaFiles(src))
                .run()
                .writeAll();
    }

    private void jar(Path dir, Path jar) throws IOException {
        new JarTask(tb, jar)
                .baseDir(dir)
                .files(".")
                .run()
                .writeAll();
    }

    private void jmod(Path dir, Path jmod) throws Exception {
        String[] args = {
                "create",
                "--class-path", dir.toString(),
                jmod.toString()
        };
        jdk.tools.jmod.Main.run(args, System.out);
    }
}<|MERGE_RESOLUTION|>--- conflicted
+++ resolved
@@ -370,11 +370,7 @@
 
         new JavacTask(tb, Task.Mode.CMDLINE)
                 .options("-XDrawDiagnostics",
-<<<<<<< HEAD
-                        "-modulepath", deepModuleDir + PATH_SEP + modules)
-=======
-                        "--module-path", deepModuleDir + PATH_SEP + module)
->>>>>>> c93e3f23
+                        "--module-path", deepModuleDir + PATH_SEP + modules)
                 .files(findJavaFiles(src))
                 .run()
                 .writeAll();
