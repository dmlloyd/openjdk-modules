--- conflicted
+++ resolved
@@ -126,13 +126,8 @@
 var booleanCls = Java.type("java.lang.Boolean").TYPE;
 
 // private compile method of Context class
-<<<<<<< HEAD
 var compileMethod = contextCls.getDeclaredMethod("compile",
-                sourceCls, errorMgrCls, booleanCls);
-=======
-var compileMethod = Context.class.getDeclaredMethod("compile",
                 sourceCls, errorMgrCls, booleanCls, booleanCls);
->>>>>>> c76416ed
 compileMethod.accessible = true;
 
 var getContextMethod = contextCls.getMethod("getContext");
@@ -140,11 +135,7 @@
 
 var scriptCls = compileMethod.invoke(getContextMethod.invoke(null),
     Source.sourceFor("test", "print('hello')"),
-<<<<<<< HEAD
-    new ThrowErrorManager(), false);
-=======
     new Context.ThrowErrorManager(), false, false);
->>>>>>> c76416ed
 
 var SCRIPT_CLASS_NAME_PREFIX = "jdk.nashorn.internal.scripts.Script$";
 print("script class name pattern satisfied? " +
