/*
 * Copyright (c) 2014, Red Hat, Inc.
 * DO NOT ALTER OR REMOVE COPYRIGHT NOTICES OR THIS FILE HEADER.
 *
 * This code is free software; you can redistribute it and/or modify it
 * under the terms of the GNU General Public License version 2 only, as
 * published by the Free Software Foundation.
 *
 * This code is distributed in the hope that it will be useful, but WITHOUT
 * ANY WARRANTY; without even the implied warranty of MERCHANTABILITY or
 * FITNESS FOR A PARTICULAR PURPOSE.  See the GNU General Public License
 * version 2 for more details (a copy is included in the LICENSE file that
 * accompanied this code).
 *
 * You should have received a copy of the GNU General Public License version
 * 2 along with this work; if not, write to the Free Software Foundation,
 * Inc., 51 Franklin St, Fifth Floor, Boston, MA 02110-1301 USA.
 *
 * Please contact Oracle, 500 Oracle Parkway, Redwood Shores, CA 94065 USA
 * or visit www.oracle.com if you need additional information or have any
 * questions.
 */

/*
 * @test
 * @bug 8035105
 * @summary DNS resource record parsing
<<<<<<< HEAD
 * @modules jdk.naming.dns/com.sun.jndi.dns
 * @compile --add-modules jdk.naming.dns Parser.java
=======
 * @modules jdk.naming.dns/com.sun.jndi.dns:+open
>>>>>>> 19025ebb
 */

import com.sun.jndi.dns.ResourceRecord;
import javax.naming.CommunicationException;
import javax.naming.InvalidNameException;;

import java.lang.reflect.Constructor;
import java.lang.reflect.InvocationTargetException;

import java.io.IOException;

import static java.nio.charset.StandardCharsets.ISO_8859_1;

public class Parser {
    static Constructor<ResourceRecord> rrConstructor;
    static {
        try {
            rrConstructor = ResourceRecord.class.getDeclaredConstructor(
                byte[].class, int.class, int.class, boolean.class,
                boolean.class);
            rrConstructor.setAccessible(true);
        } catch (Exception e) {
            throw new AssertionError(e);
        }
    }

    static ResourceRecord parse(String data, int offset, boolean qSection)
        throws Throwable {
        byte[] bytes = data.getBytes(ISO_8859_1);
        try {
            return rrConstructor.newInstance(
                bytes, bytes.length, offset, qSection, !qSection);
        } catch (InvocationTargetException e) {
            throw e.getCause();
        }
    }

    public static void main(String[] args) throws Throwable {
        ResourceRecord rr;

        rr = parse("\003www\007example\003com\000\000\002\000\001",
            0, true);
        if (!rr.getName().toString().equals("www.example.com."))
            throw new AssertionError(rr.getName().toString());
        if (rr.getRrclass() != 1)
            throw new AssertionError("RCLASS: " + rr.getRrclass());
        if (rr.getType() != 2)
            throw new AssertionError("RTYPE: " + rr.getType());

        String longLabel = "XXXXXXXXXXXXXXXXXXXXXXXXXXXXXXXX" +
            "XXXXXXXXXXXXXXXXXXXXXXXXXXXXXXX";

        rr = parse("\077" + longLabel + "\077" + longLabel +
            "\077" + longLabel + "\061" + longLabel.substring(0, 49) +
            "\007example\003com\000\000\002\000\001",
             0, true);
        if (!rr.getName().toString().equals(longLabel +
            '.' + longLabel + '.' + longLabel +
            '.' + longLabel.substring(0, 49) + ".example.com."))
            throw new AssertionError(rr.getName().toString());
        if (rr.getRrclass() != 1)
            throw new AssertionError("RCLASS: " + rr.getRrclass());
        if (rr.getType() != 2)
            throw new AssertionError("RTYPE: " + rr.getType());

        rr = parse("1-2-3-4-5-6-" +
            "\003www\007example\003com\000\000\002\000\001" +
            "\300\014\000\002\000\001\000\001\121\200" +
            "\000\005\002ns\300\020",
            33, false);
        if (!rr.getName().toString().equals("www.example.com."))
            throw new AssertionError(rr.getName().toString());
        if (rr.getRrclass() != 1)
            throw new AssertionError("RCLASS: " + rr.getRrclass());
        if (rr.getType() != 2)
            throw new AssertionError("RTYPE: " + rr.getType());
        if (!rr.getRdata().toString().equals("ns.example.com."))
            throw new AssertionError("RDATA: " + rr.getRdata());

        try {
            parse("1-2-3-4-5-6-" +
                "\003www\007example\003com\000\000\002\000\001" +
                "\300\014\000\002\000\001\300\051\300\047" +
                "\000\005\002ns\300\051",
                33, false);
            throw new AssertionError();
        } catch (CommunicationException e) {
            if (!e.getMessage().equals("DNS error: malformed packet")
                || e.getCause().getClass() != IOException.class
                || !e.getCause().getMessage().equals(
                    "Too many compression references"))
                throw e;
        }

        try {
            String longLabel62 = "\076" + longLabel.substring(1);
            parse(longLabel62 + longLabel62 + longLabel62 + longLabel62 +
                "\002XX\000\000\002\000\001", 0, true);
            throw new AssertionError();
        } catch (CommunicationException e) {
            if (!e.getMessage().equals("DNS error: malformed packet")
                || e.getCause().getClass() != InvalidNameException.class
                || !e.getCause().getMessage().equals("Name too long"))
                throw e;
        }
        try {
            parse("\100Y" + longLabel + "\000\000\002\000\001", 0, true);
            throw new AssertionError();
        } catch (CommunicationException e) {
            if (!e.getMessage().equals("DNS error: malformed packet")
                || e.getCause().getClass() != IOException.class
                || !e.getCause().getMessage().equals("Invalid label type: 64"))
                throw e;
        }
    }
}<|MERGE_RESOLUTION|>--- conflicted
+++ resolved
@@ -25,12 +25,8 @@
  * @test
  * @bug 8035105
  * @summary DNS resource record parsing
-<<<<<<< HEAD
- * @modules jdk.naming.dns/com.sun.jndi.dns
+ * @modules jdk.naming.dns/com.sun.jndi.dns:+open
  * @compile --add-modules jdk.naming.dns Parser.java
-=======
- * @modules jdk.naming.dns/com.sun.jndi.dns:+open
->>>>>>> 19025ebb
  */
 
 import com.sun.jndi.dns.ResourceRecord;
