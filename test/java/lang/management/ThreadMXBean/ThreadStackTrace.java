--- conflicted
+++ resolved
@@ -29,11 +29,7 @@
  * @author  Mandy Chung
  *
  * @modules java.management
-<<<<<<< HEAD
- * @run build Semaphore Utils
-=======
  * @run build Utils
->>>>>>> 035090b7
  * @run main ThreadStackTrace
  */
 
