--- conflicted
+++ resolved
@@ -27,10 +27,7 @@
  * @summary Check that LastGcInfo contents are reasonable
  * @author  Eamonn McManus
  * @modules java.management
-<<<<<<< HEAD
-=======
  *          jdk.management
->>>>>>> 035090b7
  * @run     main/othervm -XX:-ExplicitGCInvokesConcurrent GcInfoCompositeType
  */
 // Passing "-XX:-ExplicitGCInvokesConcurrent" to force System.gc()
