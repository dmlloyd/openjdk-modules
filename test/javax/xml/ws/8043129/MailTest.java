/*
 * Copyright (c) 2014, 2016, Oracle and/or its affiliates. All rights reserved.
 * DO NOT ALTER OR REMOVE COPYRIGHT NOTICES OR THIS FILE HEADER.
 *
 * This code is free software; you can redistribute it and/or modify it
 * under the terms of the GNU General Public License version 2 only, as
 * published by the Free Software Foundation.
 *
 * This code is distributed in the hope that it will be useful, but WITHOUT
 * ANY WARRANTY; without even the implied warranty of MERCHANTABILITY or
 * FITNESS FOR A PARTICULAR PURPOSE.  See the GNU General Public License
 * version 2 for more details (a copy is included in the LICENSE file that
 * accompanied this code).
 *
 * You should have received a copy of the GNU General Public License version
 * 2 along with this work; if not, write to the Free Software Foundation,
 * Inc., 51 Franklin St, Fifth Floor, Boston, MA 02110-1301 USA.
 *
 * Please contact Oracle, 500 Oracle Parkway, Redwood Shores, CA 94065 USA
 * or visit www.oracle.com if you need additional information or have any
 * questions.
 */

/*
 * @test
 * @bug 8043129
 * @summary JAF initialisation in SAAJ clashing with the one in javax.mail
 * @author mkos
 * @library javax.mail.jar
<<<<<<< HEAD
 * @modules java.xml.ws
 * @compile -addmods java.xml.ws MailTest.java
 * @run main/othervm -addmods java.xml.ws MailTest
=======
 * @compile --add-modules=java.xml.ws MailTest.java
 * @run main/othervm --add-modules=java.xml.ws MailTest
>>>>>>> 178a038f
 */

import javax.activation.CommandMap;
import javax.activation.MailcapCommandMap;
import javax.mail.BodyPart;
import javax.mail.Message;
import javax.mail.MessagingException;
import javax.mail.Multipart;
import javax.mail.Session;
import javax.mail.internet.InternetAddress;
import javax.mail.internet.MimeBodyPart;
import javax.mail.internet.MimeMessage;
import javax.mail.internet.MimeMultipart;
import javax.xml.soap.AttachmentPart;
import javax.xml.soap.MessageFactory;
import javax.xml.soap.SOAPException;
import javax.xml.soap.SOAPMessage;
import java.io.ByteArrayOutputStream;
import java.io.IOException;
import java.util.Properties;

public class MailTest {

    String host = null;
    String user = "";
    String password = null;
    String from = null;
    String to = null;

    public static void main(String[] args) {
        MailTest t = new MailTest();

        t.user = "somebody@somewhere.com";
        t.from = "somebody@somewhere.com";
        t.to = "somebody@somewhere.com";

        t.user = "somebody@somewhere.com";
        t.password = "somepassword";
        t.host = "somehost";

        t.sendMail();    //this works

        t.addSoapAttachement();
        t.sendMail();    //after addAttachmentPart to soapmessage it do not work

        // workaroundJAFSetup();
        // t.sendMail();    //after workaround works again
    }

    void addSoapAttachement() {
        try {
            MessageFactory messageFactory = MessageFactory.newInstance();
            SOAPMessage message = messageFactory.createMessage();
            AttachmentPart a = message.createAttachmentPart();
            a.setContentType("binary/octet-stream");
            message.addAttachmentPart(a);
        } catch (SOAPException e) {
            e.printStackTrace();
        }
    }

    void sendMail() {

        try {
            Properties props = new Properties();
            props.put("mail.smtp.host", host);
            props.put("mail.smtp.auth", "true");

            Session session = Session.getInstance(props);
            session.setDebug(true);

            // Define message
            MimeMessage message = new MimeMessage(session);
            message.setFrom(new InternetAddress(from));
            message.addRecipients(Message.RecipientType.TO, to);
            message.setSubject("this is a multipart test");

            Multipart multipart = new MimeMultipart();

            BodyPart messageBodyPart1 = new MimeBodyPart();
            messageBodyPart1.setText("please send also this Content\n ciao!");
            multipart.addBodyPart(messageBodyPart1);

            BodyPart messageBodyPart2 = new MimeBodyPart();
            messageBodyPart2.setContent("<b>please</b> send also this Content <br>ciao!", "text/html; charset=UTF-8");
            multipart.addBodyPart(messageBodyPart2);

            message.setContent(multipart);

            /*
                Transport tr = session.getTransport("smtp");
                tr.connect(host,user, password);
                tr.sendMessage(message,InternetAddress.parse(to));
                tr.close();
            */

            ByteArrayOutputStream baos = new ByteArrayOutputStream();
            message.writeTo(baos);
            String output = baos.toString();
            System.out.println("output = " + output);
            if (output.contains("also this Content")) {
                System.out.println("Test PASSED.");
            } else {
                System.out.println("Test FAILED, missing content.");
                throw new IllegalStateException("Test FAILED, missing content.");
            }
        } catch (MessagingException ignored) {
        } catch (IOException ignored) {
        }
    }

    // this is how the error can be worked around ...
    static void workaroundJAFSetup() {
        MailcapCommandMap mailMap = (MailcapCommandMap) CommandMap.getDefaultCommandMap();
        mailMap.addMailcap("multipart/mixed;;x-java-content-handler=com.sun.mail.handlers.multipart_mixed");
    }
}<|MERGE_RESOLUTION|>--- conflicted
+++ resolved
@@ -27,14 +27,9 @@
  * @summary JAF initialisation in SAAJ clashing with the one in javax.mail
  * @author mkos
  * @library javax.mail.jar
-<<<<<<< HEAD
  * @modules java.xml.ws
- * @compile -addmods java.xml.ws MailTest.java
- * @run main/othervm -addmods java.xml.ws MailTest
-=======
  * @compile --add-modules=java.xml.ws MailTest.java
  * @run main/othervm --add-modules=java.xml.ws MailTest
->>>>>>> 178a038f
  */
 
 import javax.activation.CommandMap;
