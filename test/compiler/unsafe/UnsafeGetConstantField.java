/*
 * Copyright (c) 2015, 2016, Oracle and/or its affiliates. All rights reserved.
 * DO NOT ALTER OR REMOVE COPYRIGHT NOTICES OR THIS FILE HEADER.
 *
 * This code is free software; you can redistribute it and/or modify it
 * under the terms of the GNU General Public License version 2 only, as
 * published by the Free Software Foundation.  Oracle designates this
 * particular file as subject to the "Classpath" exception as provided
 * by Oracle in the LICENSE file that accompanied this code.
 *
 * This code is distributed in the hope that it will be useful, but WITHOUT
 * ANY WARRANTY; without even the implied warranty of MERCHANTABILITY or
 * FITNESS FOR A PARTICULAR PURPOSE.  See the GNU General Public License
 * version 2 for more details (a copy is included in the LICENSE file that
 * accompanied this code).
 *
 * You should have received a copy of the GNU General Public License version
 * 2 along with this work; if not, write to the Free Software Foundation,
 * Inc., 51 Franklin St, Fifth Floor, Boston, MA 02110-1301 USA.
 *
 * Please contact Oracle, 500 Oracle Parkway, Redwood Shores, CA 94065 USA
 * or visit www.oracle.com if you need additional information or have any
 * questions.
 */

/*
 * @test
 * @summary tests on constant folding of unsafe get operations
<<<<<<< HEAD
 * @library /testlibrary
 * @modules java.base/jdk.internal.org.objectweb.asm
 *          java.base/jdk.internal.vm.annotation
 *          java.base/jdk.internal.misc
=======
 * @library /testlibrary /test/lib
 *
 * @requires vm.flavor != "client"
 *
>>>>>>> 1edf3d34
 * @run main/bootclasspath -XX:+UnlockDiagnosticVMOptions
 *                         -Xbatch -XX:-TieredCompilation
 *                         -XX:+FoldStableValues
 *                         -XX:CompileCommand=dontinline,UnsafeGetConstantField.checkGetAddress()
 *                         -XX:CompileCommand=dontinline,*.test*
 *                         -XX:+UseUnalignedAccesses
 *                         compiler.unsafe.UnsafeGetConstantField
 *
 * @run main/bootclasspath -XX:+UnlockDiagnosticVMOptions
 *                         -Xbatch -XX:-TieredCompilation
 *                         -XX:+FoldStableValues
 *                         -XX:CompileCommand=dontinline,UnsafeGetConstantField.checkGetAddress()
 *                         -XX:CompileCommand=dontinline,*.test*
 *                         -XX:-UseUnalignedAccesses
 *                         compiler.unsafe.UnsafeGetConstantField
 */
package compiler.unsafe;

import jdk.internal.org.objectweb.asm.ClassWriter;
import jdk.internal.org.objectweb.asm.FieldVisitor;
import jdk.internal.org.objectweb.asm.MethodVisitor;
import jdk.internal.org.objectweb.asm.Opcodes;
import jdk.internal.org.objectweb.asm.Type;
import jdk.internal.vm.annotation.Stable;
import jdk.test.lib.Asserts;
import jdk.internal.misc.Unsafe;

import java.io.IOException;
import java.lang.reflect.Field;
import java.nio.file.Files;
import java.nio.file.Path;
import java.nio.file.Paths;

import static jdk.internal.org.objectweb.asm.Opcodes.*;

public class UnsafeGetConstantField {
    static final Class<?> THIS_CLASS = UnsafeGetConstantField.class;
    static final Unsafe U = Unsafe.getUnsafe();

    public static void main(String[] args) {
        testUnsafeGetAddress();
        testUnsafeGetField();
        testUnsafeGetFieldUnaligned();
        System.out.println("TEST PASSED");
    }

    static final long nativeAddr = U.allocateMemory(16);
    static void testUnsafeGetAddress() {
        long cookie = 0x12345678L;
        U.putAddress(nativeAddr, cookie);
        for (int i = 0; i < 20_000; i++) {
            Asserts.assertEquals(checkGetAddress(), cookie);
        }
    }

    static long checkGetAddress() {
        return U.getAddress(nativeAddr);
    }

    static void testUnsafeGetField() {
        int[] testedFlags = new int[] { 0, ACC_STATIC, ACC_FINAL, (ACC_STATIC | ACC_FINAL) };
        boolean[] boolValues = new boolean[] { false, true };
        String[] modes = new String[] { "", "Volatile" };

        for (JavaType t : JavaType.values()) {
            for (int flags : testedFlags) {
                for (boolean stable : boolValues) {
                    for (boolean hasDefaultValue : boolValues) {
                        for (String suffix : modes) {
                            runTest(t, flags, stable, hasDefaultValue, suffix);
                        }
                    }
                }
            }
        }
    }

    static void testUnsafeGetFieldUnaligned() {
        JavaType[] types = new JavaType[] { JavaType.S, JavaType.C, JavaType.I, JavaType.J };
        int[] testedFlags = new int[] { 0, ACC_STATIC, ACC_FINAL, (ACC_STATIC | ACC_FINAL) };
        boolean[] boolValues = new boolean[] { false, true };

        for (JavaType t : types) {
            for (int flags : testedFlags) {
                for (boolean stable : boolValues) {
                    for (boolean hasDefaultValue : boolValues) {
                        runTest(t, flags, stable, hasDefaultValue, "Unaligned");
                    }
                }
            }
        }
    }

    static void runTest(JavaType t, int flags, boolean stable, boolean hasDefaultValue, String postfix) {
        Generator g = new Generator(t, flags, stable, hasDefaultValue, postfix);
        Test test = g.generate();
        System.err.printf("type=%s flags=%d stable=%b default=%b post=%s\n",
                          t.typeName, flags, stable, hasDefaultValue, postfix);
        try {
            Object expected = hasDefaultValue ? t.defaultValue : t.value;
            // Trigger compilation
            for (int i = 0; i < 20_000; i++) {
                Asserts.assertEQ(expected, test.testDirect(), "i = "+ i +" direct read returns wrong value");
                Asserts.assertEQ(expected, test.testUnsafe(), "i = "+ i +" unsafe read returns wrong value");
            }

            test.changeToDefault();
            if (!hasDefaultValue && (stable || g.isFinal())) {
                Asserts.assertEQ(t.value, test.testDirect(),
                        "direct read doesn't return prev value");
                // fails for getCharUnaligned due to JDK-8148518
                if (!(t == JavaType.C && "Unaligned".equals(postfix))) {
                    Asserts.assertEQ(test.testDirect(), test.testUnsafe());
                }
            } else {
                Asserts.assertEQ(t.defaultValue, test.testDirect(),
                        "direct read doesn't return default value");
                Asserts.assertEQ(test.testDirect(), test.testUnsafe(),
                        "direct and unsafe reads return different values");
            }
        } catch (Throwable e) {
            try {
                g.dump();
            } catch (IOException io) {
                io.printStackTrace();
            }
            throw e;
        }
    }

    public interface Test {
        Object testDirect();
        Object testUnsafe();
        void changeToDefault();
    }

    enum JavaType {
        Z("Boolean", true, false),
        B("Byte", new Byte((byte) -1), new Byte((byte) 0)),
        S("Short", new Short((short) -1), new Short((short) 0)),
        C("Char", Character.MAX_VALUE, '\0'),
        I("Int", -1, 0),
        J("Long", -1L, 0L),
        F("Float", -1F, 0F),
        D("Double", -1D, 0D),
        L("Object", "", null);

        String typeName;
        Object value;
        Object defaultValue;
        String wrapper;
        JavaType(String name, Object value, Object defaultValue) {
            this.typeName = name;
            this.value = value;
            this.defaultValue = defaultValue;
            this.wrapper = internalName(value.getClass());
        }

        String desc() {
            if (this == JavaType.L) {
                return "Ljava/lang/Object;";
            } else {
                return name();
            }
        }
    }

    static String internalName(Class cls) {
        return cls.getName().replace('.', '/');
    }
    static String descriptor(Class cls) {
        return String.format("L%s;", internalName(cls));
    }

    /**
     * Sample generated class:
     * static class T1 implements Test {
     *   final int f = -1;
     *   static final long FIELD_OFFSET;
     *   static final T1 t = new T1();
     *   static {
     *     FIELD_OFFSET = U.objectFieldOffset(T1.class.getDeclaredField("f"));
     *   }
     *   public Object testDirect()  { return t.f; }
     *   public Object testUnsafe()  { return U.getInt(t, FIELD_OFFSET); }
     *   public void changeToDefault() { U.putInt(t, 0, FIELD_OFFSET); }
     * }
     */
    static class Generator {
        static final String FIELD_NAME = "f";
        static final String UNSAFE_NAME = internalName(Unsafe.class);
        static final String UNSAFE_DESC = descriptor(Unsafe.class);

        final JavaType type;
        final int flags;
        final boolean stable;
        final boolean hasDefaultValue;
        final String nameSuffix;

        final String name;
        final String className;
        final String classDesc;
        final String fieldDesc;
        final byte[] classFile;

        Generator(JavaType t, int flags, boolean stable, boolean hasDefaultValue, String suffix) {
            this.type = t;
            this.flags = flags;
            this.stable = stable;
            this.hasDefaultValue = hasDefaultValue;
            this.nameSuffix = suffix;

            fieldDesc = type.desc();
            name = String.format("Test%s%s__f=%d__s=%b__d=%b",
                    type.typeName, suffix, flags, stable, hasDefaultValue);
            className = "java/lang/invoke/" + name;
            classDesc = String.format("L%s;", className);
            classFile = generateClassFile();
        }

        byte[] generateClassFile() {
            ClassWriter cw = new ClassWriter(ClassWriter.COMPUTE_MAXS | ClassWriter.COMPUTE_FRAMES);
            cw.visit(Opcodes.V1_8, Opcodes.ACC_PUBLIC | Opcodes.ACC_SUPER, className, null, "java/lang/Object",
                    new String[]{ internalName(Test.class) });

            // Declare fields
            cw.visitField(ACC_FINAL | ACC_STATIC, "t", classDesc, null, null).visitEnd();
            cw.visitField(ACC_FINAL | ACC_STATIC, "FIELD_OFFSET", "J", null, null).visitEnd();
            cw.visitField(ACC_FINAL | ACC_STATIC, "U", UNSAFE_DESC, null, null).visitEnd();
            if (isStatic()) {
                cw.visitField(ACC_FINAL | ACC_STATIC, "STATIC_BASE", "Ljava/lang/Object;", null, null).visitEnd();
            }

            FieldVisitor fv = cw.visitField(flags, FIELD_NAME, fieldDesc, null, null);
            if (stable) {
                fv.visitAnnotation(descriptor(Stable.class), true);
            }
            fv.visitEnd();

            // Methods
            {   // <init>
                MethodVisitor mv = cw.visitMethod(ACC_PUBLIC, "<init>", "()V", null, null);
                mv.visitCode();

                mv.visitVarInsn(ALOAD, 0);
                mv.visitMethodInsn(INVOKESPECIAL, "java/lang/Object", "<init>", "()V", false);
                if (!isStatic()) {
                    initField(mv);
                }
                mv.visitInsn(RETURN);

                mv.visitMaxs(0, 0);
                mv.visitEnd();
            }

            {   // public Object testDirect() { return t.f; }
                MethodVisitor mv = cw.visitMethod(ACC_PUBLIC, "testDirect", "()Ljava/lang/Object;", null, null);
                mv.visitCode();

                getFieldValue(mv);
                wrapResult(mv);
                mv.visitInsn(ARETURN);

                mv.visitMaxs(0, 0);
                mv.visitEnd();
            }

            {   // public Object testUnsafe() { return U.getInt(t, FIELD_OFFSET); }
                MethodVisitor mv = cw.visitMethod(ACC_PUBLIC, "testUnsafe", "()Ljava/lang/Object;", null, null);
                mv.visitCode();

                getFieldValueUnsafe(mv);
                wrapResult(mv);
                mv.visitInsn(ARETURN);

                mv.visitMaxs(0, 0);
                mv.visitEnd();
            }

            {   // public void changeToDefault() { U.putInt(t, FIELD_OFFSET, 0); }
                MethodVisitor mv = cw.visitMethod(ACC_PUBLIC, "changeToDefault", "()V", null, null);
                mv.visitCode();
                getUnsafe(mv);
                if (isStatic()) {
                    mv.visitFieldInsn(GETSTATIC, className, "STATIC_BASE", "Ljava/lang/Object;");
                } else {
                    mv.visitFieldInsn(GETSTATIC, className, "t", classDesc);
                }
                mv.visitFieldInsn(GETSTATIC, className, "FIELD_OFFSET", "J");

                if (type.defaultValue != null) {
                    mv.visitLdcInsn(type.defaultValue);
                } else {
                    mv.visitInsn(ACONST_NULL);
                }
                String name = "put" + type.typeName + nameSuffix;
                mv.visitMethodInsn(INVOKEVIRTUAL, UNSAFE_NAME, name, "(Ljava/lang/Object;J" + type.desc()+ ")V", false);
                mv.visitInsn(RETURN);

                mv.visitMaxs(0, 0);
                mv.visitEnd();
            }

            {   // <clinit>
                MethodVisitor mv = cw.visitMethod(ACC_STATIC, "<clinit>", "()V", null, null);
                mv.visitCode();

                // Cache Unsafe instance
                mv.visitMethodInsn(INVOKESTATIC, UNSAFE_NAME, "getUnsafe", "()"+UNSAFE_DESC, false);
                mv.visitFieldInsn(PUTSTATIC, className, "U", UNSAFE_DESC);

                // Create test object instance
                mv.visitTypeInsn(NEW, className);
                mv.visitInsn(DUP);
                mv.visitMethodInsn(INVOKESPECIAL, className, "<init>", "()V", false);
                mv.visitFieldInsn(PUTSTATIC, className, "t", classDesc);

                // Compute field offset
                getUnsafe(mv);
                getField(mv);
                mv.visitMethodInsn(INVOKEVIRTUAL, UNSAFE_NAME, (isStatic() ? "staticFieldOffset" : "objectFieldOffset"),
                        "(Ljava/lang/reflect/Field;)J", false);
                mv.visitFieldInsn(PUTSTATIC, className, "FIELD_OFFSET", "J");

                // Compute base offset for static field
                if (isStatic()) {
                    getUnsafe(mv);
                    getField(mv);
                    mv.visitMethodInsn(INVOKEVIRTUAL, UNSAFE_NAME, "staticFieldBase", "(Ljava/lang/reflect/Field;)Ljava/lang/Object;", false);
                    mv.visitFieldInsn(PUTSTATIC, className, "STATIC_BASE", "Ljava/lang/Object;");
                    initField(mv);
                }

                mv.visitInsn(RETURN);
                mv.visitMaxs(0, 0);
                mv.visitEnd();
            }

            return cw.toByteArray();
        }

        Test generate() {
            Class<?> c = U.defineClass(className, classFile, 0, classFile.length, THIS_CLASS.getClassLoader(), null);
            try {
                return (Test) c.newInstance();
            } catch(Exception e) {
                throw new Error(e);
            }
        }

        boolean isStatic() {
            return (flags & ACC_STATIC) > 0;
        }
        boolean isFinal() {
            return (flags & ACC_FINAL) > 0;
        }
        void getUnsafe(MethodVisitor mv) {
            mv.visitFieldInsn(GETSTATIC, className, "U", UNSAFE_DESC);
        }
        void getField(MethodVisitor mv) {
            mv.visitLdcInsn(Type.getType(classDesc));
            mv.visitLdcInsn(FIELD_NAME);
            mv.visitMethodInsn(INVOKEVIRTUAL, "java/lang/Class", "getDeclaredField", "(Ljava/lang/String;)Ljava/lang/reflect/Field;", false);
        }
        void getFieldValue(MethodVisitor mv) {
            if (isStatic()) {
                mv.visitFieldInsn(GETSTATIC, className, FIELD_NAME, fieldDesc);
            } else {
                mv.visitFieldInsn(GETSTATIC, className, "t", classDesc);
                mv.visitFieldInsn(GETFIELD, className, FIELD_NAME, fieldDesc);
            }
        }
        void getFieldValueUnsafe(MethodVisitor mv) {
            getUnsafe(mv);
            if (isStatic()) {
                mv.visitFieldInsn(GETSTATIC, className, "STATIC_BASE", "Ljava/lang/Object;");
            } else {
                mv.visitFieldInsn(GETSTATIC, className, "t", classDesc);
            }
            mv.visitFieldInsn(GETSTATIC, className, "FIELD_OFFSET", "J");
            String name = "get" + type.typeName + nameSuffix;
            mv.visitMethodInsn(INVOKEVIRTUAL, UNSAFE_NAME, name, "(Ljava/lang/Object;J)" + type.desc(), false);
        }
        void wrapResult(MethodVisitor mv) {
            if (type != JavaType.L) {
                String desc = String.format("(%s)L%s;", type.desc(), type.wrapper);
                mv.visitMethodInsn(INVOKESTATIC, type.wrapper, "valueOf", desc, false);
            }
        }
        void initField(MethodVisitor mv) {
            if (hasDefaultValue) {
                return; // Nothing to do
            }
            if (!isStatic()) {
                mv.visitVarInsn(ALOAD, 0);
            }
            mv.visitLdcInsn(type.value);
            mv.visitFieldInsn((isStatic() ? PUTSTATIC : PUTFIELD), className, FIELD_NAME, fieldDesc);
        }

        public void dump() throws IOException {
            Path path = Paths.get(".", name + ".class").toAbsolutePath();
            System.err.println("dumping test class to " + path);
            Files.write(path, classFile);
        }
    }
}<|MERGE_RESOLUTION|>--- conflicted
+++ resolved
@@ -26,17 +26,13 @@
 /*
  * @test
  * @summary tests on constant folding of unsafe get operations
-<<<<<<< HEAD
  * @library /testlibrary
+ *
+ * @requires vm.flavor != "client"
+ *
  * @modules java.base/jdk.internal.org.objectweb.asm
  *          java.base/jdk.internal.vm.annotation
  *          java.base/jdk.internal.misc
-=======
- * @library /testlibrary /test/lib
- *
- * @requires vm.flavor != "client"
- *
->>>>>>> 1edf3d34
  * @run main/bootclasspath -XX:+UnlockDiagnosticVMOptions
  *                         -Xbatch -XX:-TieredCompilation
  *                         -XX:+FoldStableValues
