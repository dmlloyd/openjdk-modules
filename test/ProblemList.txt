###########################################################################
#
# Copyright (c) 2009, 2016, Oracle and/or its affiliates. All rights reserved.
# DO NOT ALTER OR REMOVE COPYRIGHT NOTICES OR THIS FILE HEADER.
#
# This code is free software; you can redistribute it and/or modify it
# under the terms of the GNU General Public License version 2 only, as
# published by the Free Software Foundation.
#
# This code is distributed in the hope that it will be useful, but WITHOUT
# ANY WARRANTY; without even the implied warranty of MERCHANTABILITY or
# FITNESS FOR A PARTICULAR PURPOSE.  See the GNU General Public License
# version 2 for more details (a copy is included in the LICENSE file that
# accompanied this code).
#
# You should have received a copy of the GNU General Public License version
# 2 along with this work; if not, write to the Free Software Foundation,
# Inc., 51 Franklin St, Fifth Floor, Boston, MA 02110-1301 USA.
#
# Please contact Oracle, 500 Oracle Parkway, Redwood Shores, CA 94065 USA
# or visit www.oracle.com if you need additional information or have any
# questions.
#
###########################################################################
#
# List of tests that should not be run by test/Makefile, for various reasons:
#   1. Does not run with jtreg -samevm mode
#   2. Causes problems in jtreg -samevm mode for jtreg or tests that follow it
#   3. The test is too slow or consumes too many system resources
#   4. The test fails when run on any official build systems
#
# It is possible that a test being on this list is a mistake, and that some
#   other test in samevm mode caused tests to fail, mistakes happen.
#
# Tests marked @ignore are not run by test/Makefile, but harmless to be listed.
#
# Tests that explicitly state "@run main/othervm ...", and are not listed here,
#   will be run in the same batch as the samevm tests.
#
# Shell tests are othervm by default.
#
# List items  are testnames followed by labels, all MUST BE commented
#   as to why they are here and use a label:
#     generic-all   Problems on all platforms
#     generic-ARCH  Where ARCH is one of: sparc, sparcv9, x64, i586, etc.
#     OSNAME-all    Where OSNAME is one of: solaris, linux, windows, macosx, aix
#     OSNAME-ARCH   Specific on to one OSNAME and ARCH, e.g. solaris-amd64
#     OSNAME-REV    Specific on to one OSNAME and REV, e.g. solaris-5.8
#
# More than one label is allowed but must be on the same line.
#
#############################################################################
#
# Running the tests:
#    cd test && make JT_HOME=jtreg_home PRODUCT_HOME=jdk_home jdk_all
#  Or instead of jdk_all, use any of the jdk_* targets.
#
# Samevm Notes:
#  * Although some tests may have only been seen to fail on some platforms,
#    they might be flagged as 'generic-all' because the problem they have
#    could cause hidden slowdowns on other platforms.
#    Most samevm problems will be generic-all, but windows usually dislikes
#    them the most.
#    Address already in use or connection errors indicate a generic port issue.
#    (this is not necessarily a samevm issue, but an issue for running the tests
#     on shared machines, two people or two test runs will collide).
#  * Samevm problem (windows in particular) is not closing all input/output
#  * Samevm problem when a test calls setSecurityManager()
#  * Samevm problem with setHttps*() is used? (not exactly sure here)
#  * Samevm problem when stuffing system properties with non Strings or anything
#  * Samevm problem when changing vm settings, or registering any vm actions
#  * Samevm problems with deleteOnExit(), if it must happen at end of test
#  * Samevm problems with URLClassLoader? (no details here)
#  * Samevm problems with dependence on predictable GC or finalizations
#
# Any of the above problems may mean the test needs to be flagged as "othervm".
#
#############################################################################
#
# Fixing the tests:
#
# Some tests just may need to be run with "othervm", and that can easily be
#   done my adding a @run line (or modifying any existing @run):
#      @run main/othervm NameOfMainClass
#   Make sure this @run follows any use of @library.
#   Otherwise, if the test is a samevm possibility, make sure the test is
#     cleaning up after itself, closing all streams, deleting temp files, etc.
#
# Keep in mind that the bug could be in many places, and even different per
#   platform, it could be a bug in any one of:
#      - the testcase
#      - the jdk (jdk classes, native code, or hotspot)
#      - the native compiler
#      - the javac compiler
#      - the OS (depends on what the testcase does)
#
# If you managed to really fix one of these tests, here is how you can
#    remove tests from this list:
#  1. Make sure test passes on all platforms with samevm, or mark it othervm
#  2. Make sure test passes on all platforms when run with it's entire group
#  3. Make sure both VMs are tested, -server and -client, if possible
#  4. Make sure you try the -d64 option on Solaris
#  5. Use a tool like JPRT or something to verify these results
#  6. Delete lines in this file, include the changes with your test changes
#
# You may need to repeat your testing 2 or even 3 times to verify good
#   results, some of these samevm failures are not very predictable.
#
#############################################################################

############################################################################

# jdk_awt

############################################################################

# jdk_beans

java/beans/Introspector/8132566/OverridePropertyInfoTest.java   8132565 generic-all
java/beans/Introspector/8132566/OverrideUserDefPropertyInfoTest.java 8132565 generic-all

############################################################################

# jdk_lang

java/lang/StringCoding/CheckEncodings.sh                        7008363 generic-all
java/lang/invoke/VarHandles/VarHandleTestMethodHandleAccessBoolean.java	8160690 generic-all
java/lang/invoke/VarHandles/VarHandleTestMethodHandleAccessByte.java	8160690 generic-all
java/lang/invoke/VarHandles/VarHandleTestMethodHandleAccessChar.java	8160690 generic-all
java/lang/invoke/VarHandles/VarHandleTestMethodHandleAccessShort.java	8160690 generic-all

############################################################################

# jdk_instrument

java/lang/instrument/RedefineBigClass.sh                        8061177 generic-all
java/lang/instrument/RetransformBigClass.sh                     8061177 generic-all

java/lang/instrument/BootClassPath/BootClassPathTest.sh         8072130 macosx-all

java/lang/instrument/DaemonThread/TestDaemonThread.java         8161225 generic-all

java/lang/management/MemoryMXBean/LowMemoryTest.java            8130339 generic-all

java/lang/management/MemoryMXBean/Pending.java                  8158837 generic-all
java/lang/management/MemoryMXBean/PendingAllGC.sh               8158760 generic-all

############################################################################

# jdk_io

java/io/pathNames/GeneralWin32.java                             8156595 windows-all

############################################################################

# jdk_jmx

com/sun/management/OperatingSystemMXBean/GetProcessCpuLoad.java 8030957 aix-all
com/sun/management/OperatingSystemMXBean/GetSystemCpuLoad.java  8030957 aix-all
javax/management/MBeanServer/OldMBeanServerTest.java            8030957 aix-all

javax/management/remote/mandatory/notif/NotifReconnectDeadlockTest.java 8042215 generic-all

############################################################################

# jdk_net


java/net/MulticastSocket/NoLoopbackPackets.java                 7122846 macosx-all
java/net/MulticastSocket/SetLoopbackMode.java                   7122846 macosx-all

java/net/MulticastSocket/Test.java                              7145658 macosx-all

java/net/DatagramSocket/SendDatagramToBadAddress.java           7143960 macosx-all

java/net/httpclient/SplitResponse.java                          8157533 generic-all 

java/net/httpclient/http2/BasicTest.java                        8157408 linux-all
java/net/httpclient/http2/ErrorTest.java                        8158127 solaris-all,windows-all
java/net/httpclient/http2/TLSConnection.java                    8157482 macosx-all

############################################################################

# jdk_nio

java/nio/channels/Selector/Wakeup.java                          6963118 windows-all

java/nio/channels/DatagramChannel/ChangingAddress.java          7141822 macosx-all

java/nio/channels/Selector/OutOfBand.java                       7132677 macosx-all

java/nio/file/WatchService/Basic.java                           7158947 solaris-all Solaris 11
java/nio/file/WatchService/MayFlies.java                        7158947 solaris-all Solaris 11
java/nio/file/WatchService/LotsOfEvents.java                    7158947 solaris-all Solaris 11

java/nio/charset/coders/BashStreams.java                        8149712 generic-all

java/nio/file/WatchService/DeleteInterference.java              8156511 linux-all

############################################################################

# jdk_rmi

java/rmi/server/Unreferenced/finiteGCLatency/FiniteGCLatency.java 7140992 generic-all

java/rmi/transport/rapidExportUnexport/RapidExportUnexport.java 7146541 linux-all

java/rmi/transport/checkLeaseInfoLeak/CheckLeaseLeak.java       7191877 generic-all

java/rmi/activation/Activatable/extLoadedImpl/ext.sh            8062724 generic-all

sun/rmi/rmic/newrmic/equivalence/run.sh                         8145980 generic-all

java/rmi/transport/dgcDeadLock/DGCDeadLock.java                 8029360 macosx-all

############################################################################

# jdk_security

sun/security/pkcs11/ec/TestKeyFactory.java                      8026976 generic-all

sun/security/krb5/auto/Unreachable.java                         7164518 macosx-all

sun/security/tools/keytool/ListKeychainStore.sh                 8156889 macosx-all

sun/security/tools/jarsigner/warnings/BadKeyUsageTest.java      8026393 generic-all

sun/security/pkcs11/Cipher/ReinitCipher.java                    8077138,8023434 windows-all
sun/security/pkcs11/Cipher/TestPKCS5PaddingError.java           8077138,8023434 windows-all
sun/security/pkcs11/Cipher/TestRSACipher.java                   8077138,8023434 windows-all
sun/security/pkcs11/Cipher/TestRSACipherWrap.java               8077138,8023434 windows-all
sun/security/pkcs11/Cipher/TestRawRSACipher.java                8077138,8023434 windows-all
sun/security/pkcs11/Cipher/TestSymmCiphers.java                 8077138,8023434 windows-all
sun/security/pkcs11/Cipher/TestSymmCiphersNoPad.java            8077138,8023434 windows-all
sun/security/pkcs11/KeyAgreement/TestDH.java                    8077138,8023434 windows-all
sun/security/pkcs11/KeyAgreement/TestInterop.java               8077138,8023434 windows-all
sun/security/pkcs11/KeyAgreement/TestShort.java                 8077138,8023434 windows-all
sun/security/pkcs11/KeyAgreement/SupportedDHKeys.java           8154910 windows-all
sun/security/pkcs11/KeyAgreement/UnsupportedDHKeys.java         8154910 windows-all
sun/security/pkcs11/KeyGenerator/DESParity.java                 8077138,8023434 windows-all
sun/security/pkcs11/KeyGenerator/TestKeyGenerator.java          8077138,8023434 windows-all
sun/security/pkcs11/KeyPairGenerator/TestDH2048.java            8077138,8023434 windows-all
sun/security/pkcs11/KeyStore/SecretKeysBasic.sh                 8077138,8023434 windows-all
sun/security/pkcs11/Mac/MacKAT.java                             8077138,8023434 windows-all
sun/security/pkcs11/Mac/MacSameTest.java                        8077138,8023434 windows-all
sun/security/pkcs11/Mac/ReinitMac.java                          8077138,8023434 windows-all
sun/security/pkcs11/MessageDigest/ByteBuffers.java              8077138,8023434 windows-all
sun/security/pkcs11/MessageDigest/DigestKAT.java                8077138,8023434 windows-all
sun/security/pkcs11/MessageDigest/ReinitDigest.java             8077138,8023434 windows-all
sun/security/pkcs11/MessageDigest/TestCloning.java              8077138,8023434 windows-all
sun/security/pkcs11/Provider/ConfigQuotedString.sh              8077138,8023434 windows-all
sun/security/pkcs11/Provider/Login.sh                           8077138,8023434 windows-all
sun/security/pkcs11/SampleTest.java                             8077138,8023434 windows-all
sun/security/pkcs11/Secmod/AddPrivateKey.java                   8077138,8023434 windows-all
sun/security/pkcs11/Secmod/AddTrustedCert.java                  8077138,8023434 windows-all
sun/security/pkcs11/Secmod/Crypto.java                          8077138,8023434 windows-all
sun/security/pkcs11/Secmod/GetPrivateKey.java                   8077138,8023434 windows-all
sun/security/pkcs11/Secmod/JksSetPrivateKey.java                8077138,8023434 windows-all
sun/security/pkcs11/Secmod/LoadKeystore.java                    8077138,8023434 windows-all
sun/security/pkcs11/SecureRandom/Basic.java                     8077138,8023434 windows-all
sun/security/pkcs11/SecureRandom/TestDeserialization.java       8077138,8023434 windows-all
sun/security/pkcs11/Serialize/SerializeProvider.java            8077138,8023434 windows-all
sun/security/pkcs11/Signature/ByteBuffers.java                  8077138,8023434 windows-all
sun/security/pkcs11/Signature/ReinitSignature.java              8077138,8023434 windows-all
sun/security/pkcs11/Signature/TestDSA.java                      8077138,8023434 windows-all
sun/security/pkcs11/Signature/TestDSAKeyLength.java             8077138,8023434 windows-all
sun/security/pkcs11/Signature/TestRSAKeyLength.java             8077138,8023434 windows-all
sun/security/pkcs11/ec/ReadCertificates.java                    8077138,8023434 windows-all
sun/security/pkcs11/ec/ReadPKCS12.java                          8077138,8023434 windows-all
sun/security/pkcs11/ec/TestCurves.java                          8077138,8023434 windows-all
sun/security/pkcs11/ec/TestECDH.java                            8077138,8023434 windows-all
sun/security/pkcs11/ec/TestECDH2.java                           8077138,8023434 windows-all
sun/security/pkcs11/ec/TestECDSA.java                           8077138,8023434 windows-all
sun/security/pkcs11/ec/TestECDSA2.java                          8077138,8023434 windows-all
sun/security/pkcs11/ec/TestECGenSpec.java                       8077138,8023434 windows-all
sun/security/pkcs11/rsa/KeyWrap.java                            8077138,8023434 windows-all
sun/security/pkcs11/rsa/TestCACerts.java                        8077138,8023434 windows-all
sun/security/pkcs11/rsa/TestKeyFactory.java                     8077138,8023434 windows-all
sun/security/pkcs11/rsa/TestKeyPairGenerator.java               8077138,8023434 windows-all
sun/security/pkcs11/rsa/TestSignatures.java                     8077138,8023434 windows-all
sun/security/pkcs11/sslecc/ClientJSSEServerJSSE.java            8077138,8023434 windows-all
sun/security/pkcs11/tls/TestKeyMaterial.java                    8077138,8023434 windows-all
sun/security/pkcs11/tls/TestLeadingZeroesP11.java               8077138,8023434 windows-all
sun/security/pkcs11/tls/TestMasterSecret.java                   8077138,8023434 windows-all
sun/security/pkcs11/tls/TestPRF.java                            8077138,8023434 windows-all
sun/security/pkcs11/tls/TestPremaster.java                      8077138,8023434 windows-all

sun/security/krb5/auto/HttpNegotiateServer.java                 8038079 generic-all

sun/security/tools/keytool/autotest.sh                          8130302 generic-all
sun/security/ssl/SSLSocketImpl/AsyncSSLSocketClose.java         8161232 macosx-all

############################################################################

# jdk_sound

############################################################################

# jdk_imageio

############################################################################

# jdk_swing

sanity/client/SwingSet/src/ButtonDemoScreenshotTest.java        8157338 generic-all

############################################################################

# jdk_text

############################################################################

# jdk_time


############################################################################

# core_tools

tools/pack200/CommandLineTests.java                             7143279,8059906 generic-all

tools/pack200/Pack200Test.java                                  8059906,8151901 generic-all

tools/launcher/FXLauncherTest.java                              8068049 linux-all,macosx-all

tools/pack200/Pack200Props.java                                 8155857 generic-all

############################################################################

# jdk_jdi

com/sun/jdi/RedefineImplementor.sh                              8004127 generic-all

com/sun/jdi/JdbMethodExitTest.sh                                8031555 generic-all

com/sun/jdi/RepStep.java                                        8043571 generic-all

com/sun/jdi/RedefinePop.sh                                      8058616 generic-all

com/sun/jdi/CatchPatternTest.sh                                 8068645 generic-all

com/sun/jdi/GetLocalVariables4Test.sh                           8067354 windows-all

<<<<<<< HEAD
com/sun/jdi/sde/SourceDebugExtensionTest.java                   8158066 windows-all
=======
com/sun/jdi/ClassesByName2Test.java				8160833 generic-all
com/sun/jdi/RedefineCrossEvent.java				8160833 generic-all
>>>>>>> 178a038f

############################################################################

# jdk_time

############################################################################

# jdk_util

java/util/spi/ResourceBundleControlProvider/UserDefaultControlTest.java 8062512 generic-all

java/util/Arrays/ParallelPrefix.java                            8080165,8085982 generic-all

java/util/BitSet/BitSetStreamTest.java                          8079538 generic-all

############################################################################

# jdk_instrument

############################################################################

# svc_tools

sun/tools/jcmd/TestJcmdSanity.java                              8031482 windows-all

sun/tools/jhsdb/BasicLauncherTest.java                          8160376 macosx-all

sun/tools/jhsdb/heapconfig/JMapHeapConfigTest.java              8160376 macosx-all

sun/tools/jstatd/TestJstatdExternalRegistry.java                8046285 generic-all

sun/tools/jps/TestJpsJar.java                                   8160923 generic-all

sun/tools/jps/TestJpsJarRelative.java                           6456333 generic-all

sun/jvmstat/monitor/MonitoredVm/MonitorVmStartTerminate.java    8057732 generic-all

demo/jvmti/compiledMethodLoad/CompiledMethodLoadTest.java       8151899 generic-all

############################################################################

# jdk_other

com/sun/jndi/ldap/DeadSSLLdapTimeoutTest.java                   8141370 linux-i586,macosx-all

############################################################################<|MERGE_RESOLUTION|>--- conflicted
+++ resolved
@@ -341,12 +341,10 @@
 
 com/sun/jdi/GetLocalVariables4Test.sh                           8067354 windows-all
 
-<<<<<<< HEAD
-com/sun/jdi/sde/SourceDebugExtensionTest.java                   8158066 windows-all
-=======
 com/sun/jdi/ClassesByName2Test.java				8160833 generic-all
 com/sun/jdi/RedefineCrossEvent.java				8160833 generic-all
->>>>>>> 178a038f
+
+com/sun/jdi/sde/SourceDebugExtensionTest.java                   8158066 windows-all
 
 ############################################################################
 
