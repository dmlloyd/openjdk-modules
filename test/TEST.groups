--- conflicted
+++ resolved
@@ -72,9 +72,11 @@
   runtime/7194254/Test7194254.java \
   runtime/jsig/Test8017498.sh \
   runtime/Metaspace/FragmentMetaspace.java \
+  runtime/NMT/BaselineWithParameter.java \
+  runtime/NMT/JcmdScale.java \
+  runtime/NMT/JcmdWithNMTDisabled.java \
+  runtime/NMT/MallocTestType.java \
   runtime/NMT/ReleaseCommittedMemory.java \
-<<<<<<< HEAD
-=======
   runtime/NMT/ShutdownTwice.java \
   runtime/NMT/SummaryAfterShutdown.java \
   runtime/NMT/SummarySanityCheck.java \
@@ -83,7 +85,6 @@
   runtime/NMT/VirtualAllocTestType.java \
   runtime/RedefineObject/TestRedefineObject.java \
   runtime/XCheckJniJsig/XCheckJSig.java \
->>>>>>> fc6c77f3
   serviceability/attach/AttachWithStalePidFile.java
 
 # JRE adds further tests to compact3
