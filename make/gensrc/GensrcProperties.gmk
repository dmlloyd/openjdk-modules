--- conflicted
+++ resolved
@@ -23,16 +23,10 @@
 # questions.
 #
 
-<<<<<<< HEAD
-# Prepare the find cache. This is only used on windows.
+# Prepare the find cache.
 $(eval $(call FillCacheFind, $(JDK_TOPDIR)/$(SRC_SUBDIR)/share/$(MODULES_SUBDIR) \
-    $(JDK_TOPDIR)/$(SRC_SUBDIR)/windows/$(MODULES_SUBDIR)))
-=======
-# Prepare the find cache.
-$(eval $(call FillCacheFind, $(JDK_TOPDIR)/src/share/classes \
-    $(JDK_TOPDIR)/src/windows/classes \
-    $(JDK_TOPDIR)/src/macosx/classes))
->>>>>>> 042a3a2c
+    $(JDK_TOPDIR)/$(SRC_SUBDIR)/windows/$(MODULES_SUBDIR) \
+    $(JDK_TOPDIR)/$(SRC_SUBDIR)/macosx/$(MODULES_SUBDIR)))
 
 # All .properties files to be compiled are appended to this variable.
 ALL_COMPILED_PROPSOURCES :=
@@ -67,342 +61,53 @@
       $$(addsuffix .java, $$($1_PROPPATHS))))))
 endef
 
-<<<<<<< HEAD
-define add_properties_to_clean
-  # $1 is the name of the properties group
-  # $2 is the files belonging to this group
-  # $3 is a from pattern for translating stripped name from source to target
-  # $4 is the to pattern replacing $3 in the target
-  # $5 optional name of extra directory to put properties files in (ex: resources)
-
-  # Strip away prefix and suffix,
-  # leaving for example: sun/util/resources/CurrencyNames_sv
-  $1_PROPPATHS := $$(patsubst $(JDK_TOPDIR)/$(SRC_SUBDIR)/$(OPENJDK_TARGET_OS_API_DIR)/$(MODULES_SUBDIR)/%.properties, %, \
-      $$(patsubst $(JDK_TOPDIR)/$(SRC_SUBDIR)/share/$(MODULES_SUBDIR)/%.properties, %, $2))
-
-  # Apply optional name transformation, example: hz_TW -> hz_HK
-  $(if $3, $1_PROPPATHS := $$(patsubst $3, $4, $$($1_PROPPATHS)))
-
-  # Accumulate all found properties files.
-  ALL_CLEANED_PROPSOURCES += $2
-
-  # Generate the list of to be created java files.
-  $1_PROPOUTPUT := $$(patsubst %, $(JDK_OUTPUTDIR)/$(MODULES_SUBDIR)/%.properties, $$($1_PROPPATHS))
-  # If the properties target file isn't in a "resources" dir, add one.
-  ifneq ($5, )
-    $1_PROPOUTPUT := $$(foreach p, $$($1_PROPOUTPUT), $$(dir $$p)$5/$$(notdir $$p))
-  endif
-
-  ALL_CLEANED_PROPOUTPUT += $$($1_PROPOUTPUT)
-
-  # Now generate a sequence of "-clean ...[src]...CurrencyNames_sv.properties ...[build]...CurrencyNames_sv.properties"
-  # suitable to be fed into the StripProperties command.
-  CLEAN_PROPCMDLINE += $$(subst _SPACE_,$(SPACE),$$(join $$(addprefix -clean_SPACE_,$2), \
-      $$(addprefix _SPACE_, $$($1_PROPOUTPUT))))
-endef
-
-# Some packages contain pregenerated java files instead of properties files.
-# But unfortunately not all properties should be converted, some should be
-# copied....argggghhh.
-
-# For example:
-#    sun/applet/resources
-#    sun/misc/resources
-#    sun/text/resources
-#    sun/tools/jconsole/resources
-#    sun/tools/native2ascii/resources
-#    sun/util/resources
-
-=======
 ################################################################################
->>>>>>> 042a3a2c
 # Some packages have properties that need to be converted to java source files.
 COMPILE_PROP_SRC_FILES := \
     $(filter %.properties, $(call CacheFind, \
-        $(JDK_TOPDIR)/src/share/classes/com/sun/accessibility/internal/resources \
-        $(JDK_TOPDIR)/src/share/classes/com/sun/java/swing/plaf/motif/resources \
-        $(JDK_TOPDIR)/src/share/classes/com/sun/java/swing/plaf/windows/resources \
-        $(JDK_TOPDIR)/src/share/classes/com/sun/swing/internal/plaf/basic/resources \
-        $(JDK_TOPDIR)/src/share/classes/com/sun/swing/internal/plaf/metal/resources \
-        $(JDK_TOPDIR)/src/share/classes/com/sun/swing/internal/plaf/synth/resources \
-        $(JDK_TOPDIR)/src/share/classes/com/sun/tools/jdi/resources \
-        $(JDK_TOPDIR)/src/share/classes/sun/awt/resources \
-        $(JDK_TOPDIR)/src/share/classes/sun/launcher/resources \
-        $(JDK_TOPDIR)/src/share/classes/sun/management/resources \
-        $(JDK_TOPDIR)/src/share/classes/sun/print/resources \
-        $(JDK_TOPDIR)/src/share/classes/sun/tools/jar/resources \
-        $(JDK_TOPDIR)/src/share/classes/sun/util/logging/resources)) \
+        $(JDK_TOPDIR)/$(SRC_SUBDIR)/share/$(MODULES_SUBDIR)$(JAVA_DESKTOP_SUBDIR)/com/sun/accessibility/internal/resources \
+        $(JDK_TOPDIR)/$(SRC_SUBDIR)/share/$(MODULES_SUBDIR)$(JAVA_DESKTOP_SUBDIR)/com/sun/java/swing/plaf/motif/resources \
+        $(JDK_TOPDIR)/$(SRC_SUBDIR)/share/$(MODULES_SUBDIR)$(JAVA_DESKTOP_SUBDIR)/com/sun/java/swing/plaf/windows/resources \
+        $(JDK_TOPDIR)/$(SRC_SUBDIR)/share/$(MODULES_SUBDIR)$(JAVA_DESKTOP_SUBDIR)/com/sun/swing/internal/plaf/basic/resources \
+        $(JDK_TOPDIR)/$(SRC_SUBDIR)/share/$(MODULES_SUBDIR)$(JAVA_DESKTOP_SUBDIR)/com/sun/swing/internal/plaf/metal/resources \
+        $(JDK_TOPDIR)/$(SRC_SUBDIR)/share/$(MODULES_SUBDIR)$(JAVA_DESKTOP_SUBDIR)/com/sun/swing/internal/plaf/synth/resources \
+        $(JDK_TOPDIR)/$(SRC_SUBDIR)/share/$(MODULES_SUBDIR)$(JDK_TOOLS_SUBDIR)/com/sun/tools/jdi/resources \
+        $(JDK_TOPDIR)/$(SRC_SUBDIR)/share/$(MODULES_SUBDIR)$(JAVA_DESKTOP_SUBDIR)/sun/awt/resources \
+        $(JDK_TOPDIR)/$(SRC_SUBDIR)/share/$(MODULES_SUBDIR)$(JAVA_BASE_SUBDIR)/sun/launcher/resources \
+        $(JDK_TOPDIR)/$(SRC_SUBDIR)/share/$(MODULES_SUBDIR)$(JAVA_MANAGEMENT_SUBDIR)/sun/management/resources \
+        $(JDK_TOPDIR)/$(SRC_SUBDIR)/share/$(MODULES_SUBDIR)$(JAVA_DESKTOP_SUBDIR)/sun/print/resources \
+        $(JDK_TOPDIR)/$(SRC_SUBDIR)/share/$(MODULES_SUBDIR)$(JDK_TOOLS_BASE_SUBDIR)/sun/tools/jar/resources \
+        $(JDK_TOPDIR)/$(SRC_SUBDIR)/share/$(MODULES_SUBDIR)$(JAVA_LOGGING_SUBDIR)/sun/util/logging/resources)) \
     #
 
 ifeq ($(OPENJDK_TARGET_OS), macosx)
-<<<<<<< HEAD
-  $(eval $(call add_properties_to_compile,COM_APPLE_LAF, \
-      $(filter %.properties, \
-      $(call CacheFind, $(JDK_TOPDIR)/$(SRC_SUBDIR)/macosx/$(MODULES_SUBDIR)$(JAVA_DESKTOP_SUBDIR)/com/apple/laf/resources)), \
-      ListResourceBundle))
-endif
-
-#com/sun/accessibility/internal/resources
-$(eval $(call add_properties_to_compile,COM_SUN_ACCESSIBILITY, \
-    $(filter %.properties, \
-    $(call CacheFind, $(JDK_TOPDIR)/$(SRC_SUBDIR)/share/$(MODULES_SUBDIR)$(JAVA_DESKTOP_SUBDIR)/com/sun/accessibility/internal/resources)), \
-    ListResourceBundle))
-$(eval $(call add_properties_to_compile,COM_SUN_ACCESSIBILITY_HK, \
-    $(filter %.properties, \
-    $(call CacheFind, $(JDK_TOPDIR)/$(SRC_SUBDIR)/share/$(MODULES_SUBDIR)$(JAVA_DESKTOP_SUBDIR)/com/sun/accessibility/internal/resources)), \
-    ListResourceBundle, %zh_TW, %zh_HK))
-#com/sun/imageio/plugins/common
-$(eval $(call add_properties_to_clean,COM_SUN_IMAGEIO, \
-    $(filter %.properties, \
-    $(call CacheFind, $(JDK_TOPDIR)/$(SRC_SUBDIR)/share/$(MODULES_SUBDIR)$(JAVA_DESKTOP_SUBDIR)/com/sun/imageio))))
-#com/sun/java/swing/plaf/gtk/resources
-ifneq ($(OPENJDK_TARGET_OS), windows)
-  # Only compile GTK resource bundles on Solaris/Linux
-  $(eval $(call add_properties_to_compile,COM_SUN_SWING_PLAF_GTK, \
-      $(filter %.properties, \
-      $(call CacheFind, $(JDK_TOPDIR)/$(SRC_SUBDIR)/share/$(MODULES_SUBDIR)$(JAVA_DESKTOP_SUBDIR)/com/sun/java/swing/plaf/gtk/resources)), \
-      ListResourceBundle))
-  $(eval $(call add_properties_to_compile,COM_SUN_SWING_PLAF_GTK_HK, \
-      $(filter %.properties, \
-      $(call CacheFind, $(JDK_TOPDIR)/$(SRC_SUBDIR)/share/$(MODULES_SUBDIR)$(JAVA_DESKTOP_SUBDIR)/com/sun/java/swing/plaf/gtk/resources)), \
-      ListResourceBundle, %zh_TW, %zh_HK))
-endif
-#com/sun/java/swing/plaf/motif/resources
-$(eval $(call add_properties_to_compile,COM_SUN_SWING_PLAF_MOTIF, \
-    $(filter %.properties, \
-    $(call CacheFind, $(JDK_TOPDIR)/$(SRC_SUBDIR)/share/$(MODULES_SUBDIR)$(JAVA_DESKTOP_SUBDIR)/com/sun/java/swing/plaf/motif/resources)), \
-    ListResourceBundle))
-$(eval $(call add_properties_to_compile,COM_SUN_SWING_PLAF_MOTIF_HK, \
-    $(filter %.properties, \
-    $(call CacheFind, $(JDK_TOPDIR)/$(SRC_SUBDIR)/share/$(MODULES_SUBDIR)$(JAVA_DESKTOP_SUBDIR)/com/sun/java/swing/plaf/motif/resources)), \
-    ListResourceBundle, %zh_TW, %zh_HK))
-#com/sun/java/swing/plaf/windows/resources
-$(eval $(call add_properties_to_compile,COM_SUN_SWING_PLAF_WINDOWS, \
-    $(filter %.properties, \
-    $(call CacheFind, $(JDK_TOPDIR)/$(SRC_SUBDIR)/share/$(MODULES_SUBDIR)$(JAVA_DESKTOP_SUBDIR)/com/sun/java/swing/plaf/windows/resources)), \
-    ListResourceBundle))
-$(eval $(call add_properties_to_compile,COM_SUN_SWING_PLAF_WINDOWS_HK, \
-    $(filter %.properties, \
-    $(call CacheFind, $(JDK_TOPDIR)/$(SRC_SUBDIR)/share/$(MODULES_SUBDIR)$(JAVA_DESKTOP_SUBDIR)/com/sun/java/swing/plaf/windows/resources)), \
-    ListResourceBundle, %zh_TW, %zh_HK))
-#com/sun/java/util/jar/pack
-$(eval $(call add_properties_to_clean,JNDI_COSNAMING, \
-    $(JDK_TOPDIR)/$(SRC_SUBDIR)/share/$(MODULES_SUBDIR)$(JAVA_BASE_SUBDIR)/com/sun/java/util/jar/pack/intrinsic.properties))
-#com/sun/jndi/cosnaming
-$(eval $(call add_properties_to_clean,JNDI_COSNAMING, \
-    $(JDK_TOPDIR)/$(SRC_SUBDIR)/share/$(MODULES_SUBDIR)$(JAVAX_CORBA_SUBDIR)/com/sun/jndi/cosnaming/jndiprovider.properties))
-#com/sun/jndi/ldap
-$(eval $(call add_properties_to_clean,JNDI_COSNAMING, \
-    $(JDK_TOPDIR)/$(SRC_SUBDIR)/share/$(MODULES_SUBDIR)$(JAVAX_JNDI_SUBDIR)/com/sun/jndi/ldap/jndiprovider.properties))
-
-#com/sun/org/apache/xml/internal/security/resource
-#FIXME: The "xmlsecurity*.properties" pattern is not ideal; we might want to find
-#a better way to select the properties files that are needed.
-$(eval $(call add_properties_to_clean,XML_SECURITY, \
-    $(filter $(JDK_TOPDIR)/$(SRC_SUBDIR)/share/$(MODULES_SUBDIR)$(JAVAX_XMLDSIG_SUBDIR)/com/sun/org/apache/xml/internal/security/resource/xmlsecurity%.properties, \
-    $(call CacheFind, $(JDK_TOPDIR)/$(SRC_SUBDIR)/share/$(MODULES_SUBDIR)$(JAVAX_XMLDSIG_SUBDIR)/com/sun/org/apache/xml/internal/security/resource))))
-
-#com/sun/rowset
-$(eval $(call add_properties_to_clean,COM_SUN_ROWSET, \
-    $(filter %.properties, \
-    $(call CacheFind, $(JDK_TOPDIR)/$(SRC_SUBDIR)/share/$(MODULES_SUBDIR)$(JAVA_JDBC_ROWSET_SUBDIR)/com/sun/rowset))))
-$(eval $(call add_properties_to_clean,COM_SUN_ROWSET_HK, \
-    $(filter %zh_TW.properties, \
-    $(call CacheFind, $(JDK_TOPDIR)/$(SRC_SUBDIR)/share/$(MODULES_SUBDIR)$(JAVA_JDBC_ROWSET_SUBDIR)/com/sun/rowset)), \
-    %zh_TW, %zh_HK))
-
-#com/sun/swing/internal/plaf/basic/resources
-$(eval $(call add_properties_to_compile,COM_SUN_SWING_PLAF_BASIC, \
-    $(filter %.properties, \
-    $(call CacheFind, $(JDK_TOPDIR)/$(SRC_SUBDIR)/share/$(MODULES_SUBDIR)$(JAVA_DESKTOP_SUBDIR)/com/sun/swing/internal/plaf/basic/resources)), \
-    ListResourceBundle))
-$(eval $(call add_properties_to_compile,COM_SUN_SWING_PLAF_BASIC_HK, \
-    $(filter %.properties, \
-    $(call CacheFind, $(JDK_TOPDIR)/$(SRC_SUBDIR)/share/$(MODULES_SUBDIR)$(JAVA_DESKTOP_SUBDIR)/com/sun/swing/internal/plaf/basic/resources)), \
-    ListResourceBundle, %zh_TW, %zh_HK))
-#com/sun/swing/internal/plaf/metal/resources
-$(eval $(call add_properties_to_compile,COM_SUN_SWING_PLAF_METAL, \
-    $(filter %.properties, \
-    $(call CacheFind, $(JDK_TOPDIR)/$(SRC_SUBDIR)/share/$(MODULES_SUBDIR)$(JAVA_DESKTOP_SUBDIR)/com/sun/swing/internal/plaf/metal/resources)), \
-    ListResourceBundle))
-$(eval $(call add_properties_to_compile,COM_SUN_SWING_PLAF_METAL_HK, \
-    $(filter %.properties, $(call CacheFind, $(JDK_TOPDIR)/$(SRC_SUBDIR)/share/$(MODULES_SUBDIR)$(JAVA_DESKTOP_SUBDIR)/com/sun/swing/internal/plaf/metal/resources)), \
-    ListResourceBundle, %zh_TW, %zh_HK))
-#com/sun/swing/internal/plaf/synth/resources
-$(eval $(call add_properties_to_compile,COM_SUN_SWING_PLAF_SYNTH, \
-    $(filter %.properties, \
-    $(call CacheFind, $(JDK_TOPDIR)/$(SRC_SUBDIR)/share/$(MODULES_SUBDIR)$(JAVA_DESKTOP_SUBDIR)/com/sun/swing/internal/plaf/synth/resources)), \
-    ListResourceBundle))
-$(eval $(call add_properties_to_compile,COM_SUN_SWING_PLAF_SYNTH_HK, \
-    $(filter %.properties, \
-    $(call CacheFind, $(JDK_TOPDIR)/$(SRC_SUBDIR)/share/$(MODULES_SUBDIR)$(JAVA_DESKTOP_SUBDIR)/com/sun/swing/internal/plaf/synth/resources)), \
-    ListResourceBundle, %zh_TW, %zh_HK))
-
-#com/sun/tools/jdi/resources
-$(eval $(call add_properties_to_compile,COM_SUN_TOOLS_JDI, \
-    $(filter %.properties, \
-    $(call CacheFind, $(JDK_TOPDIR)/$(SRC_SUBDIR)/share/$(MODULES_SUBDIR)$(JDK_TOOLS_SUBDIR)/com/sun/tools/jdi/resources)), \
-    ListResourceBundle))
-
-#com/sun/tools/script/shell
-#java/util
-#javax/sql/rowset
-$(eval $(call add_properties_to_clean,JAVAX_SQL_ROWSET, \
-    $(filter %.properties, \
-    $(call CacheFind, $(JDK_TOPDIR)/$(SRC_SUBDIR)/share/$(MODULES_SUBDIR)$(JAVA_JDBC_ROWSET_SUBDIR)/javax/sql/rowset))))
-
-#jdk/jigsaw/tools/jlink/resources
-$(eval $(call add_properties_to_clean,JIGSAW_TOOLS_JLINK,\
-    $(filter %.properties,\
-    $(call CacheFind,$(JDK_TOPDIR)/$(SRC_SUBDIR)/share/$(MODULES_SUBDIR)$(JDK_TOOLS_BASE_SUBDIR)/jdk/jigsaw/tools/jlink/resources))))
-
-#sun/awt/resources
-$(eval $(call add_properties_to_compile,SUN_AWT, \
-    $(filter %.properties, \
-    $(call CacheFind, $(JDK_TOPDIR)/$(SRC_SUBDIR)/share/$(MODULES_SUBDIR)$(JAVA_DESKTOP_SUBDIR)/sun/awt/resources)), \
-    ListResourceBundle))
-$(eval $(call add_properties_to_compile,SUN_AWT_HK, \
-    $(filter %.properties, \
-    $(call CacheFind, $(JDK_TOPDIR)/$(SRC_SUBDIR)/share/$(MODULES_SUBDIR)$(JAVA_DESKTOP_SUBDIR)/sun/awt/resources)), \
-    ListResourceBundle, %zh_TW, %zh_HK))
-#sun/awt/windows/
-ifeq ($(OPENJDK_TARGET_OS), windows)
-  $(eval $(call add_properties_to_compile,SUN_AWT, \
-      $(filter $(JDK_TOPDIR)/$(SRC_SUBDIR)/windows/$(MODULES_SUBDIR)$(JAVA_DESKTOP_SUBDIR)/sun/awt/windows/awtLocalization%.properties, \
-      $(call CacheFind, $(JDK_TOPDIR)/$(SRC_SUBDIR)/windows/$(MODULES_SUBDIR)$(JAVA_DESKTOP_SUBDIR)/sun/awt/windows)), \
-      ListResourceBundle))
-  $(eval $(call add_properties_to_compile,SUN_AWT_HK, \
-      $(filter $(JDK_TOPDIR)/$(SRC_SUBDIR)/windows/$(MODULES_SUBDIR)$(JAVA_DESKTOP_SUBDIR)/sun/awt/windows/awtLocalization%.properties, \
-      $(call CacheFind, $(JDK_TOPDIR)/$(SRC_SUBDIR)/windows/$(MODULES_SUBDIR)$(JAVA_DESKTOP_SUBDIR)/sun/awt/windows)), \
-      ListResourceBundle, %zh_TW, %zh_HK))
-endif
-# os x specific awt properties
-ifeq ($(OPENJDK_TARGET_OS),macosx)
-$(eval $(call add_properties_to_compile,SUN_AWT,\
-	$(filter $(JDK_TOPDIR)/$(SRC_SUBDIR)/macosx/$(MODULES_SUBDIR)$(JAVA_DESKTOP_SUBDIR)/sun/awt/resources/%.properties,\
-	$(call CacheFind,$(JDK_TOPDIR)/$(SRC_SUBDIR)/macosx/$(MODULES_SUBDIR)$(JAVA_DESKTOP_SUBDIR)/sun/awt/resources)),\
-	ListResourceBundle))
-endif
-
-#sun/launcher/resources
-$(eval $(call add_properties_to_compile,SUN_LAUNCHER, \
-    $(filter %.properties, \
-    $(call CacheFind, $(JDK_TOPDIR)/$(SRC_SUBDIR)/share/$(MODULES_SUBDIR)$(JAVA_BASE_SUBDIR)/sun/launcher/resources)), \
-    ListResourceBundle))
-$(eval $(call add_properties_to_compile,SUN_LAUNCHER_HK, \
-    $(filter %.properties, \
-    $(call CacheFind, $(JDK_TOPDIR)/$(SRC_SUBDIR)/share/$(MODULES_SUBDIR)$(JAVA_BASE_SUBDIR)/sun/launcher/resources)), \
-    ListResourceBundle, %zh_TW, %zh_HK))
-#sun/management/resources
-$(eval $(call add_properties_to_compile,SUN_MANAGEMENT, \
-    $(filter %.properties, \
-    $(call CacheFind, $(JDK_TOPDIR)/$(SRC_SUBDIR)/share/$(MODULES_SUBDIR)$(JAVA_MANAGEMENT_SUBDIR)/sun/management/resources)), \
-    ListResourceBundle))
-$(eval $(call add_properties_to_compile,SUN_MANAGEMENT_KH, \
-    $(filter %.properties, \
-    $(call CacheFind, $(JDK_TOPDIR)/$(SRC_SUBDIR)/share/$(MODULES_SUBDIR)$(JAVA_MANAGEMENT_SUBDIR)/sun/management/resources)), \
-    ListResourceBundle, %zh_TW, %zh_HK))
-#sun/print
-#sun/print/resources
-$(eval $(call add_properties_to_compile,SUN_PRINT, \
-    $(filter %.properties, \
-    $(call CacheFind, $(JDK_TOPDIR)/$(SRC_SUBDIR)/share/$(MODULES_SUBDIR)$(JAVA_DESKTOP_SUBDIR)/sun/print/resources)), \
-    ListResourceBundle))
-$(eval $(call add_properties_to_compile,SUN_PRINT_HK, \
-    $(filter %.properties, \
-    $(call CacheFind, $(JDK_TOPDIR)/$(SRC_SUBDIR)/share/$(MODULES_SUBDIR)$(JAVA_DESKTOP_SUBDIR)/sun/print/resources)), \
-    ListResourceBundle, %zh_TW, %zh_HK))
-#sun/rmi/registry/resources
-$(eval $(call add_properties_to_clean,SUN_RMI_REGISTRY, \
-    $(filter %.properties, \
-    $(call CacheFind, $(JDK_TOPDIR)/$(SRC_SUBDIR)/share/$(MODULES_SUBDIR)$(JAVA_RMI_SUBDIR)/sun/rmi/registry/resources))))
-$(eval $(call add_properties_to_clean,SUN_RMI_REGISTRY_HK, \
-    $(filter %zh_TW.properties, \
-    $(call CacheFind, $(JDK_TOPDIR)/$(SRC_SUBDIR)/share/$(MODULES_SUBDIR)$(JAVA_RMI_SUBDIR)/sun/rmi/registry/resources)), \
-    %zh_TW, %zh_HK))
-
-#sun/rmi/rmic/resources
-$(eval $(call add_properties_to_clean,SUN_RMI_RMIC, \
-    $(filter %.properties, \
-    $(call CacheFind, $(JDK_TOPDIR)/$(SRC_SUBDIR)/share/$(MODULES_SUBDIR)$(JDK_TOOLS_SUBDIR)/sun/rmi/rmic/resources))))
-
-#sun/rmi/server/resources
-$(eval $(call add_properties_to_clean,SUN_RMI_SERVER, \
-    $(filter %.properties, \
-    $(call CacheFind, $(JDK_TOPDIR)/$(SRC_SUBDIR)/share/$(MODULES_SUBDIR)$(JAVA_RMI_SUBDIR)/sun/rmi/server/resources))))
-$(eval $(call add_properties_to_clean,SUN_RMI_SERVER_HK, \
-    $(filter %zh_TW.properties, \
-    $(call CacheFind, $(JDK_TOPDIR)/$(SRC_SUBDIR)/share/$(MODULES_SUBDIR)$(JAVA_RMI_SUBDIR)/sun/rmi/server/resources)), \
-    %zh_TW, %zh_HK))
-
-# sun/tools/jar/resources
-$(eval $(call add_properties_to_compile,SUN_TOOLS_JAR, \
-    $(filter %.properties, \
-    $(call CacheFind, $(JDK_TOPDIR)/$(SRC_SUBDIR)/share/$(MODULES_SUBDIR)$(JDK_TOOLS_BASE_SUBDIR)/sun/tools/jar/resources)), \
-    ListResourceBundle))
-$(eval $(call add_properties_to_compile,SUN_TOOLS_JAR_HK, \
-    $(filter %.properties, \
-    $(call CacheFind, $(JDK_TOPDIR)/$(SRC_SUBDIR)/share/$(MODULES_SUBDIR)$(JDK_TOOLS_BASE_SUBDIR)/sun/tools/jar/resources)), \
-    ListResourceBundle, %zh_TW, %zh_HK))
-
-#sun/tools/javac/resources
-# It's unclear if the other localized property files here are supposed to be copied or not
-# but the old build system didn't copy them.
-$(eval $(call add_properties_to_clean,SUN_TOOLS_SERIALVER, \
-    $(filter %javac.properties, \
-    $(call CacheFind, $(JDK_TOPDIR)/$(SRC_SUBDIR)/share/$(MODULES_SUBDIR)$(JDK_TOOLS_SUBDIR)/sun/tools/javac/resources))))
-
-#sun/tools/jconsole/resources
-$(eval $(call add_properties_to_clean,SUN_TOOLS_JCONSOLE, \
-    $(filter %.properties, \
-    $(call CacheFind, $(JDK_TOPDIR)/$(SRC_SUBDIR)/share/$(MODULES_SUBDIR)$(JDK_TOOLS_SUBDIR)/sun/tools/jconsole/resources))))
-
-#sun/tools/serialver
-$(eval $(call add_properties_to_clean,SUN_TOOLS_SERIALVER, \
-    $(filter %.properties, \
-    $(call CacheFind, $(JDK_TOPDIR)/$(SRC_SUBDIR)/share/$(MODULES_SUBDIR)$(JDK_TOOLS_SUBDIR)/sun/tools/serialver)), , ,resources))
-
-#sun/util/logging/resources
-$(eval $(call add_properties_to_compile,SUN_UTIL_LOGGING, \
-    $(filter %.properties, \
-    $(call CacheFind, $(JDK_TOPDIR)/$(SRC_SUBDIR)/share/$(MODULES_SUBDIR)$(JAVA_LOGGING_SUBDIR)/sun/util/logging/resources)), \
-    ListResourceBundle))
-$(eval $(call add_properties_to_compile,SUN_UTIL_LOGGING_HK, \
-    $(filter %.properties, \
-    $(call CacheFind, $(JDK_TOPDIR)/$(SRC_SUBDIR)/share/$(MODULES_SUBDIR)$(JAVA_LOGGING_SUBDIR)/sun/util/logging/resources)), \
-    ListResourceBundle, %zh_TW, %zh_HK))
-=======
   COMPILE_PROP_SRC_FILES += \
       $(filter %.properties, $(call CacheFind, \
-          $(JDK_TOPDIR)/src/macosx/classes/com/apple/laf/resources \
-          $(JDK_TOPDIR)/src/macosx/classes/sun/awt/resources)) \
+          $(JDK_TOPDIR)/$(SRC_SUBDIR)/macosx/$(MODULES_SUBDIR)$(JAVA_DESKTOP_SUBDIR)/com/apple/laf/resources \
+          $(JDK_TOPDIR)/$(SRC_SUBDIR)/macosx/$(MODULES_SUBDIR)$(JAVA_DESKTOP_SUBDIR)/sun/awt/resources)) \
       #
 endif
 
 ifeq ($(OPENJDK_TARGET_OS), windows)
   COMPILE_PROP_SRC_FILES += \
       $(filter %.properties, $(call CacheFind, \
-          $(JDK_TOPDIR)/src/windows/classes/sun/awt/windows)) \
+          $(JDK_TOPDIR)/$(SRC_SUBDIR)/windows/$(MODULES_SUBDIR)$(JAVA_DESKTOP_SUBDIR)/sun/awt/windows)) \
       #
 else # ! windows
   COMPILE_PROP_SRC_FILES += \
       $(filter %.properties, $(call CacheFind, \
-          $(JDK_TOPDIR)/src/share/classes/com/sun/java/swing/plaf/gtk/resources)) \
+          $(JDK_TOPDIR)/$(SRC_SUBDIR)/share/$(MODULES_SUBDIR)$(JAVA_DESKTOP_SUBDIR)/com/sun/java/swing/plaf/gtk/resources)) \
       #
 endif
 
 $(eval $(call add_properties_to_compile,LIST_RESOURCE_BUNDLE, \
     $(COMPILE_PROP_SRC_FILES), ListResourceBundle))
 
->>>>>>> 042a3a2c
 # sun/util/resources
 $(eval $(call add_properties_to_compile,SUN_UTIL, \
     $(filter %.properties, \
-    $(call CacheFind, $(JDK_TOPDIR)/$(SRC_SUBDIR)/share/$(MODULES_SUBDIR)$(JAVA_BASE_SUBDIR)/sun/util/resources)), \
-    sun.util.resources.LocaleNamesBundle))
-$(eval $(call add_properties_to_compile,SUN_UTIL_LOCALEDATA, \
-    $(filter %.properties, \
-    $(call CacheFind, $(JDK_TOPDIR)/$(SRC_SUBDIR)/share/$(MODULES_SUBDIR)$(SUN_LOCALEDATA_SUBDIR)/sun/util/resources)), \
+        $(call CacheFind, $(JDK_TOPDIR)/$(SRC_SUBDIR)/share/$(MODULES_SUBDIR)$(JAVA_BASE_SUBDIR)/sun/util/resources) \
+        $(call CacheFind, $(JDK_TOPDIR)/$(SRC_SUBDIR)/share/$(MODULES_SUBDIR)$(SUN_LOCALEDATA_SUBDIR)/sun/util/resources)), \
     sun.util.resources.LocaleNamesBundle))
 
 ################################################################################
@@ -415,45 +120,21 @@
 	$(TOOL_COMPILEPROPERTIES) -quiet @$(JDK_OUTPUTDIR)/gensrc/_the.cmdline
 	$(TOUCH) $@
 
-<<<<<<< HEAD
-# Now setup the rule for the generation of the cleaned properties.
-# FIXME: We currently don't handle removed properties incrementally.
-$(JDK_OUTPUTDIR)/$(MODULES_SUBDIR)/_the.cleaned_properties: $(ALL_CLEANED_PROPSOURCES) $(BUILD_TOOLS)
-	$(RM) $(JDK_OUTPUTDIR)/$(MODULES_SUBDIR)/_the.cleaned_properties.cmdline
-        # Generate all output directories in advance since the build tool does not do that...
-	$(MKDIR) -p $(sort $(dir $(ALL_CLEANED_PROPOUTPUT)))
-	$(ECHO) Copying and cleaning $(words $(ALL_CLEANED_PROPSOURCES)) properties
-	$(call ListPathsSafely,CLEAN_PROPCMDLINE,\n, >> $(JDK_OUTPUTDIR)/$(MODULES_SUBDIR)/_the.cleaned_properties.cmdline)
-	$(TOOL_STRIPPROPERTIES) @$(JDK_OUTPUTDIR)/$(MODULES_SUBDIR)/_the.cleaned_properties.cmdline
-	$(TOUCH) $@
-
-$(ALL_COMPILED_PROPJAVAS): $(JDK_OUTPUTDIR)/gensrc/_the.compiled_properties
-
-$(ALL_CLEANED_PROPOUTPUT): $(JDK_OUTPUTDIR)/$(MODULES_SUBDIR)/_the.cleaned_properties
-=======
 $(ALL_COMPILED_PROPJAVAS): $(JDK_OUTPUTDIR)/gensrc/_the.compiled_properties
 
 ################################################################################
 # Some zh_HK resources are just copies of zh_TW
->>>>>>> 042a3a2c
 
 define convert_tw_to_hk
   $(MKDIR) -p $(@D)
   $(CAT) $< | $(SED) -e '/class/s/_zh_TW/_zh_HK/' > $@
 endef
 
-<<<<<<< HEAD
-# Some zh_HK resources are just copied of zh_TW
 $(JDK_OUTPUTDIR)/gensrc/%_zh_HK.java: $(JDK_TOPDIR)/$(SRC_SUBDIR)/share/$(MODULES_SUBDIR)/%_zh_TW.java
-	$(MKDIR) -p $(@D)
-	$(CAT) $< | $(SED) -e '/class/s/_zh_TW/_zh_HK/' > $@
-=======
-$(JDK_OUTPUTDIR)/gensrc/%_zh_HK.java: $(JDK_TOPDIR)/src/share/classes/%_zh_TW.java
 	$(call convert_tw_to_hk)
 
 $(JDK_OUTPUTDIR)/gensrc/%_zh_HK.java: $(JDK_OUTPUTDIR)/gensrc/%_zh_TW.java
 	$(call convert_tw_to_hk)
->>>>>>> 042a3a2c
 
 ZH_HK_JAVA := $(JAVA_DESKTOP_SUBDIR:/%=%)/sun/applet/resources/MsgAppletViewer_zh_HK.java \
     $(JAVA_BASE_SUBDIR:/%=%)/sun/misc/resources/Messages_zh_HK.java \
@@ -461,7 +142,7 @@
     $(JAVA_BASE_SUBDIR:/%=%)/sun/security/util/Resources_zh_HK.java
 
 ZH_HK_JAVA_FILES := $(addprefix $(JDK_OUTPUTDIR)/gensrc/, $(ZH_HK_JAVA)) \
-    $(filter-out $(JDK_OUTPUTDIR)/gensrc/sun/util/resources/zh/%, \
+    $(filter-out $(JDK_OUTPUTDIR)/gensrc$(SUN_LOCALEDATA_SUBDIR)/sun/util/resources/zh/%, \
     $(subst _zh_TW,_zh_HK,$(filter %_zh_TW.java, $(ALL_COMPILED_PROPJAVAS))))
 
 ################################################################################
