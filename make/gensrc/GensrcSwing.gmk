#
# Copyright (c) 2011, 2014, Oracle and/or its affiliates. All rights reserved.
# DO NOT ALTER OR REMOVE COPYRIGHT NOTICES OR THIS FILE HEADER.
#
# This code is free software; you can redistribute it and/or modify it
# under the terms of the GNU General Public License version 2 only, as
# published by the Free Software Foundation.  Oracle designates this
# particular file as subject to the "Classpath" exception as provided
# by Oracle in the LICENSE file that accompanied this code.
#
# This code is distributed in the hope that it will be useful, but WITHOUT
# ANY WARRANTY; without even the implied warranty of MERCHANTABILITY or
# FITNESS FOR A PARTICULAR PURPOSE.  See the GNU General Public License
# version 2 for more details (a copy is included in the LICENSE file that
# accompanied this code).
#
# You should have received a copy of the GNU General Public License version
# 2 along with this work; if not, write to the Free Software Foundation,
# Inc., 51 Franklin St, Fifth Floor, Boston, MA 02110-1301 USA.
#
# Please contact Oracle, 500 Oracle Parkway, Redwood Shores, CA 94065 USA
# or visit www.oracle.com if you need additional information or have any
# questions.
#

#
# Generate java files for javax.swing.plaf package
#
NIMBUS_PACKAGE = javax.swing.plaf
NIMBUS_GENSRC_DIR = $(GENSRC_OUTPUTDIR)/java.desktop/javax/swing/plaf/nimbus
NIMBUS_SKIN_FILE = $(JDK_TOPDIR)/src/java.desktop/share/classes/javax/swing/plaf/nimbus/skin.laf

$(GENSRC_OUTPUTDIR)/java.desktop/_the.generated_nimbus: $(NIMBUS_SKIN_FILE) $(BUILD_TOOLS_JDK)
	$(MKDIR) -p $(@D)
	$(ECHO) "Generating Nimbus source files"
	$(TOOL_GENERATENIMBUS) $(LOG_INFO) \
	    -skinFile $(NIMBUS_SKIN_FILE) -buildDir $(GENSRC_OUTPUTDIR)/java.desktop \
	    -packagePrefix $(NIMBUS_PACKAGE).nimbus -lafName Nimbus
	$(ECHO) $(LOG_INFO) "Finished generating Nimbus source files"
	$(TOUCH) $@

GENSRC_SWING_NIMBUS := $(GENSRC_OUTPUTDIR)/java.desktop/_the.generated_nimbus

#
# Generate beaninfo java files
#

BEANINFO_OUTPUTDIR := $(GENSRC_OUTPUTDIR)_no_docs/java.desktop
DOCLET_DATA_DIR := $(JDK_TOPDIR)/make/data/swingbeaninfo

# javax.swing package
BEANS = AbstractButton Box JComponent JApplet JButton \
    JCheckBox JCheckBoxMenuItem JComboBox JColorChooser \
    JDesktopPane JDialog JEditorPane JFileChooser JFrame \
    JFormattedTextField JInternalFrame JLabel JLayeredPane \
    JList JMenu JMenuBar JMenuItem JOptionPane JPanel \
    JPasswordField JPopupMenu JProgressBar JRadioButton \
    JRadioButtonMenuItem JScrollBar JScrollPane JSeparator \
    JSlider JSplitPane JSpinner JTabbedPane JTable \
    JTextArea JTextField JTextPane JToggleButton JToolBar \
    JTree JWindow

# javax.swing.text package
BEANS_TEXT = JTextComponent

BEANS_SRC = $(BEANS:%=$(JDK_TOPDIR)/src/java.desktop/share/classes/javax/swing/%.java) \
    $(BEANS_TEXT:%=$(JDK_TOPDIR)/src/java.desktop/share/classes/javax/swing/text/%.java)

# Dummy variable so far, in the old build system it was false by default
SWINGBEAN_DEBUG_FLAG = false
# GenDocletBeanInfo is compiled in Tools.gmk and picks up from $(BUILDTOOLS_OUTPUTDIR)/jdk_tools_classes
# LocaleDataMetaInfo needs to be generated before running this to avoid confusing errors
# in the build log.
$(BEANINFO_OUTPUTDIR)/_the.generated_beaninfo: $(BEANS_SRC) \
    $(BEANINFO_OUTPUTDIR)/javax/swing/SwingBeanInfoBase.java \
    $(BEANINFO_OUTPUTDIR)/sun/swing/BeanInfoUtils.java $(BUILD_TOOLS_JDK)
	$(ECHO) Generating beaninfo
	$(MKDIR) -p $(BEANINFO_OUTPUTDIR)/javax/swing
	$(JAVA) -Djava.awt.headless=true $(NEW_JAVADOC) \
	    -sourcepath $(call PathList,\
	        $(wildcard $(JDK_TOPDIR)/src/*/*/classes) \
<<<<<<< HEAD
	        $(SUPPORT_OUTPUTDIR)/gensrc/java.base) \
=======
	        $(GENSRC_OUTPUTDIR)/java.base) \
>>>>>>> 5a5a4ad1
	    -doclet build.tools.swingbeaninfo.GenDocletBeanInfo \
	    -x $(SWINGBEAN_DEBUG_FLAG) -d $(BEANINFO_OUTPUTDIR)/javax/swing \
	    -t $(DOCLET_DATA_DIR)/SwingBeanInfo.template \
	    -docletpath $(BUILDTOOLS_OUTPUTDIR)/jdk_tools_classes \
	    -XDignore.symbol.file=true \
	    -XDnoModules=true \
	    -classpath $(BUILDTOOLS_OUTPUTDIR)/jdk_tools_classes $(BEANS_SRC) $(LOG_INFO)
        # Move the JTextComponent into its proper package directory.
	$(MKDIR) -p $(BEANINFO_OUTPUTDIR)/javax/swing/text
	$(MV) $(BEANINFO_OUTPUTDIR)/javax/swing/JTextComponentBeanInfo.java \
	    $(BEANINFO_OUTPUTDIR)/javax/swing/text/JTextComponentBeanInfo.java
	$(TOUCH) $@

# This file is the part of dt.jar
# For some reason it is under $(JDK_TOPDIR)/make/data/swingbeaninfo
# Should it be moved under $(JDK_TOPDIR)/src/java.desktop/share/classes/javax/swing instead?
$(BEANINFO_OUTPUTDIR)/javax/swing/SwingBeanInfoBase.java: \
    $(DOCLET_DATA_DIR)/javax/swing/SwingBeanInfoBase.java
	$(call install-file)

# This file is the part of dt.jar
# For some reason it is under $(JDK_TOPDIR)/make/data/swingbeaninfo
# Should it be moved under $(JDK_TOPDIR)/src/java.desktop/share/classes/sun/swing instead?
$(BEANINFO_OUTPUTDIR)/sun/swing/BeanInfoUtils.java: \
    $(DOCLET_DATA_DIR)/sun/swing/BeanInfoUtils.java
	$(call install-file)

GENSRC_SWING_BEANINFO = $(BEANINFO_OUTPUTDIR)/_the.generated_beaninfo

GENSRC_JAVA_DESKTOP += $(GENSRC_SWING_BEANINFO) $(GENSRC_SWING_NIMBUS)<|MERGE_RESOLUTION|>--- conflicted
+++ resolved
@@ -79,11 +79,7 @@
 	$(JAVA) -Djava.awt.headless=true $(NEW_JAVADOC) \
 	    -sourcepath $(call PathList,\
 	        $(wildcard $(JDK_TOPDIR)/src/*/*/classes) \
-<<<<<<< HEAD
-	        $(SUPPORT_OUTPUTDIR)/gensrc/java.base) \
-=======
 	        $(GENSRC_OUTPUTDIR)/java.base) \
->>>>>>> 5a5a4ad1
 	    -doclet build.tools.swingbeaninfo.GenDocletBeanInfo \
 	    -x $(SWINGBEAN_DEBUG_FLAG) -d $(BEANINFO_OUTPUTDIR)/javax/swing \
 	    -t $(DOCLET_DATA_DIR)/SwingBeanInfo.template \
