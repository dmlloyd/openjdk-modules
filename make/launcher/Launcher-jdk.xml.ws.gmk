#
# Copyright (c) 2011, 2015, Oracle and/or its affiliates. All rights reserved.
# DO NOT ALTER OR REMOVE COPYRIGHT NOTICES OR THIS FILE HEADER.
#
# This code is free software; you can redistribute it and/or modify it
# under the terms of the GNU General Public License version 2 only, as
# published by the Free Software Foundation.  Oracle designates this
# particular file as subject to the "Classpath" exception as provided
# by Oracle in the LICENSE file that accompanied this code.
#
# This code is distributed in the hope that it will be useful, but WITHOUT
# ANY WARRANTY; without even the implied warranty of MERCHANTABILITY or
# FITNESS FOR A PARTICULAR PURPOSE.  See the GNU General Public License
# version 2 for more details (a copy is included in the LICENSE file that
# accompanied this code).
#
# You should have received a copy of the GNU General Public License version
# 2 along with this work; if not, write to the Free Software Foundation,
# Inc., 51 Franklin St, Fifth Floor, Boston, MA 02110-1301 USA.
#
# Please contact Oracle, 500 Oracle Parkway, Redwood Shores, CA 94065 USA
# or visit www.oracle.com if you need additional information or have any
# questions.
#

include LauncherCommon.gmk

<<<<<<< HEAD
$(eval $(call SetupLauncher,wsgen, \
    -DJAVA_ARGS='{ "-J-ms8m"$(COMMA) \
        "-m"$(COMMA) "jdk.xml.ws/com.sun.tools.internal.ws.WsGen"$(COMMA) }'))

$(eval $(call SetupLauncher,wsimport, \
    -DJAVA_ARGS='{ "-J-ms8m"$(COMMA) \
        "-m"$(COMMA) "jdk.xml.ws/com.sun.tools.internal.ws.WsImport"$(COMMA) }'))
=======
$(eval $(call SetupBuildLauncher, wsgen, \
    MAIN_CLASS := com.sun.tools.internal.ws.WsGen, \
))

$(eval $(call SetupBuildLauncher, wsimport, \
    MAIN_CLASS := com.sun.tools.internal.ws.WsImport, \
))
>>>>>>> 9622cc37
<|MERGE_RESOLUTION|>--- conflicted
+++ resolved
@@ -25,20 +25,12 @@
 
 include LauncherCommon.gmk
 
-<<<<<<< HEAD
-$(eval $(call SetupLauncher,wsgen, \
-    -DJAVA_ARGS='{ "-J-ms8m"$(COMMA) \
-        "-m"$(COMMA) "jdk.xml.ws/com.sun.tools.internal.ws.WsGen"$(COMMA) }'))
-
-$(eval $(call SetupLauncher,wsimport, \
-    -DJAVA_ARGS='{ "-J-ms8m"$(COMMA) \
-        "-m"$(COMMA) "jdk.xml.ws/com.sun.tools.internal.ws.WsImport"$(COMMA) }'))
-=======
 $(eval $(call SetupBuildLauncher, wsgen, \
-    MAIN_CLASS := com.sun.tools.internal.ws.WsGen, \
+    MAIN_MODULE := jdk.xml.ws, \
+    MAIN_CLASS  := com.sun.tools.internal.ws.WsGen, \
 ))
 
 $(eval $(call SetupBuildLauncher, wsimport, \
-    MAIN_CLASS := com.sun.tools.internal.ws.WsImport, \
-))
->>>>>>> 9622cc37
+    MAIN_MODULE := jdk.xml.ws, \
+    MAIN_CLASS  := com.sun.tools.internal.ws.WsImport, \
+))