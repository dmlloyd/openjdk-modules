#
# Copyright (c) 2011, 2015, Oracle and/or its affiliates. All rights reserved.
# DO NOT ALTER OR REMOVE COPYRIGHT NOTICES OR THIS FILE HEADER.
#
# This code is free software; you can redistribute it and/or modify it
# under the terms of the GNU General Public License version 2 only, as
# published by the Free Software Foundation.  Oracle designates this
# particular file as subject to the "Classpath" exception as provided
# by Oracle in the LICENSE file that accompanied this code.
#
# This code is distributed in the hope that it will be useful, but WITHOUT
# ANY WARRANTY; without even the implied warranty of MERCHANTABILITY or
# FITNESS FOR A PARTICULAR PURPOSE.  See the GNU General Public License
# version 2 for more details (a copy is included in the LICENSE file that
# accompanied this code).
#
# You should have received a copy of the GNU General Public License version
# 2 along with this work; if not, write to the Free Software Foundation,
# Inc., 51 Franklin St, Fifth Floor, Boston, MA 02110-1301 USA.
#
# Please contact Oracle, 500 Oracle Parkway, Redwood Shores, CA 94065 USA
# or visit www.oracle.com if you need additional information or have any
# questions.
#

include LauncherCommon.gmk

ifndef BUILD_HEADLESS_ONLY
<<<<<<< HEAD
  $(eval $(call SetupLauncher,policytool, \
      -DJAVA_ARGS='{ "-J-ms8m"$(COMMA) \
        "-m"$(COMMA) "jdk.policytool/sun.security.tools.policytool.PolicyTool"$(COMMA) }',, \
      $(XLIBS)))
=======
  $(eval $(call SetupBuildLauncher, policytool, \
      MAIN_CLASS := sun.security.tools.policytool.PolicyTool, \
      LIBS_unix := $(X_LIBS), \
  ))
>>>>>>> 9622cc37
endif<|MERGE_RESOLUTION|>--- conflicted
+++ resolved
@@ -26,15 +26,9 @@
 include LauncherCommon.gmk
 
 ifndef BUILD_HEADLESS_ONLY
-<<<<<<< HEAD
-  $(eval $(call SetupLauncher,policytool, \
-      -DJAVA_ARGS='{ "-J-ms8m"$(COMMA) \
-        "-m"$(COMMA) "jdk.policytool/sun.security.tools.policytool.PolicyTool"$(COMMA) }',, \
-      $(XLIBS)))
-=======
   $(eval $(call SetupBuildLauncher, policytool, \
-      MAIN_CLASS := sun.security.tools.policytool.PolicyTool, \
+      MAIN_MODULE := jdk.policytool, \
+      MAIN_CLASS  := sun.security.tools.policytool.PolicyTool, \
       LIBS_unix := $(X_LIBS), \
   ))
->>>>>>> 9622cc37
 endif