#
# Copyright (c) 2006, 2014, Oracle and/or its affiliates. All rights reserved.
# DO NOT ALTER OR REMOVE COPYRIGHT NOTICES OR THIS FILE HEADER.
#
# This code is free software; you can redistribute it and/or modify it
# under the terms of the GNU General Public License version 2 only, as
# published by the Free Software Foundation.  Oracle designates this
# particular file as subject to the "Classpath" exception as provided
# by Oracle in the LICENSE file that accompanied this code.
#
# This code is distributed in the hope that it will be useful, but WITHOUT
# ANY WARRANTY; without even the implied warranty of MERCHANTABILITY or
# FITNESS FOR A PARTICULAR PURPOSE.  See the GNU General Public License
# version 2 for more details (a copy is included in the LICENSE file that
# accompanied this code).
#
# You should have received a copy of the GNU General Public License version
# 2 along with this work; if not, write to the Free Software Foundation,
# Inc., 51 Franklin St, Fifth Floor, Boston, MA 02110-1301 USA.
#
# Please contact Oracle, 500 Oracle Parkway, Redwood Shores, CA 94065 USA
# or visit www.oracle.com if you need additional information or have any
# questions.
#

##############
#
# Global settings
#

# Using special release "jigsaw" for now
jprt.tools.default.release=jigsaw

# Check if this is the equivalent of a hotspot push job
# Interpret -testset hotspot to mean exactly that
my.is.hotspot.job.hotspot=true
my.is.hotspot.job=${my.is.hotspot.job.${jprt.test.set}}

# Disable syncing the source after builds and tests are done
jprt.sync.push=${my.is.hotspot.job ? false : true}

# Directories to be excluded from the source bundles
jprt.bundle.exclude.src.dirs=build dist webrev

# Use configure when building
jprt.build.use.configure=true

# Set make target to use for different build flavors
jprt.build.flavor.debugOpen.target=jprt_bundle
jprt.build.flavor.fastdebug.target=jprt_bundle
jprt.build.flavor.product.target=jprt_bundle
jprt.build.flavor.productOpen.target=jprt_bundle

# Use these configure args to define debug level
jprt.debug.build.configure.args=--with-debug-level=slowdebug
jprt.fastdebug.build.configure.args=--with-debug-level=fastdebug
jprt.product.build.configure.args=--with-debug-level=release
jprt.debugOpen.build.configure.args=${jprt.debug.build.configure.args} --enable-openjdk-only
jprt.fastdebugOpen.build.configure.args=${jprt.fastdebug.build.configure.args} --enable-openjdk-only
jprt.productOpen.build.configure.args=${jprt.product.build.configure.args} --enable-openjdk-only

# Select build flavors and build targets
jprt.build.flavors=${my.is.hotspot.job ? ${my.build.flavors.hotspot} : ${my.build.flavors.default}}
jprt.build.targets=${my.is.hotspot.job ? ${my.build.targets.hotspot} : ${my.build.targets.default}}

# Select test targets - jprt default for jprt.test.set is "default"
jprt.test.targets=${my.test.targets.${jprt.test.set}}
jprt.make.rule.test.targets=${my.make.rule.test.targets.${jprt.test.set}}

# 7155453: Work-around to prevent popups on OSX from blocking test completion
# but the work-around is added to all platforms to be consistent
jprt.jbb.options=-Djava.awt.headless=true

########
#
# Build options (generic)
#

# Configure args common to all builds
# Also allows for additional, testset specific configure arguments to be set
jprt.build.configure.args=						\
    --with-boot-jdk=$ALT_BOOTDIR					\
    --with-jobs=$ALT_PARALLEL_COMPILE_JOBS				\
    ${my.additional.build.configure.args.${jprt.test.set}}

# i586 is often cross-compiled from 64-bit machines, so need to set target bits explicitly
jprt.i586.build.configure.args=						\
    --with-target-bits=32

# i586 platforms have both client and server, but to allow for overriding the exact configuration
# on a per-build flavor basis the value is set for the individual build flavors
my.i586.default.build.configure.args=					\
    --with-jvm-variants=client,server
jprt.i586.debug.build.configure.args=					\
    ${my.i586.default.build.configure.args}				\
    ${jprt.debug.build.configure.args}
jprt.i586.fastdebug.build.configure.args=				\
    ${my.i586.default.build.configure.args}				\
    ${jprt.fastdebug.build.configure.args}
jprt.i586.product.build.configure.args=					\
    ${my.i586.default.build.configure.args}				\
    ${jprt.product.build.configure.args}
jprt.i586.debugOpen.build.configure.args=				\
    ${my.i586.default.build.configure.args}				\
    ${jprt.debugOpen.build.configure.args}
jprt.i586.fastdebugOpen.build.configure.args=				\
    ${my.i586.default.build.configure.args}				\
    ${jprt.fastdebugOpen.build.configure.args}
jprt.i586.productOpen.build.configure.args=				\
    ${my.i586.default.build.configure.args}				\
    ${jprt.productOpen.build.configure.args}

########
#
# Build targets and options (default/jdk)
#

# The default build flavors
my.build.flavors.default=fastdebug,product

# Standard list of jprt build targets for this source tree
my.build.targets.default=						\
    solaris_sparcv9_5.11-{product|fastdebug}, 			\
    solaris_x64_5.11-{product|fastdebug}, 			\
    linux_i586_2.6-{product|fastdebug}, 			\
    linux_x64_2.6-{product|fastdebug}, 				\
    macosx_x64_10.7-{product|fastdebug}, 			\
    windows_i586_6.1-{product|fastdebug}, 			\
    windows_x64_6.1-{product|fastdebug}

# Test target list (no fastdebug & limited c2 testing)
my.test.target.set=							\
    solaris_sparcv9_5.11-product-c2-TESTNAME, 			\
    solaris_x64_5.11-product-c2-TESTNAME, 			\
    linux_i586_2.6-product-{c1|c2}-TESTNAME, 			\
    linux_x64_2.6-product-c2-TESTNAME, 				\
    macosx_x64_10.7-product-c2-TESTNAME, 			\
    windows_i586_6.1-product-c1-TESTNAME, 			\
    windows_x64_6.1-product-c2-TESTNAME

# Default vm test targets (testset=default)
my.test.targets.default=						\
    ${my.test.target.set:TESTNAME=jvm98},				\
    ${my.test.target.set:TESTNAME=scimark}

# Default jdk test targets (testset=default)
my.make.rule.test.targets.default=					\
    ${my.test.target.set:TESTNAME=langtools_jtreg},			\
    ${my.test.target.set:TESTNAME=jdk_lang},				\
    ${my.test.target.set:TESTNAME=jdk_math},				\
    ${my.test.target.set:TESTNAME=jdk_util}
    
# Default vm test targets (testset=core)
my.test.targets.core=

# Core jdk test targets (testset=core)
my.make.rule.test.targets.core=						\
    ${my.test.target.set:TESTNAME=jdk_lang},				\
    ${my.test.target.set:TESTNAME=jdk_math},				\
    ${my.test.target.set:TESTNAME=jdk_util},				\
    ${my.test.target.set:TESTNAME=jdk_io},				\
    ${my.test.target.set:TESTNAME=jdk_net},				\
    ${my.test.target.set:TESTNAME=jdk_nio},				\
    ${my.test.target.set:TESTNAME=jdk_security1},			\
    ${my.test.target.set:TESTNAME=jdk_security2},			\
    ${my.test.target.set:TESTNAME=jdk_security3},			\
    ${my.test.target.set:TESTNAME=jdk_rmi},				\
    ${my.test.target.set:TESTNAME=jdk_text},				\
    ${my.test.target.set:TESTNAME=jdk_time},				\
    ${my.test.target.set:TESTNAME=jdk_other},				\
    ${my.test.target.set:TESTNAME=core_tools}

# Svc vm test targets (testset=svc)
my.test.targets.svc=

# Core jdk test targets (testset=svc)
my.make.rule.test.targets.svc=						\
    ${my.test.target.set:TESTNAME=jdk_management},			\
    ${my.test.target.set:TESTNAME=jdk_instrument},			\
    ${my.test.target.set:TESTNAME=jdk_jmx},				\
    ${my.test.target.set:TESTNAME=jdk_jdi},				\
    ${my.test.target.set:TESTNAME=jdk_jfr},				\
    ${my.test.target.set:TESTNAME=svc_tools}

# All vm test targets (testset=all)
my.test.targets.all=							\
    ${my.test.targets.default},						\
    ${my.test.target.set:TESTNAME=runThese},				\
    ${my.test.target.set:TESTNAME=jbb_default}

# All jdk test targets (testset=all)
my.make.rule.test.targets.all=						\
    ${my.make.rule.test.targets.core},					\
    ${my.make.rule.test.targets.svc},					\
    ${my.test.target.set:TESTNAME=jdk_awt},				\
    ${my.test.target.set:TESTNAME=jdk_beans},				\
    ${my.test.target.set:TESTNAME=jdk_sound},				\
    ${my.test.target.set:TESTNAME=jdk_swing}

# PIT vm test targets (testset=pit)
my.test.targets.pit=							\
   ${my.test.targets.all}

# PIT jdk test targets (testset=pit)
my.make.rule.test.targets.pit=						\
    ${my.test.target.set:TESTNAME=langtools_jtreg},			\
    ${my.make.rule.test.targets.core},					\
    ${my.make.rule.test.targets.svc}

# JCK test targets in test/Makefile (no windows)
my.test.target.set.jck=							\
    solaris_sparcv9_5.11-product-c2-JCK7TESTRULE, 		\
    solaris_x64_5.11-product-c2-JCK7TESTRULE, 			\
    linux_i586_2.6-product-c1-JCK7TESTRULE, 			\
    linux_x64_2.6-product-c2-JCK7TESTRULE

# JCK testset targets
my.make.rule.test.targets.jck=						\
    ${my.test.target.set.jck:JCK7TESTRULE=jck7devtools},		\
    ${my.test.target.set.jck:JCK7TESTRULE=jck7runtime},			\
    ${my.test.target.set.jck:JCK7TESTRULE=jck7compiler}


<<<<<<< HEAD
#############
#
# Hotspot related settings (testset=hotspot)
#
=======
# Directories to be excluded from the source bundles
jprt.bundle.exclude.src.dirs=build dist webrev src_shuffled
>>>>>>> dd30f92e

# The hotspot build flavors
my.build.flavors.hotspot=						\
    debugOpen,fastdebug,product,productOpen,				\
    ${my.additional.build.flavors.hotspot}

# Platforms built for hotspot push jobs
my.build.targets.hotspot=						\
    solaris_sparcv9_5.11-{product|fastdebug|optimized},			\
    solaris_x64_5.11-{product|fastdebug},				\
    linux_i586_2.6-{product|fastdebug},					\
    linux_x64_2.6-{product|fastdebug|optimized},			\
    macosx_x64_10.7-{product|fastdebug},				\
    windows_i586_6.1-{product|fastdebug},				\
    windows_x64_6.1-{product|fastdebug|optimized},			\
    solaris_x64_5.11-{debugOpen},					\
    linux_x64_2.6-{productOpen},					\
    ${my.additional.build.targets.hotspot}

# Tests to run on the various platforms for hotspot push jobs
my.test.targets.hotspot.solaris.sparcv9=				\
    solaris_sparcv9_5.11-{product|fastdebug}-c2-jvm98,			\
    solaris_sparcv9_5.11-{product|fastdebug}-c2-jvm98_nontiered,	\
    solaris_sparcv9_5.11-{product|fastdebug}-c2-scimark,		\
    solaris_sparcv9_5.11-product-c2-runThese8,				\
    solaris_sparcv9_5.11-{product|fastdebug}-c2-GCBasher_SerialGC,	\
    solaris_sparcv9_5.11-{product|fastdebug}-c2-GCBasher_ParallelGC,	\
    solaris_sparcv9_5.11-{product|fastdebug}-c2-GCBasher_ParNewGC,	\
    solaris_sparcv9_5.11-{product|fastdebug}-c2-GCBasher_CMS,		\
    solaris_sparcv9_5.11-{product|fastdebug}-c2-GCBasher_G1,		\
    solaris_sparcv9_5.11-{product|fastdebug}-c2-GCBasher_ParOldGC,	\
    solaris_sparcv9_5.11-{product|fastdebug}-c2-GCOld_SerialGC,		\
    solaris_sparcv9_5.11-{product|fastdebug}-c2-GCOld_ParallelGC,	\
    solaris_sparcv9_5.11-{product|fastdebug}-c2-GCOld_ParNewGC,		\
    solaris_sparcv9_5.11-{product|fastdebug}-c2-GCOld_CMS,		\
    solaris_sparcv9_5.11-{product|fastdebug}-c2-GCOld_G1,		\
    solaris_sparcv9_5.11-{product|fastdebug}-c2-GCOld_ParOldGC,		\
    solaris_sparcv9_5.11-{product|fastdebug}-c2-jbb_default_nontiered,	\
    solaris_sparcv9_5.11-{product|fastdebug}-c2-jbb_SerialGC,		\
    solaris_sparcv9_5.11-{product|fastdebug}-c2-jbb_ParallelGC,		\
    solaris_sparcv9_5.11-{product|fastdebug}-c2-jbb_CMS,		\
    solaris_sparcv9_5.11-{product|fastdebug}-c2-jbb_G1,			\
    solaris_sparcv9_5.11-{product|fastdebug}-c2-jbb_ParOldGC

my.test.targets.hotspot.solaris.x64=					\
    solaris_x64_5.11-{product|fastdebug}-c2-jvm98,			\
    solaris_x64_5.11-{product|fastdebug}-c2-jvm98_nontiered,		\
    solaris_x64_5.11-{product|fastdebug}-c2-scimark,			\
    solaris_x64_5.11-product-c2-runThese8,				\
    solaris_x64_5.11-product-c2-runThese8_Xcomp_lang,			\
    solaris_x64_5.11-product-c2-runThese8_Xcomp_vm,			\
    solaris_x64_5.11-{product|fastdebug}-c2-GCBasher_SerialGC,		\
    solaris_x64_5.11-{product|fastdebug}-c2-GCBasher_ParallelGC,	\
    solaris_x64_5.11-{product|fastdebug}-c2-GCBasher_ParNewGC,		\
    solaris_x64_5.11-{product|fastdebug}-c2-GCBasher_CMS,		\
    solaris_x64_5.11-{product|fastdebug}-c2-GCBasher_G1,		\
    solaris_x64_5.11-{product|fastdebug}-c2-GCBasher_ParOldGC,		\
    solaris_x64_5.11-{product|fastdebug}-c2-GCOld_SerialGC,		\
    solaris_x64_5.11-{product|fastdebug}-c2-GCOld_ParallelGC,		\
    solaris_x64_5.11-{product|fastdebug}-c2-GCOld_ParNewGC,		\
    solaris_x64_5.11-{product|fastdebug}-c2-GCOld_CMS,			\
    solaris_x64_5.11-{product|fastdebug}-c2-GCOld_G1,			\
    solaris_x64_5.11-{product|fastdebug}-c2-GCOld_ParOldGC,		\
    solaris_x64_5.11-{product|fastdebug}-c2-jbb_default_nontiered,	\
    solaris_x64_5.11-{product|fastdebug}-c2-jbb_SerialGC,		\
    solaris_x64_5.11-{product|fastdebug}-c2-jbb_ParallelGC,		\
    solaris_x64_5.11-{product|fastdebug}-c2-GCOld_CMS,			\
    solaris_x64_5.11-{product|fastdebug}-c2-GCOld_G1,			\
    solaris_x64_5.11-{product|fastdebug}-c2-GCOld_ParOldGC

my.test.targets.hotspot.linux.i586=					\
    linux_i586_2.6-{product|fastdebug}-{c1|c2}-jvm98,			\
    linux_i586_2.6-{product|fastdebug}-c2-jvm98_nontiered,		\
    linux_i586_2.6-{product|fastdebug}-{c1|c2}-scimark,			\
    linux_i586_2.6-product-c1-runThese8_Xcomp_lang,			\
    linux_i586_2.6-product-c1-runThese8_Xcomp_vm,			\
    linux_i586_2.6-fastdebug-c1-runThese8_Xshare,			\
    linux_i586_2.6-fastdebug-c2-runThese8_Xcomp_lang,			\
    linux_i586_2.6-fastdebug-c2-runThese8_Xcomp_vm,			\
    linux_i586_2.6-{product|fastdebug}-{c1|c2}-GCBasher_SerialGC,	\
    linux_i586_2.6-{product|fastdebug}-{c1|c2}-GCBasher_ParallelGC,	\
    linux_i586_2.6-{product|fastdebug}-{c1|c2}-GCBasher_ParNewGC,	\
    linux_i586_2.6-{product|fastdebug}-{c1|c2}-GCBasher_CMS,		\
    linux_i586_2.6-{product|fastdebug}-{c1|c2}-GCBasher_G1,		\
    linux_i586_2.6-{product|fastdebug}-{c1|c2}-GCBasher_ParOldGC,	\
    linux_i586_2.6-product-{c1|c2}-GCOld_SerialGC,			\
    linux_i586_2.6-product-{c1|c2}-GCOld_ParallelGC,			\
    linux_i586_2.6-product-{c1|c2}-GCOld_ParNewGC,			\
    linux_i586_2.6-product-{c1|c2}-GCOld_CMS,				\
    linux_i586_2.6-product-{c1|c2}-GCOld_G1,				\
    linux_i586_2.6-product-{c1|c2}-GCOld_ParOldGC,			\
    linux_i586_2.6-{product|fastdebug}-c1-jbb_SerialGC,			\
    linux_i586_2.6-{product|fastdebug}-c2-jbb_default_nontiered,	\
    linux_i586_2.6-{product|fastdebug}-c1-jbb_ParallelGC,		\
    linux_i586_2.6-{product|fastdebug}-c1-jbb_CMS,			\
    linux_i586_2.6-{product|fastdebug}-c1-jbb_G1,			\
    linux_i586_2.6-{product|fastdebug}-c1-jbb_ParOldGC

my.test.targets.hotspot.linux.x64=					\
    linux_x64_2.6-{product|fastdebug}-c2-jvm98,				\
    linux_x64_2.6-{product|fastdebug}-c2-jvm98_nontiered,		\
    linux_x64_2.6-{product|fastdebug}-c2-scimark,			\
    linux_x64_2.6-{product|fastdebug}-c2-GCBasher_SerialGC,		\
    linux_x64_2.6-{product|fastdebug}-c2-GCBasher_ParallelGC,		\
    linux_x64_2.6-{product|fastdebug}-c2-GCBasher_ParNewGC,		\
    linux_x64_2.6-{product|fastdebug}-c2-GCBasher_CMS,			\
    linux_x64_2.6-{product|fastdebug}-c2-GCBasher_G1,			\
    linux_x64_2.6-{product|fastdebug}-c2-GCBasher_ParOldGC,		\
    linux_x64_2.6-{product|fastdebug}-c2-GCOld_SerialGC,		\
    linux_x64_2.6-{product|fastdebug}-c2-GCOld_ParallelGC,		\
    linux_x64_2.6-{product|fastdebug}-c2-GCOld_ParNewGC,		\
    linux_x64_2.6-{product|fastdebug}-c2-GCOld_CMS,			\
    linux_x64_2.6-{product|fastdebug}-c2-GCOld_G1,			\
    linux_x64_2.6-{product|fastdebug}-c2-GCOld_ParOldGC,		\
    linux_x64_2.6-{product|fastdebug}-c2-jbb_default_nontiered,		\
    linux_x64_2.6-{product|fastdebug}-c2-jbb_ParallelGC,		\
    linux_x64_2.6-{product|fastdebug}-c2-jbb_G1,			\
    linux_x64_2.6-{product|fastdebug}-c2-jbb_ParOldGC

my.test.targets.hotspot.macosx.x64=					\
    macosx_x64_10.7-{product|fastdebug}-c2-jvm98,			\
    macosx_x64_10.7-{product|fastdebug}-c2-jvm98_nontiered,		\
    macosx_x64_10.7-{product|fastdebug}-c2-scimark,			\
    macosx_x64_10.7-{product|fastdebug}-c2-GCBasher_SerialGC,		\
    macosx_x64_10.7-{product|fastdebug}-c2-GCBasher_ParallelGC,		\
    macosx_x64_10.7-{product|fastdebug}-c2-GCBasher_ParNewGC,		\
    macosx_x64_10.7-{product|fastdebug}-c2-GCBasher_CMS,		\
    macosx_x64_10.7-{product|fastdebug}-c2-GCBasher_G1,			\
    macosx_x64_10.7-{product|fastdebug}-c2-GCBasher_ParOldGC,		\
    macosx_x64_10.7-{product|fastdebug}-c2-GCOld_SerialGC,		\
    macosx_x64_10.7-{product|fastdebug}-c2-GCOld_ParallelGC,		\
    macosx_x64_10.7-{product|fastdebug}-c2-GCOld_ParNewGC,		\
    macosx_x64_10.7-{product|fastdebug}-c2-GCOld_CMS,			\
    macosx_x64_10.7-{product|fastdebug}-c2-GCOld_G1,			\
    macosx_x64_10.7-{product|fastdebug}-c2-GCOld_ParOldGC,		\
    macosx_x64_10.7-{product|fastdebug}-c2-jbb_default_nontiered,	\
    macosx_x64_10.7-{product|fastdebug}-c2-jbb_ParallelGC,		\
    macosx_x64_10.7-{product|fastdebug}-c2-jbb_G1,			\
    macosx_x64_10.7-{product|fastdebug}-c2-jbb_ParOldGC

my.test.targets.hotspot.windows.i586=					\
    windows_i586_6.1-{product|fastdebug}-{c1|c2}-jvm98,			\
    windows_i586_6.1-{product|fastdebug}-c2-jvm98_nontiered,		\
    windows_i586_6.1-{product|fastdebug}-{c1|c2}-scimark,		\
    windows_i586_6.1-product-{c1|c2}-runThese8,				\
    windows_i586_6.1-product-{c1|c2}-runThese8_Xcomp_lang,		\
    windows_i586_6.1-product-{c1|c2}-runThese8_Xcomp_vm,		\
    windows_i586_6.1-fastdebug-c1-runThese8_Xshare,			\
    windows_i586_6.1-{product|fastdebug}-{c1|c2}-GCBasher_SerialGC,	\
    windows_i586_6.1-{product|fastdebug}-{c1|c2}-GCBasher_ParallelGC,	\
    windows_i586_6.1-{product|fastdebug}-{c1|c2}-GCBasher_ParNewGC,	\
    windows_i586_6.1-{product|fastdebug}-{c1|c2}-GCBasher_CMS,		\
    windows_i586_6.1-{product|fastdebug}-{c1|c2}-GCBasher_G1,		\
    windows_i586_6.1-{product|fastdebug}-{c1|c2}-GCBasher_ParOldGC,	\
    windows_i586_6.1-product-{c1|c2}-GCOld_SerialGC,			\
    windows_i586_6.1-product-{c1|c2}-GCOld_ParallelGC,			\
    windows_i586_6.1-product-{c1|c2}-GCOld_ParNewGC,			\
    windows_i586_6.1-product-{c1|c2}-GCOld_CMS,				\
    windows_i586_6.1-product-{c1|c2}-GCOld_G1,				\
    windows_i586_6.1-product-{c1|c2}-GCOld_ParOldGC,			\
    windows_i586_6.1-{product|fastdebug}-{c1|c2}-jbb_default,		\
    windows_i586_6.1-{product|fastdebug}-c2-jbb_default_nontiered,	\
    windows_i586_6.1-product-{c1|c2}-jbb_ParallelGC,			\
    windows_i586_6.1-product-{c1|c2}-jbb_CMS,				\
    windows_i586_6.1-product-{c1|c2}-jbb_G1,				\
    windows_i586_6.1-product-{c1|c2}-jbb_ParOldGC

my.test.targets.hotspot.windows.x64=					\
    windows_x64_6.1-{product|fastdebug}-c2-jvm98,			\
    windows_x64_6.1-{product|fastdebug}-c2-jvm98_nontiered,		\
    windows_x64_6.1-{product|fastdebug}-c2-scimark,			\
    windows_x64_6.1-product-c2-runThese8,				\
    windows_x64_6.1-product-c2-runThese8_Xcomp_lang,			\
    windows_x64_6.1-product-c2-runThese8_Xcomp_vm,			\
    windows_x64_6.1-{product|fastdebug}-c2-GCBasher_SerialGC,		\
    windows_x64_6.1-{product|fastdebug}-c2-GCBasher_ParallelGC,		\
    windows_x64_6.1-{product|fastdebug}-c2-GCBasher_ParNewGC,		\
    windows_x64_6.1-{product|fastdebug}-c2-GCBasher_CMS,		\
    windows_x64_6.1-{product|fastdebug}-c2-GCBasher_G1,			\
    windows_x64_6.1-{product|fastdebug}-c2-GCBasher_ParOldGC,		\
    windows_x64_6.1-{product|fastdebug}-c2-GCOld_SerialGC,		\
    windows_x64_6.1-{product|fastdebug}-c2-GCOld_ParallelGC,		\
    windows_x64_6.1-{product|fastdebug}-c2-GCOld_ParNewGC,		\
    windows_x64_6.1-{product|fastdebug}-c2-GCOld_CMS,			\
    windows_x64_6.1-{product|fastdebug}-c2-GCOld_G1,			\
    windows_x64_6.1-{product|fastdebug}-c2-GCOld_ParOldGC,		\
    windows_x64_6.1-{product|fastdebug}-c2-jbb_default,			\
    windows_x64_6.1-{product|fastdebug}-c2-jbb_default_nontiered,	\
    windows_x64_6.1-product-c2-jbb_CMS,					\
    windows_x64_6.1-product-c2-jbb_ParallelGC,				\
    windows_x64_6.1-product-c2-jbb_G1,					\
    windows_x64_6.1-product-c2-jbb_ParOldGC

# Some basic "smoke" tests for OpenJDK builds
my.test.targets.hotspot.open=						\
    solaris_x64_5.11-{productOpen|fastdebugOpen}-c2-jvm98,		\
    linux_x64_2.6-{productOpen|fastdebugOpen}-c2-jvm98

# The complete list of test targets for jprt
my.test.targets.hotspot=						\
  ${my.test.targets.hotspot.open},					\
  ${my.test.targets.hotspot.solaris.sparcv9},				\
  ${my.test.targets.hotspot.solaris.x64},				\
  ${my.test.targets.hotspot.linux.i586},				\
  ${my.test.targets.hotspot.linux.x64},					\
  ${my.test.targets.hotspot.macosx.x64},				\
  ${my.test.targets.hotspot.windows.i586},				\
  ${my.test.targets.hotspot.windows.x64},				\
  ${my.test.targets.hotspot.solaris.sparcv9},				\
  ${my.test.targets.hotspot.solaris.x64},				\
  ${my.test.targets.hotspot.linux.x64},					\
  ${my.test.targets.hotspot.windows.i586},				\
  ${my.test.targets.hotspot.windows.x64},				\
  ${my.additional.test.targets.hotspot}


# Make file based test targets

my.make.rule.test.targets.hotspot.clienttests=				\
  linux_i586_2.6-*-c1-hotspot_clienttest,				\
  windows_i586_6.1-*-c1-hotspot_clienttest

my.make.rule.test.targets.hotspot.servertests=				\
  solaris_sparcv9_5.11-*-c2-hotspot_servertest,				\
  solaris_x64_5.11-*-c2-hotspot_servertest,				\
  linux_i586_2.6-*-c2-hotspot_servertest,				\
  linux_x64_2.6-*-c2-hotspot_servertest,				\
  macosx_x64_10.7-*-c2-hotspot_servertest,				\
  windows_i586_6.1-*-c2-hotspot_servertest,				\
  windows_x64_6.1-*-c2-hotspot_servertest

my.make.rule.test.targets.hotspot.internalvmtests=			\
  solaris_sparcv9_5.11-fastdebug-c2-hotspot_internalvmtests,		\
  solaris_x64_5.11-fastdebug-c2-hotspot_internalvmtests,		\
  linux_i586_2.6-fastdebug-c2-hotspot_internalvmtests,			\
  linux_x64_2.6-fastdebug-c2-hotspot_internalvmtests,			\
  macosx_x64_10.7-fastdebug-c2-hotspot_internalvmtests,			\
  windows_i586_6.1-fastdebug-c2-hotspot_internalvmtests,		\
  windows_x64_6.1-fastdebug-c2-hotspot_internalvmtests

my.make.rule.test.targets.hotspot.reg.group=					\
  solaris_sparcv9_5.11-{product|fastdebug}-c2-GROUP,				\
  solaris_x64_5.11-{product|fastdebug}-c2-GROUP,				\
  linux_i586_2.6-{product|fastdebug}-c2-GROUP,					\
  linux_x64_2.6-{product|fastdebug}-c2-GROUP,					\
  windows_i586_6.1-{product|fastdebug}-c2-GROUP,				\
  windows_x64_6.1-{product|fastdebug}-c2-GROUP,					\
  linux_i586_2.6-{product|fastdebug}-c1-GROUP,					\
  windows_i586_6.1-{product|fastdebug}-c1-GROUP

my.make.rule.test.targets.hotspot=						\
  ${my.make.rule.test.targets.hotspot.clienttests},				\
  ${my.make.rule.test.targets.hotspot.servertests},				\
  ${my.make.rule.test.targets.hotspot.internalvmtests},				\
  ${my.make.rule.test.targets.hotspot.reg.group:GROUP=hotspot_wbapitest},	\
  ${my.make.rule.test.targets.hotspot.reg.group:GROUP=hotspot_compiler},	\
  ${my.make.rule.test.targets.hotspot.reg.group:GROUP=hotspot_gc},		\
  ${my.make.rule.test.targets.hotspot.reg.group:GROUP=hotspot_runtime},	\
  ${my.make.rule.test.targets.hotspot.reg.group:GROUP=hotspot_serviceability},	\
  ${my.additional.make.rule.test.targets.hotspot}<|MERGE_RESOLUTION|>--- conflicted
+++ resolved
@@ -120,22 +120,22 @@
 
 # Standard list of jprt build targets for this source tree
 my.build.targets.default=						\
-    solaris_sparcv9_5.11-{product|fastdebug}, 			\
-    solaris_x64_5.11-{product|fastdebug}, 			\
-    linux_i586_2.6-{product|fastdebug}, 			\
-    linux_x64_2.6-{product|fastdebug}, 				\
-    macosx_x64_10.7-{product|fastdebug}, 			\
-    windows_i586_6.1-{product|fastdebug}, 			\
+    solaris_sparcv9_5.11-{product|fastdebug},				\
+    solaris_x64_5.11-{product|fastdebug},				\
+    linux_i586_2.6-{product|fastdebug},					\
+    linux_x64_2.6-{product|fastdebug},					\
+    macosx_x64_10.7-{product|fastdebug},				\
+    windows_i586_6.1-{product|fastdebug},				\
     windows_x64_6.1-{product|fastdebug}
 
 # Test target list (no fastdebug & limited c2 testing)
 my.test.target.set=							\
-    solaris_sparcv9_5.11-product-c2-TESTNAME, 			\
-    solaris_x64_5.11-product-c2-TESTNAME, 			\
-    linux_i586_2.6-product-{c1|c2}-TESTNAME, 			\
-    linux_x64_2.6-product-c2-TESTNAME, 				\
-    macosx_x64_10.7-product-c2-TESTNAME, 			\
-    windows_i586_6.1-product-c1-TESTNAME, 			\
+    solaris_sparcv9_5.11-product-c2-TESTNAME,				\
+    solaris_x64_5.11-product-c2-TESTNAME,				\
+    linux_i586_2.6-product-{c1|c2}-TESTNAME,				\
+    linux_x64_2.6-product-c2-TESTNAME,					\
+    macosx_x64_10.7-product-c2-TESTNAME,				\
+    windows_i586_6.1-product-c1-TESTNAME,				\
     windows_x64_6.1-product-c2-TESTNAME
 
 # Default vm test targets (testset=default)
@@ -209,9 +209,9 @@
 
 # JCK test targets in test/Makefile (no windows)
 my.test.target.set.jck=							\
-    solaris_sparcv9_5.11-product-c2-JCK7TESTRULE, 		\
-    solaris_x64_5.11-product-c2-JCK7TESTRULE, 			\
-    linux_i586_2.6-product-c1-JCK7TESTRULE, 			\
+    solaris_sparcv9_5.11-product-c2-JCK7TESTRULE,			\
+    solaris_x64_5.11-product-c2-JCK7TESTRULE,				\
+    linux_i586_2.6-product-c1-JCK7TESTRULE,				\
     linux_x64_2.6-product-c2-JCK7TESTRULE
 
 # JCK testset targets
@@ -221,15 +221,10 @@
     ${my.test.target.set.jck:JCK7TESTRULE=jck7compiler}
 
 
-<<<<<<< HEAD
 #############
 #
 # Hotspot related settings (testset=hotspot)
 #
-=======
-# Directories to be excluded from the source bundles
-jprt.bundle.exclude.src.dirs=build dist webrev src_shuffled
->>>>>>> dd30f92e
 
 # The hotspot build flavors
 my.build.flavors.hotspot=						\
