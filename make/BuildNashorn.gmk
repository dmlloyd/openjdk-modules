#
# Copyright (c) 2010, 2013, Oracle and/or its affiliates. All rights reserved.
# DO NOT ALTER OR REMOVE COPYRIGHT NOTICES OR THIS FILE HEADER.
#
# This code is free software; you can redistribute it and/or modify it
# under the terms of the GNU General Public License version 2 only, as
# published by the Free Software Foundation.  Oracle designates this
# particular file as subject to the "Classpath" exception as provided
# by Oracle in the LICENSE file that accompanied this code.
#
# This code is distributed in the hope that it will be useful, but WITHOUT
# ANY WARRANTY; without even the implied warranty of MERCHANTABILITY or
# FITNESS FOR A PARTICULAR PURPOSE.  See the GNU General Public License
# version 2 for more details (a copy is included in the LICENSE file that
# accompanied this code).
#
# You should have received a copy of the GNU General Public License version
# 2 along with this work; if not, write to the Free Software Foundation,
# Inc., 51 Franklin St, Fifth Floor, Boston, MA 02110-1301 USA.
#
# Please contact Oracle, 500 Oracle Parkway, Redwood Shores, CA 94065 USA
# or visit www.oracle.com if you need additional information or have any
# questions.
#

# This must be the first rule
default: all

-include $(SPEC)
include MakeBase.gmk
include JavaCompilation.gmk
include SetupJavaCompilers.gmk

JDK_CLASSES := $(subst $(SPACE),$(PATH_SEP),$(strip $(addprefix $(JDK_OUTPUTDIR)/modules/, \
      java.base java.logging java.scripting)))

NASHORN_JAR := $(IMAGES_OUTPUTDIR)/nashorn.jar
NASHORN_VERSION := $(JDK_VERSION)
NASHORN_FULL_VERSION := $(FULL_VERSION)

ifdef MILESTONE
  ifeq ($(MILESTONE), internal)
    NASHORN_VERSION = $(FULL_VERSION)
  endif
endif

# Need to use source and target 8 for nasgen to work.
$(eval $(call SetupJavaCompiler,GENERATE_NEWBYTECODE_DEBUG, \
    JVM := $(JAVA), \
    JAVAC := $(NEW_JAVAC), \
    FLAGS := -g -source 9 -target 9 -upgrademodulepath "$(JDK_OUTPUTDIR)/modules/" -systemmodulepath none, \
    SERVER_DIR := $(SJAVAC_SERVER_DIR), \
    SERVER_JVM := $(SJAVAC_SERVER_JAVA)))

# Build nashorn into intermediate directory
$(eval $(call SetupJavaCompilation,BUILD_NASHORN, \
    SETUP := GENERATE_NEWBYTECODE_DEBUG, \
    SRC := $(NASHORN_TOPDIR)/src/jdk.scripting.nashorn/share/classes, \
    EXCLUDE_FILES := META-INF/MANIFEST.MF, \
    COPY := .properties .js, \
<<<<<<< HEAD
    BIN := $(SUPPORT_OUTPUTDIR)/special_classes/jdk.scripting.nashorn/classes))
=======
    BIN := $(SUPPORT_OUTPUTDIR)/special_classes/jdk.scripting.nashorn))
>>>>>>> 39de6490

NASGEN_SRC := $(NASHORN_TOPDIR)/buildtools/nasgen/src
ASM_SRC := $(JDK_TOPDIR)/src/java.base/share/classes/jdk/internal/org/objectweb/asm

# Build nasgen
$(eval $(call SetupJavaCompilation,BUILD_NASGEN, \
    SETUP := GENERATE_OLDBYTECODE, \
    SRC := $(NASGEN_SRC) $(ASM_SRC), \
    BIN := $(BUILDTOOLS_OUTPUTDIR)/nasgen_classes, \
<<<<<<< HEAD
    ADD_JAVAC_FLAGS := -Xbootclasspath/p:"$(SUPPORT_OUTPUTDIR)/special_classes/jdk.scripting.nashorn/classes"))
=======
    ADD_JAVAC_FLAGS := -Xbootclasspath/p:"$(SUPPORT_OUTPUTDIR)/special_classes/jdk.scripting.nashorn"))
>>>>>>> 39de6490

# Nasgen needs nashorn classes
$(BUILD_NASGEN): $(BUILD_NASHORN)

NASHORN_CLASSES_DIR := $(JDK_OUTPUTDIR)/modules/jdk.scripting.nashorn
NASGEN_RUN_FILE := $(NASHORN_CLASSES_DIR)/_the.nasgen.run

ifeq ($(BOOT_JDK_MODULAR), true)
  NASGEN_BOOTCLASSPATH := \
      -Xoverride:$(SUPPORT_OUTPUTDIR)/special_classes \
      -cp $(BUILDTOOLS_OUTPUTDIR)/nasgen_classes \
      -XaddExports:$(subst $(SPACE),$(COMMA),$(strip \
          java.base/jdk.internal.org.objectweb.asm \
          jdk.scripting.nashorn/jdk.nashorn.internal.objects.annotations \
          jdk.scripting.nashorn/jdk.nashorn.internal.runtime \
          jdk.scripting.nashorn/jdk.nashorn.internal.objects \
      ))
else
  NASGEN_BOOTCLASSPATH := -Xbootclasspath/p:$(call CreatePath, \
      $(BUILDTOOLS_OUTPUTDIR)/nasgen_classes \
      $(SUPPORT_OUTPUTDIR)/special_classes/jdk.scripting.nashorn)
endif

# Copy classes to final classes dir and run nasgen to modify classes in jdk.nashorn.internal.objects package
$(NASGEN_RUN_FILE): $(BUILD_NASGEN)
	$(ECHO) Running nasgen
	$(MKDIR) -p $(@D)
	$(RM) -rf $(@D)/jdk $(@D)/netscape
<<<<<<< HEAD
	$(CP) -R -p $(SUPPORT_OUTPUTDIR)/special_classes/jdk.scripting.nashorn/classes/* $(@D)/
	$(FIXPATH) $(JAVA) \
	    -Xbootclasspath/p:"$(BUILDTOOLS_OUTPUTDIR)/nasgen_classes$(PATH_SEP)$(SUPPORT_OUTPUTDIR)/special_classes/jdk.scripting.nashorn/classes" \
=======
	$(CP) -R -p $(SUPPORT_OUTPUTDIR)/special_classes/jdk.scripting.nashorn/* $(@D)/
	$(JAVA) $(NASGEN_BOOTCLASSPATH) \
>>>>>>> 39de6490
	    jdk.nashorn.internal.tools.nasgen.Main $(@D) jdk.nashorn.internal.objects $(@D)
	$(TOUCH) $@

# Version file needs to be processed with version numbers
VERSION_FILE := $(JDK_OUTPUTDIR)/modules/jdk.scripting.nashorn/jdk/nashorn/internal/runtime/resources/version.properties
VERSION_SRC := $(NASHORN_TOPDIR)/src/jdk.scripting.nashorn/share/classes/jdk/nashorn/internal/runtime/resources/version.properties-template

# Needs to happen after nasgen run since nasgen run deletes it
$(VERSION_FILE): $(NASGEN_RUN_FILE)
$(VERSION_FILE): $(VERSION_SRC)
	$(ECHO) Creating version.properties
	$(MKDIR) -p $(@D)
	$(CAT) $< | $(SED) -e 's/$$(FULL_VERSION)/$(NASHORN_FULL_VERSION)/g' \
	    -e 's/$$(RELEASE)/$(NASHORN_VERSION)/g' \
	    -e '/^#.*$$/d' -e '/^$$/d'  > $@


MANIFEST_ATTRIBUTES := Name: jdk/nashorn/\nImplementation-Title: Oracle Nashorn\nImplementation-Version: $(NASHORN_FULL_VERSION)

# Create nashorn.jar from the final classes dir
$(eval $(call SetupArchive,BUILD_NASHORN_JAR, \
    DEPENDENCIES := $(NASGEN_RUN_FILE) \
        $(VERSION_FILE), \
    SRCS := $(NASHORN_CLASSES_DIR), \
    SUFFIXES := .class .js .properties Factory, \
    MANIFEST := $(NASHORN_TOPDIR)/src/jdk.scripting.nashorn/share/classes/META-INF/MANIFEST.MF, \
    EXTRA_MANIFEST_ATTR := $(MANIFEST_ATTRIBUTES), \
    SKIP_METAINF := true, \
    JAR := $(NASHORN_JAR)))

compile: $(NASHORN_RUN_FILE) $(VERSION_FILE)
all: $(NASHORN_JAR)

.PHONY: compile all<|MERGE_RESOLUTION|>--- conflicted
+++ resolved
@@ -58,11 +58,7 @@
     SRC := $(NASHORN_TOPDIR)/src/jdk.scripting.nashorn/share/classes, \
     EXCLUDE_FILES := META-INF/MANIFEST.MF, \
     COPY := .properties .js, \
-<<<<<<< HEAD
-    BIN := $(SUPPORT_OUTPUTDIR)/special_classes/jdk.scripting.nashorn/classes))
-=======
     BIN := $(SUPPORT_OUTPUTDIR)/special_classes/jdk.scripting.nashorn))
->>>>>>> 39de6490
 
 NASGEN_SRC := $(NASHORN_TOPDIR)/buildtools/nasgen/src
 ASM_SRC := $(JDK_TOPDIR)/src/java.base/share/classes/jdk/internal/org/objectweb/asm
@@ -72,11 +68,7 @@
     SETUP := GENERATE_OLDBYTECODE, \
     SRC := $(NASGEN_SRC) $(ASM_SRC), \
     BIN := $(BUILDTOOLS_OUTPUTDIR)/nasgen_classes, \
-<<<<<<< HEAD
-    ADD_JAVAC_FLAGS := -Xbootclasspath/p:"$(SUPPORT_OUTPUTDIR)/special_classes/jdk.scripting.nashorn/classes"))
-=======
     ADD_JAVAC_FLAGS := -Xbootclasspath/p:"$(SUPPORT_OUTPUTDIR)/special_classes/jdk.scripting.nashorn"))
->>>>>>> 39de6490
 
 # Nasgen needs nashorn classes
 $(BUILD_NASGEN): $(BUILD_NASHORN)
@@ -105,14 +97,8 @@
 	$(ECHO) Running nasgen
 	$(MKDIR) -p $(@D)
 	$(RM) -rf $(@D)/jdk $(@D)/netscape
-<<<<<<< HEAD
-	$(CP) -R -p $(SUPPORT_OUTPUTDIR)/special_classes/jdk.scripting.nashorn/classes/* $(@D)/
-	$(FIXPATH) $(JAVA) \
-	    -Xbootclasspath/p:"$(BUILDTOOLS_OUTPUTDIR)/nasgen_classes$(PATH_SEP)$(SUPPORT_OUTPUTDIR)/special_classes/jdk.scripting.nashorn/classes" \
-=======
 	$(CP) -R -p $(SUPPORT_OUTPUTDIR)/special_classes/jdk.scripting.nashorn/* $(@D)/
 	$(JAVA) $(NASGEN_BOOTCLASSPATH) \
->>>>>>> 39de6490
 	    jdk.nashorn.internal.tools.nasgen.Main $(@D) jdk.nashorn.internal.objects $(@D)
 	$(TOUCH) $@
 
