--- conflicted
+++ resolved
@@ -241,7 +241,6 @@
 		Java_java_util_TimeZone_getSystemTimeZoneID;
 		Java_java_util_TimeZone_getSystemGMTOffsetID;
 		Java_java_util_concurrent_atomic_AtomicLong_VMSupportsCS8;
-<<<<<<< HEAD
 		Java_jdk_internal_misc_Signal_findSignal0;
 		Java_jdk_internal_misc_Signal_handle0;
 		Java_jdk_internal_misc_Signal_raise0;
@@ -263,30 +262,6 @@
               Java_sun_reflect_ConstantPool_getStringAt0;
               Java_sun_reflect_ConstantPool_getTagAt0;
               Java_sun_reflect_ConstantPool_getUTF8At0;
-=======
-		Java_sun_misc_NativeSignalHandler_handle0;
-		Java_sun_misc_Signal_findSignal;
-		Java_sun_misc_Signal_handle0;
-		Java_sun_misc_Signal_raise0;
-                Java_sun_reflect_ConstantPool_getClassAt0;
-                Java_sun_reflect_ConstantPool_getClassAtIfLoaded0;
-                Java_sun_reflect_ConstantPool_getClassRefIndexAt0;
-                Java_sun_reflect_ConstantPool_getDoubleAt0;
-                Java_sun_reflect_ConstantPool_getFieldAt0;
-                Java_sun_reflect_ConstantPool_getFieldAtIfLoaded0;
-                Java_sun_reflect_ConstantPool_getFloatAt0;
-                Java_sun_reflect_ConstantPool_getIntAt0;
-                Java_sun_reflect_ConstantPool_getLongAt0;
-                Java_sun_reflect_ConstantPool_getMemberRefInfoAt0;
-                Java_sun_reflect_ConstantPool_getMethodAt0;
-                Java_sun_reflect_ConstantPool_getMethodAtIfLoaded0;
-                Java_sun_reflect_ConstantPool_getNameAndTypeRefIndexAt0;
-                Java_sun_reflect_ConstantPool_getNameAndTypeRefInfoAt0;
-                Java_sun_reflect_ConstantPool_getSize0;
-                Java_sun_reflect_ConstantPool_getStringAt0;
-                Java_sun_reflect_ConstantPool_getTagAt0;
-                Java_sun_reflect_ConstantPool_getUTF8At0;
->>>>>>> 595ff754
 		Java_java_io_Console_istty;
 		Java_java_io_Console_encoding;
                 Java_java_io_Console_echo;
