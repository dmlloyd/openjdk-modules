--- conflicted
+++ resolved
@@ -481,7 +481,8 @@
   # Explicitly add dependencies for special targets
   java.base-java: unpack-sec
 
-<<<<<<< HEAD
+  jdk.jdeps-gendata: java.rmic  
+  
   # Declare dependencies from <module>-strip to libs, launchers, gendata and copy
   $(foreach m, $(LIBS_MODULES), $(eval $m-strip: $m-libs))
   $(foreach m, $(LAUNCHER_MODULES), $(eval $m-strip: $m-launchers))
@@ -507,10 +508,6 @@
 
   # To generate modules.xml all classes and a runnable image must be
   # present.
-  jdk.dev-gendata: java rmic
-=======
-  jdk.jdeps-gendata: java rmic
->>>>>>> c42828e8
 
   zip-security: java.base-java java.security.jgss-java java.security.jgss-libs \
       $(filter jdk.crypto%, $(JAVA_TARGETS))
