--- conflicted
+++ resolved
@@ -285,17 +285,8 @@
 mac-bundles:
 	+($(CD) $(SRC_ROOT)/make && $(MAKE) $(MAKE_ARGS) -f MacBundles.gmk)
 
-<<<<<<< HEAD
-ALL_TARGETS += source-tips bootcycle-images zip-security zip-source strip-binaries \
+ALL_TARGETS += source-tips bootcycle-images zip-security zip-source \
     jrtfs-jar jimages profiles mac-bundles
-=======
-prepare-test-image:
-	$(MKDIR) -p $(TEST_IMAGE_DIR)
-	$(ECHO) > $(TEST_IMAGE_DIR)/Readme.txt 'JDK test image'
-
-ALL_TARGETS += source-tips bootcycle-images zip-security zip-source \
-    jrtfs-jar jimages profiles mac-bundles prepare-test-image
->>>>>>> 0babe726
 
 ################################################################################
 # Docs targets
@@ -511,17 +502,15 @@
 
   test-make: clean-test-make
 
-<<<<<<< HEAD
   test-image-hotspot-jtreg-native: build-test-hotspot-jtreg-native
 
   test-image-jdk-jtreg-native: build-test-jdk-jtreg-native
-=======
+
   diff-module-info: exploded-image
 
   gen-module-info: exploded-image
 
   generate-summary: jmods
->>>>>>> 0babe726
 
 endif
 
