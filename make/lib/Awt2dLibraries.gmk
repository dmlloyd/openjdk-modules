--- conflicted
+++ resolved
@@ -132,13 +132,8 @@
       MAPFILE := $(BUILD_LIBMLIB_IMAGE_MAPFILE), \
       LDFLAGS := $(LDFLAGS_JDKLIB) \
           $(call SET_SHARED_LIBRARY_ORIGIN), \
-<<<<<<< HEAD
       LIBS := -ljava -ljvm -lc $(BUILD_LIBMLIB_LDLIBS), \
-      OBJECT_DIR := $(SUPPORT_OUTPUTDIR)/native/$(MODULE)/libmlib_image_v, \
-=======
-      LDFLAGS_SUFFIX_solaris := -lc, \
       OBJECT_DIR := $(NATIVE_OUTPUTDIR)/$(MODULE)/libmlib_image_v, \
->>>>>>> 2cfb11f6
       DEBUG_SYMBOLS := $(DEBUG_ALL_BINARIES)))
 
   $(BUILD_LIBMLIB_IMAGE_V): $(call FindLib, java.base, java)
@@ -579,17 +574,10 @@
         LDFLAGS_linux := $(call SET_SHARED_LIBRARY_ORIGIN,/..), \
         LDFLAGS_solaris := $(call SET_SHARED_LIBRARY_ORIGIN,/..), \
         REORDER := $(LIBAWT_HEADLESS_REORDER), \
-<<<<<<< HEAD
         LIBS_unix := -lawt -ljvm -ljava, \
         LIBS_linux := -lm $(LIBDL), \
         LIBS_solaris := -lm $(LIBDL) $(LIBCXX) -lc, \
-        OBJECT_DIR := $(SUPPORT_OUTPUTDIR)/native/$(MODULE)/libawt_headless, \
-=======
-        LDFLAGS_SUFFIX_linux := -ljvm -lawt -lm $(LIBDL) -ljava, \
-        LDFLAGS_SUFFIX_aix := -ljvm -lawt -ljava,\
-        LDFLAGS_SUFFIX_solaris := $(LIBDL) -ljvm -lawt -lm -ljava $(LIBCXX) -lc, \
         OBJECT_DIR := $(NATIVE_OUTPUTDIR)/$(MODULE)/libawt_headless, \
->>>>>>> 2cfb11f6
         DEBUG_SYMBOLS := $(DEBUG_ALL_BINARIES)))
 
     $(BUILD_LIBAWT_HEADLESS): $(BUILD_LIBAWT)
@@ -784,21 +772,11 @@
       LDFLAGS := $(LDFLAGS_JDKLIB) \
           $(call SET_SHARED_LIBRARY_ORIGIN), \
       LDFLAGS_unix := -L$(INSTALL_LIBRARIES_HERE), \
-<<<<<<< HEAD
       LDFLAGS_macosx := -Xlinker -rpath -Xlinker @loader_path, \
       LIBS_unix := $(JAWT_LIBS) $(JDKLIB_LIBS), \
       LIBS_solaris := $(X_LIBS) -lXrender, \
       LIBS_macosx := -framework Cocoa, \
-      OBJECT_DIR := $(SUPPORT_OUTPUTDIR)/native/$(MODULE)/libjawt, \
-=======
-      LDFLAGS_solaris := $(X_LIBS), \
-      LDFLAGS_SUFFIX_linux := $(JAWT_LIBS) $(LDFLAGS_JDKLIB_SUFFIX), \
-      LDFLAGS_SUFFIX_aix := $(JAWT_LIBS) $(LDFLAGS_JDKLIB_SUFFIX),\
-      LDFLAGS_SUFFIX_solaris := $(JAWT_LIBS) $(LDFLAGS_JDKLIB_SUFFIX) -lXrender, \
-      LDFLAGS_SUFFIX_macosx := -Xlinker -rpath -Xlinker @loader_path $(JAWT_LIBS) \
-          -framework Cocoa $(LDFLAGS_JDKLIB_SUFFIX), \
       OBJECT_DIR := $(NATIVE_OUTPUTDIR)/$(MODULE)/libjawt, \
->>>>>>> 2cfb11f6
       DEBUG_SYMBOLS := $(DEBUG_ALL_BINARIES)))
 
   ifndef BUILD_HEADLESS_ONLY
