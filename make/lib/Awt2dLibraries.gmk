#
# Copyright (c) 2011, 2014, Oracle and/or its affiliates. All rights reserved.
# DO NOT ALTER OR REMOVE COPYRIGHT NOTICES OR THIS FILE HEADER.
#
# This code is free software; you can redistribute it and/or modify it
# under the terms of the GNU General Public License version 2 only, as
# published by the Free Software Foundation.  Oracle designates this
# particular file as subject to the "Classpath" exception as provided
# by Oracle in the LICENSE file that accompanied this code.
#
# This code is distributed in the hope that it will be useful, but WITHOUT
# ANY WARRANTY; without even the implied warranty of MERCHANTABILITY or
# FITNESS FOR A PARTICULAR PURPOSE.  See the GNU General Public License
# version 2 for more details (a copy is included in the LICENSE file that
# accompanied this code).
#
# You should have received a copy of the GNU General Public License version
# 2 along with this work; if not, write to the Free Software Foundation,
# Inc., 51 Franklin St, Fifth Floor, Boston, MA 02110-1301 USA.
#
# Please contact Oracle, 500 Oracle Parkway, Redwood Shores, CA 94065 USA
# or visit www.oracle.com if you need additional information or have any
# questions.
#

# Hook to include the corresponding custom file, if present.
$(eval $(call IncludeCustomExtension, jdk, lib/Awt2dLibraries.gmk))

WIN_AWT_LIB := $(JDK_OUTPUTDIR)/objs/libawt/awt.lib

##########################################################################################

ifeq ($(SHUFFLED), true)
  BUILD_LIBMLIB_SRC := $(JDK_TOPDIR)/$(SRC_SUBDIR)/java.desktop/share/native/libmlib_image \
      $(JDK_TOPDIR)/$(SRC_SUBDIR)/java.desktop/share/native/common/sun/awt/medialib
  BUILD_LIBMLIB_CFLAGS := -D__USE_J2D_NAMES -D__MEDIALIB_OLD_NAMES \
      $(addprefix -I, $(BUILD_LIBMLIB_SRC)) \
      -I$(JDK_TOPDIR)/$(SRC_SUBDIR)/java.desktop/$(OPENJDK_TARGET_OS_API_DIR)/native/libmlib_image
else
  BUILD_LIBMLIB_SRC := $(JDK_TOPDIR)/src/share/native/sun/awt/medialib
  BUILD_LIBMLIB_CFLAGS := -D__USE_J2D_NAMES -D__MEDIALIB_OLD_NAMES \
    -I$(BUILD_LIBMLIB_SRC) \
    -I$(JDK_TOPDIR)/src/$(OPENJDK_TARGET_OS_API_DIR)/native/sun/awt/medialib
  LIBMLIB_EXFILES := awt_ImagingLib.c mlib_c_ImageBlendTable.c
endif

BUILD_LIBMLIB_LDLIBS :=
BUILD_LIBMLIB_IMAGE_MAPFILE := $(JDK_TOPDIR)/make/mapfiles/libmlib_image/mapfile-vers

BUILD_LIBMLIB_CFLAGS += -DMLIB_NO_LIBSUNMATH

ifeq ($(OPENJDK_TARGET_CPU_BITS), 64)
  BUILD_LIBMLIB_CFLAGS += -DMLIB_OS64BIT
endif

ifneq ($(OPENJDK_TARGET_OS), windows)
  BUILD_LIBMLIB_LDLIBS += $(LIBM) $(LIBDL)
endif

$(eval $(call SetupNativeCompilation,BUILD_LIBMLIB_IMAGE, \
    LIBRARY := mlib_image, \
    OUTPUT_DIR := $(INSTALL_LIBRARIES_HERE), \
    SRC := $(BUILD_LIBMLIB_SRC), \
    EXCLUDE_FILES := $(LIBMLIB_EXFILES), \
    LANG := C, \
    OPTIMIZATION := HIGHEST, \
    CFLAGS := $(CFLAGS_JDKLIB) \
        $(BUILD_LIBMLIB_CFLAGS), \
    MAPFILE := $(BUILD_LIBMLIB_IMAGE_MAPFILE), \
    LDFLAGS := $(LDFLAGS_JDKLIB) \
        $(call SET_SHARED_LIBRARY_ORIGIN), \
    LDFLAGS_SUFFIX := $(BUILD_LIBMLIB_LDLIBS) \
        $(LDFLAGS_JDKLIB_SUFFIX), \
    LDFLAGS_SUFFIX_solaris := -lc, \
    VERSIONINFO_RESOURCE := $(GLOBAL_VERSION_INFO_RESOURCE), \
    RC_FLAGS := $(RC_FLAGS) \
        -D "JDK_FNAME=mlib_image.dll" \
        -D "JDK_INTERNAL_NAME=mlib_image" \
        -D "JDK_FTYPE=0x2L", \
    OBJECT_DIR := $(JDK_OUTPUTDIR)/objs/libmlib_image, \
    DEBUG_SYMBOLS := $(DEBUG_ALL_BINARIES)))

$(BUILD_LIBMLIB_IMAGE): $(BUILD_LIBJAVA)

DESKTOP_LIBRARIES += $(BUILD_LIBMLIB_IMAGE)

##########################################################################################

ifeq ($(OPENJDK_TARGET_OS)-$(OPENJDK_TARGET_CPU_ARCH), solaris-sparc)

  ifeq ($(SHUFFLED), true)
    LIBMLIB_IMAGE_V_SRC := $(JDK_TOPDIR)/$(SRC_SUBDIR)/java.desktop/share/native/libmlib_image \
        $(JDK_TOPDIR)/$(SRC_SUBDIR)/java.desktop/unix/native/libmlib_image \
        $(JDK_TOPDIR)/$(SRC_SUBDIR)/java.desktop/share/native/common/sun/awt/medialib \
        $(JDK_TOPDIR)/$(SRC_SUBDIR)/java.desktop/unix/native/common/sun/awt/medialib \
        #
    LIBMLIB_IMAGE_V_CFLAGS := $(JDK_TOPDIR)/$(SRC_SUBDIR)/java.desktop/unix/native/libmlib_image/vis_$(OPENJDK_TARGET_CPU_BITS).il \
        $(addprefix -I, $(LIBMLIB_IMAGE_V_SRC)) \
        #
  else
    LIBMLIB_IMAGE_V_SRC := $(JDK_TOPDIR)/src/share/native/sun/awt/medialib \
        $(JDK_TOPDIR)/src/solaris/native/sun/awt/medialib
    LIBMLIB_IMAGE_V_CFLAGS := $(JDK_TOPDIR)/src/solaris/native/sun/awt/medialib/vis_$(OPENJDK_TARGET_CPU_BITS).il
  endif

  BUILD_LIBMLIB_IMAGE_V_EXFILES := \
      awt_ImagingLib.c \
      mlib_c_ImageAffine_BC.c \
      mlib_c_ImageAffine_BC_S16.c \
      mlib_c_ImageAffine_BC_U16.c \
      mlib_c_ImageAffine_BL.c \
      mlib_c_ImageAffine_BL_S16.c \
      mlib_c_ImageAffine_BL_U16.c \
      mlib_c_ImageAffineIndex_BC.c \
      mlib_c_ImageAffineIndex_BL.c \
      mlib_c_ImageAffine_NN.c \
      mlib_c_ImageBlendTable.c \
      mlib_c_ImageConvClearEdge.c \
      mlib_c_ImageConvCopyEdge.c \
      mlib_c_ImageConv_f.c \
      mlib_c_ImageConvVersion.c \
      mlib_c_ImageCopy.c \
      mlib_c_ImageLookUp.c \
      mlib_c_ImageLookUp_f.c \
      mlib_v_ImageChannelExtract.c \
      mlib_v_ImageChannelExtract_f.c \
      mlib_v_ImageChannelInsert_34.c \
      mlib_v_ImageChannelInsert.c \
      mlib_v_ImageConvIndex3_8_16nw.c \
      mlib_v_ImageConvIndex3_8_8nw.c \
      mlib_v_ImageCopy.c \
      mlib_v_ImageCopy_blk.s \
      #

  LIBMLIB_IMAGE_V_CFLAGS += $(filter-out -DMLIB_NO_LIBSUNMATH, $(BUILD_LIBMLIB_CFLAGS))

  $(eval $(call SetupNativeCompilation,BUILD_LIBMLIB_IMAGE_V, \
      LIBRARY := mlib_image_v, \
      OUTPUT_DIR := $(INSTALL_LIBRARIES_HERE), \
      SRC := $(LIBMLIB_IMAGE_V_SRC), \
      LANG := C, \
      EXCLUDE_FILES := $(BUILD_LIBMLIB_IMAGE_V_EXFILES), \
      OPTIMIZATION := HIGHEST, \
      CFLAGS := -xarch=sparcvis \
          $(LIBMLIB_IMAGE_V_CFLAGS) \
          $(CFLAGS_JDKLIB), \
      MAPFILE := $(BUILD_LIBMLIB_IMAGE_MAPFILE), \
      LDFLAGS := $(LDFLAGS_JDKLIB) \
          $(BUILD_LIBMLIB_LDLIBS) -ljava -ljvm \
          $(call SET_SHARED_LIBRARY_ORIGIN), \
      LDFLAGS_SUFFIX_solaris := -lc, \
      OBJECT_DIR := $(JDK_OUTPUTDIR)/objs/libmlib_image_v, \
      DEBUG_SYMBOLS := $(DEBUG_ALL_BINARIES)))

  $(BUILD_LIBMLIB_IMAGE_V): $(BUILD_LIBJAVA)

  DESKTOP_LIBRARIES += $(BUILD_LIBMLIB_IMAGE_V)

endif

##########################################################################################

ifeq ($(SHUFFLED), true)
  LIBAWT_DIRS := $(JDK_TOPDIR)/$(SRC_SUBDIR)/java.desktop/share/native/libawt \
      $(JDK_TOPDIR)/$(SRC_SUBDIR)/java.desktop/$(OPENJDK_TARGET_OS_API_DIR)/native/libawt \
      $(JDK_TOPDIR)/$(SRC_SUBDIR)/java.desktop/share/native/common/sun/awt/debug \
      $(JDK_TOPDIR)/$(SRC_SUBDIR)/java.desktop/$(OPENJDK_TARGET_OS_API_DIR)/native/common/sun/awt \
      #

  ifeq ($(OPENJDK_TARGET_OS), windows)
    LIBAWT_DIRS += $(JDK_TOPDIR)/$(SRC_SUBDIR)/java.desktop/share/native/common/sun/awt/utility
  else
    LIBAWT_EXFILES := sun/java2d/ShaderList.c
  endif

  ifneq ($(filter $(OPENJDK_TARGET_OS), solaris linux macosx), )
    LIBAWT_EXFILES += awt_Font.c CUPSfuncs.c fontpath.c X11Color.c
  endif

  ifeq ($(OPENJDK_TARGET_OS), macosx)
    LIBAWT_EXFILES += initIDs.c
  endif

  LIBAWT_CFLAGS += -I$(JDK_OUTPUTDIR)/gensrc_headers/java.desktop \
      $(addprefix -I, $(shell find $(LIBAWT_DIRS) -type d)) \
      -I$(JDK_TOPDIR)/$(SRC_SUBDIR)/java.desktop/$(OPENJDK_TARGET_OS_API_DIR)/native/common/sun/awt \
      $(addprefix -I, $(BUILD_LIBJAVA_SRC) $(BUILD_LIBMLIB_IMAGE_SRC)) \
      #
else
  LIBAWT_DIRS := \
    $(JDK_TOPDIR)/src/share/native/sun/awt \
    $(JDK_TOPDIR)/src/$(OPENJDK_TARGET_OS_API_DIR)/native/sun/awt \
    $(JDK_TOPDIR)/src/share/native/sun/awt/image \
    $(JDK_TOPDIR)/src/share/native/sun/awt/image/gif \
    $(JDK_TOPDIR)/src/share/native/sun/awt/image/cvutils \
    $(JDK_TOPDIR)/src/share/native/sun/awt/medialib \
    $(JDK_TOPDIR)/src/share/native/sun/awt/debug \
    $(JDK_TOPDIR)/src/share/native/sun/awt/utility \
    $(JDK_TOPDIR)/src/share/native/sun/java2d \
    $(JDK_TOPDIR)/src/$(OPENJDK_TARGET_OS_API_DIR)/native/sun/java2d \
    $(JDK_TOPDIR)/src/share/native/sun/java2d/loops \
    $(JDK_TOPDIR)/src/share/native/sun/java2d/pipe \
    $(JDK_TOPDIR)/src/share/native/sun/java2d/opengl \
    $(JDK_TOPDIR)/src/$(OPENJDK_TARGET_OS_API_DIR)/native/sun/java2d/opengl \
      #

  ifeq ($(OPENJDK_TARGET_OS), windows)
    LIBAWT_DIRS += \
        $(JDK_TOPDIR)/src/$(OPENJDK_TARGET_OS_API_DIR)/native/sun/windows \
        $(JDK_TOPDIR)/src/$(OPENJDK_TARGET_OS_API_DIR)/native/sun/java2d/windows \
        $(JDK_TOPDIR)/src/$(OPENJDK_TARGET_OS_API_DIR)/native/sun/java2d/d3d
  else ifneq ($(OPENJDK_TARGET_OS), macosx)
    LIBAWT_DIRS += \
        $(JDK_TOPDIR)/src/$(OPENJDK_TARGET_OS_API_DIR)/native/sun/java2d/x11
  endif

  ifeq ($(OPENJDK_TARGET_OS), aix)
    LIBAWT_DIRS += $(JDK_TOPDIR)/src/aix/porting
  endif
endif

LIBAWT_CFLAGS += -D__MEDIALIB_OLD_NAMES -D__USE_J2D_NAMES \
    $(X_CFLAGS) \
    $(foreach dir, $(LIBAWT_DIRS), -I$(dir))

ifneq ($(SHUFFLED), true)
  LIBAWT_FILES := \
    gifdecoder.c \
    imageInitIDs.c \
    img_globals.c \
    SurfaceData.c \
    Region.c \
    BufImgSurfaceData.c \
    Disposer.c \
    Trace.c \
    GraphicsPrimitiveMgr.c \
    Blit.c \
    BlitBg.c \
    ScaledBlit.c \
    FillRect.c \
    FillSpans.c \
    FillParallelogram.c \
    DrawParallelogram.c \
    DrawLine.c \
    DrawRect.c \
    DrawPolygons.c \
    DrawPath.c \
    FillPath.c \
    ProcessPath.c \
    MaskBlit.c \
    MaskFill.c \
    TransformHelper.c \
    AlphaMath.c \
    AlphaMacros.c \
    AnyByte.c \
    ByteBinary1Bit.c \
    ByteBinary2Bit.c \
    ByteBinary4Bit.c \
    ByteIndexed.c \
    ByteGray.c \
    Index8Gray.c \
    Index12Gray.c \
    AnyShort.c \
    Ushort555Rgb.c \
    Ushort565Rgb.c \
    Ushort4444Argb.c \
    Ushort555Rgbx.c \
    UshortGray.c \
    UshortIndexed.c \
    Any3Byte.c \
    ThreeByteBgr.c \
    AnyInt.c \
    IntArgb.c \
    IntArgbPre.c \
    IntArgbBm.c \
    IntRgb.c \
    IntBgr.c \
    IntRgbx.c \
    Any4Byte.c \
    FourByteAbgr.c \
    FourByteAbgrPre.c \
    BufferedMaskBlit.c \
    BufferedRenderPipe.c \
    ShapeSpanIterator.c \
    SpanClipRenderer.c \
    awt_ImageRep.c \
    awt_ImagingLib.c \
    awt_Mlib.c \
    awt_parseImage.c \
    DataBufferNative.c \
    dither.c \
    debug_assert.c \
    debug_mem.c \
    debug_trace.c \
    debug_util.c

  ifneq (, $(filter $(OPENJDK_TARGET_OS), solaris linux aix))
    LIBAWT_FILES += awt_LoadLibrary.c initIDs.c img_colors.c
  endif

  ifeq ($(OPENJDK_TARGET_OS), aix)
    LIBAWT_FILES += porting_aix.c
  endif
endif

ifeq ($(OPENJDK_TARGET_OS), macosx)
<<<<<<< HEAD
  ifneq ($(SHUFFLED), true)
    LIBAWT_FILES += awt_LoadLibrary.c img_colors.c
  endif
=======
  LIBAWT_FILES += awt_LoadLibrary.c
>>>>>>> 139a36d3
  LIBAWT_CFLAGS += -F/System/Library/Frameworks/JavaVM.framework/Frameworks
endif

ifeq ($(OPENJDK_TARGET_OS)-$(OPENJDK_TARGET_CPU_ARCH), solaris-sparc)
  LIBAWT_CFLAGS += -DMLIB_ADD_SUFF
  LIBAWT_CFLAGS += -xarch=sparcvis

  ifeq ($(SHUFFLED), true)
    LIBAWT_CFLAGS += $(JDK_TOPDIR)/$(SRC_SUBDIR)/java.desktop/unix/native/libmlib_image/vis_$(OPENJDK_TARGET_CPU_BITS).il
    LIBAWT_DIRS += $(JDK_TOPDIR)/$(SRC_SUBDIR)/java.desktop/share/native/common/sun/awt/medialib
    LIBAWT_EXFILES += sun/java2d/loops/MapAccelFunc.c
  else
    LIBAWT_CFLAGS += $(JDK_TOPDIR)/src/solaris/native/sun/awt/medialib/vis_$(OPENJDK_TARGET_CPU_BITS).il
    LIBAWT_CFLAGS += \
      -I$(JDK_TOPDIR)/src/solaris/native/sun/awt/medialib \
      -I$(JDK_TOPDIR)/src/solaris/native/sun/java2d/medialib \
      -I$(JDK_TOPDIR)/src/solaris/native/sun/java2d/loops

    LIBAWT_DIRS += $(JDK_TOPDIR)/src/solaris/native/sun/awt/medialib \
      $(JDK_TOPDIR)/src/solaris/native/sun/java2d/loops

    LIBAWT_FILES += \
      vis_FuncArray.c \
      java2d_Mlib.c \
      mlib_ImageCreate.c \
      mlib_ImageZoom_NN.c \
      mlib_ImageCopy_Bit.c \
      mlib_sys.c \
      mlib_v_ImageClear.c \
      mlib_v_ImageClear_f.c \
      mlib_v_ImageConstXor.c \
      mlib_v_ImageCopy.c \
      mlib_v_ImageCopy_f.c \
      mlib_v_ImageXor.c \
      mlib_v_ImageZoom_NN_f.c \
      vis_Interp.c \
      vis_AlphaMacros.c \
      vis_AlphaMaskBlit.c \
      vis_AlphaMaskFill.c \
      vis_ByteGray.c \
      vis_ByteGray_FromRgb.c \
      vis_ByteGray_Mask.c \
      vis_ByteIndexed.c \
      vis_DrawLine.c \
      vis_FourByteAbgr.c \
      vis_IntArgb.c \
      vis_IntArgbPre.c \
      vis_IntArgbPre_Mask.c \
      vis_IntBgr.c \
      vis_IntRgb.c \
      vis_IntRgbx.c \
      vis_SrcMaskFill.c \
      vis_SrcOverMaskBlit.c \
      vis_SrcOverMaskFill.c \
      vis_FourByteAbgrPre.c \
      vis_GlyphList.c \
      vis_GlyphListXor.c \
      vis_IntArgbBm.c \
      vis_ThreeByteBgr.c \
      vis_UshortGray.c \
      vis_UshortGray_FromRgb.c \
      vis_XorBlit.c \
      mlib_v_ImageCopy_blk.s
  endif

  ifeq ($(OPENJDK_TARGET_CPU), sparcv9)
    LIBAWT_ASFLAGS = -P -xarch=v9a
  else
    LIBAWT_ASFLAGS = -P -xarch=v8plusa
  endif
else
  ifeq ($(SHUFFLED), true)
    LIBAWT_EXCLUDES += \
        $(JDK_TOPDIR)/$(SRC_SUBDIR)/java.desktop/unix/native/libawt/sun/awt/medialib \
        $(JDK_TOPDIR)/$(SRC_SUBDIR)/java.desktop/unix/native/libawt/sun/java2d/loops \
        $(JDK_TOPDIR)/$(SRC_SUBDIR)/java.desktop/unix/native/common/sun/awt/medialib \
        #
  else
    LIBAWT_FILES += MapAccelFunc.c
  endif
endif

ifneq ($(OPENJDK_TARGET_OS), solaris)
  LIBAWT_CFLAGS += -DMLIB_NO_LIBSUNMATH
endif

LIBAWT_LANG := C

ifeq ($(OPENJDK_TARGET_OS), windows)
  ifeq ($(SHUFFLED), true)
    LIBAWT_DIRS += $(JDK_TOPDIR)/$(SRC_SUBDIR)/java.desktop/share/native/common/sun/font \
        $(JDK_TOPDIR)/$(SRC_SUBDIR)/java.desktop/share/native/common/sun/java2d/opengl \
    # Why does libawt need java.base headers?
    LIBAWT_CFLAGS += -I$(JDK_TOPDIR)/$(SRC_SUBDIR)/java.desktop/share/native/common/sun/font \
        -I$(JDK_TOPDIR)/$(SRC_SUBDIR)/java.desktop/share/native/common/sun/java2d/opengl \
        -I$(JDK_TOPDIR)/$(SRC_SUBDIR)/java.desktop/$(OPENJDK_TARGET_OS_API_DIR)/native/common/sun/java2d/opengl \
        -I$(JDK_TOPDIR)/$(SRC_SUBDIR)/java.desktop/windows/native/include \
        -I$(JDK_OUTPUTDIR)/gensrc_headers/java.base \
        #
    LIBAWT_EXFILES += \
        sun/java2d/d3d/D3DPipeline.cpp \
        sun/java2d/d3d/D3DShaderGen.c \
        sun/awt/image/cvutils/img_colors.c \
        sun/windows/WBufferStrategy.cpp \
        #
  else
    LIBAWT_DIRS += $(JDK_TOPDIR)/src/share/native/sun/font
    LIBAWT_CFLAGS += -I$(JDK_TOPDIR)/src/share/native/sun/font

  LIBAWT_FILES += AccelGlyphCache.c \
      ShaderList.c \
      CmdIDList.cpp \
      Hashtable.cpp \
      GDIHashtable.cpp \
      Devices.cpp \
      ObjectList.cpp \
      GDIBlitLoops.cpp \
      GDIRenderer.cpp \
      GDIWindowSurfaceData.cpp \
      WindowsFlags.cpp \
      WPrinterJob.cpp \
      awt_%.cpp \
      D3DBlitLoops.cpp \
      D3DBufImgOps.cpp \
      D3DContext.cpp \
      D3DGlyphCache.cpp \
      D3DGraphicsDevice.cpp \
      D3DMaskBlit.cpp \
      D3DMaskCache.cpp \
      D3DMaskFill.cpp \
      D3DPipelineManager.cpp \
      D3DPaints.cpp \
      D3DRenderer.cpp \
      D3DRenderQueue.cpp \
      D3DResourceManager.cpp \
      D3DSurfaceData.cpp \
      D3DTextRenderer.cpp \
      D3DVertexCacher.cpp \
      ShellFolder2.cpp \
      ThemeReader.cpp \
      ComCtl32Util.cpp \
      DllUtil.cpp \
      initIDs.cpp \
      MouseInfo.cpp \
      rect.c \
      OGLBlitLoops.c \
      OGLBufImgOps.c \
      OGLContext.c \
      OGLFuncs.c \
      OGLMaskBlit.c \
      OGLMaskFill.c \
      OGLPaints.c \
      OGLRenderQueue.c \
      OGLRenderer.c \
      OGLSurfaceData.c \
      OGLTextRenderer.c \
      OGLVertexCache.c \
      WGLGraphicsConfig.c \
      WGLSurfaceData.c

  endif

  LIBAWT_LANG := C++
  LIBAWT_CFLAGS += -EHsc -DUNICODE -D_UNICODE
  ifeq ($(OPENJDK_TARGET_CPU_BITS), 64)
    LIBAWT_CFLAGS += -DMLIB_OS64BIT
  endif

  ifeq ($(SHUFFLED), true)
    ifdef OPENJDK
      LIBAWT_RC_FLAGS := -i "$(JDK_TOPDIR)/$(SRC_SUBDIR)/java.base/windows/native/launcher/icons"
    else
      LIBAWT_RC_FLAGS := -i "$(JDK_TOPDIR)/$(SRC_SUBDIR)/closed/java.base/windows/native/launcher/icons"
    endif
    LIBAWT_VERSIONINFO_RESOURCE := $(JDK_TOPDIR)/$(SRC_SUBDIR)/java.desktop/windows/native/libawt/sun/windows/awt.rc
  else
    ifdef OPENJDK
      LIBAWT_RC_FLAGS := -i "$(JDK_TOPDIR)/src/windows/resource/icons"
    else
      LIBAWT_RC_FLAGS := -i "$(JDK_TOPDIR)/src/closed/windows/native/sun/windows"
    endif
    LIBAWT_VERSIONINFO_RESOURCE := $(JDK_TOPDIR)/src/windows/native/sun/windows/awt.rc
  endif
endif

ifeq ($(MILESTONE), internal)
  LIBAWT_CFLAGS += -DINTERNAL_BUILD
endif

LIBAWT_MAPFILE := $(JDK_TOPDIR)/make/mapfiles/libawt/mapfile-vers
ifeq ($(OPENJDK_TARGET_OS), linux)
  LIBAWT_MAPFILE :=
endif

$(eval $(call SetupNativeCompilation,BUILD_LIBAWT, \
    LIBRARY := awt, \
    OUTPUT_DIR := $(INSTALL_LIBRARIES_HERE), \
    SRC := $(LIBAWT_DIRS), \
    INCLUDE_FILES := $(LIBAWT_FILES), \
    EXCLUDES := $(LIBAWT_EXCLUDES), \
    EXCLUDE_FILES := $(LIBAWT_EXFILES), \
    LANG := $(LIBAWT_LANG), \
    OPTIMIZATION := LOW, \
    CFLAGS := $(CFLAGS_JDKLIB) $(LIBAWT_CFLAGS), \
    ASFLAGS := $(LIBAWT_ASFLAGS), \
    MAPFILE := $(LIBAWT_MAPFILE), \
    LDFLAGS := $(LDFLAGS_JDKLIB) $(call SET_SHARED_LIBRARY_ORIGIN), \
    LDFLAGS_SUFFIX_linux := -ljvm $(LIBM) $(LIBDL) -ljava, \
    LDFLAGS_SUFFIX_solaris := -ljvm $(LIBM) $(LIBDL) -ljava -lc, \
    LDFLAGS_SUFFIX_aix :=-ljvm $(LIBM) $(LIBDL) -ljava -lm,\
    LDFLAGS_SUFFIX_macosx := -lmlib_image -ljvm $(LIBM) \
        -framework Cocoa \
        -framework OpenGL \
        -F/System/Library/Frameworks/JavaVM.framework/Frameworks \
        -framework JavaNativeFoundation \
        -framework JavaRuntimeSupport \
        -framework ApplicationServices \
        -framework AudioToolbox \
        -ljava, \
    LDFLAGS_SUFFIX_windows := kernel32.lib user32.lib gdi32.lib winspool.lib \
        imm32.lib ole32.lib uuid.lib shell32.lib \
        comdlg32.lib winmm.lib comctl32.lib shlwapi.lib \
        delayimp.lib jvm.lib $(WIN_JAVA_LIB) advapi32.lib \
        -DELAYLOAD:user32.dll -DELAYLOAD:gdi32.dll \
        -DELAYLOAD:shell32.dll -DELAYLOAD:winmm.dll \
        -DELAYLOAD:winspool.drv -DELAYLOAD:imm32.dll \
        -DELAYLOAD:ole32.dll -DELAYLOAD:comdlg32.dll \
        -DELAYLOAD:comctl32.dll -DELAYLOAD:shlwapi.dll, \
    VERSIONINFO_RESOURCE := $(LIBAWT_VERSIONINFO_RESOURCE), \
    RC_FLAGS := $(RC_FLAGS) $(LIBAWT_RC_FLAGS) \
        -D "JDK_FNAME=awt.dll" \
        -D "JDK_INTERNAL_NAME=awt" \
        -D "JDK_FTYPE=0x2L", \
    OBJECT_DIR := $(JDK_OUTPUTDIR)/objs/libawt, \
    DEBUG_SYMBOLS := $(DEBUG_ALL_BINARIES)))

$(BUILD_LIBAWT): $(BUILD_LIBJAVA)

ifeq ($(OPENJDK_TARGET_OS), macosx)
  $(BUILD_LIBAWT): $(BUILD_LIBMLIB_IMAGE)
endif

DESKTOP_LIBRARIES += $(BUILD_LIBAWT)

##########################################################################################

ifeq ($(findstring $(OPENJDK_TARGET_OS),windows macosx),)
  ifndef BUILD_HEADLESS_ONLY

    ifeq ($(SHUFFLED), true)
      LIBAWT_XAWT_DIRS := \
          $(JDK_TOPDIR)/$(SRC_SUBDIR)/java.desktop/$(OPENJDK_TARGET_OS_API_DIR)/native/libawt_xawt \
          $(JDK_TOPDIR)/$(SRC_SUBDIR)/java.desktop/$(OPENJDK_TARGET_OS_API_DIR)/native/libjawt \
          $(JDK_TOPDIR)/$(SRC_SUBDIR)/java.desktop/share/native/common/sun/awt/debug \
          $(JDK_TOPDIR)/$(SRC_SUBDIR)/java.desktop/share/native/common/sun/awt/utility \
          $(JDK_TOPDIR)/$(SRC_SUBDIR)/java.desktop/share/native/common/sun/font \
          $(JDK_TOPDIR)/$(SRC_SUBDIR)/java.desktop/share/native/common/sun/java2d/opengl \
          $(JDK_TOPDIR)/$(SRC_SUBDIR)/java.desktop/$(OPENJDK_TARGET_OS_API_DIR)/native/common/sun/java2d/opengl \
          $(JDK_TOPDIR)/$(SRC_SUBDIR)/java.desktop/$(OPENJDK_TARGET_OS_API_DIR)/native/common/sun/java2d/x11 \
          $(JDK_TOPDIR)/$(SRC_SUBDIR)/java.desktop/$(OPENJDK_TARGET_OS_API_DIR)/native/common/sun/awt \
          #

      LIBAWT_XAWT_EXCLUDES := medialib

      LIBAWT_XAWT_CFLAGS := $(addprefix -I, $(shell $(FIND) $(LIBAWT_XAWT_DIRS) -type d)) \
          -I$(JDK_OUTPUTDIR)/gensrc_headers/java.desktop \
          -I$(JDK_TOPDIR)/$(SRC_SUBDIR)/java.desktop/share/native/libawt/sun/java2d \
          -I$(JDK_TOPDIR)/$(SRC_SUBDIR)/java.desktop/$(OPENJDK_TARGET_OS_API_DIR)/native/libawt/sun/java2d \
          -I$(JDK_TOPDIR)/$(SRC_SUBDIR)/java.desktop/share/native/libawt/sun/java2d/loops \
          -I$(JDK_TOPDIR)/$(SRC_SUBDIR)/java.desktop/share/native/libawt/sun/java2d/pipe \
          -I$(JDK_TOPDIR)/$(SRC_SUBDIR)/java.desktop/share/native/libawt/sun/awt/image/cvutils \
          -I$(JDK_TOPDIR)/$(SRC_SUBDIR)/java.desktop/share/native/libawt/sun/awt/image \
          -I$(JDK_TOPDIR)/$(SRC_SUBDIR)/java.desktop/$(OPENJDK_TARGET_OS_API_DIR)/native/libsunwjdga \
          -I$(JDK_TOPDIR)/$(SRC_SUBDIR)/java.desktop/$(OPENJDK_TARGET_OS_API_DIR)/native/common/sun/font \
          $(addprefix -I, $(BUILD_LIBJAVA_SRC))
          #

    else
      LIBAWT_XAWT_DIRS := \
        $(JDK_TOPDIR)/src/share/native/sun/awt/debug \
        $(JDK_TOPDIR)/src/share/native/sun/awt/utility \
        $(JDK_TOPDIR)/src/share/native/sun/font \
        $(JDK_TOPDIR)/src/$(OPENJDK_TARGET_OS_API_DIR)/native/sun/font \
        $(JDK_TOPDIR)/src/share/native/sun/java2d/opengl \
        $(JDK_TOPDIR)/src/$(OPENJDK_TARGET_OS_API_DIR)/native/sun/awt \
        $(JDK_TOPDIR)/src/$(OPENJDK_TARGET_OS_API_DIR)/native/sun/java2d/opengl \
        $(JDK_TOPDIR)/src/$(OPENJDK_TARGET_OS_API_DIR)/native/sun/java2d/x11 \
        $(JDK_TOPDIR)/src/$(OPENJDK_TARGET_OS_API_DIR)/native/sun/xawt \

      LIBAWT_XAWT_CFLAGS := \
        $(foreach dir, $(LIBAWT_XAWT_DIRS), -I$(dir)) \
        -I$(JDK_TOPDIR)/src/share/native/sun/java2d \
        -I$(JDK_TOPDIR)/src/$(OPENJDK_TARGET_OS_API_DIR)/native/sun/java2d \
        -I$(JDK_TOPDIR)/src/share/native/sun/java2d/loops \
        -I$(JDK_TOPDIR)/src/share/native/sun/java2d/pipe \
        -I$(JDK_TOPDIR)/src/share/native/sun/awt/image \
        -I$(JDK_TOPDIR)/src/share/native/sun/awt/image/cvutils \
        -I$(JDK_TOPDIR)/src/share/native/sun/awt/debug \
        -I$(JDK_TOPDIR)/src/$(OPENJDK_TARGET_OS_API_DIR)/native/sun/jdga
    endif

    LIBAWT_XAWT_CFLAGS += -DXAWT -DXAWT_HACK \
        -DPACKAGE_PATH=\"$(PACKAGE_PATH)\" \
        $(CUPS_CFLAGS)

    ifeq ($(OPENJDK_TARGET_OS), solaris)
      LIBAWT_XAWT_CFLAGS += -DFUNCPROTO=15
    endif

    ifeq ($(OPENJDK_TARGET_OS), linux)
      ifeq ($(DISABLE_XRENDER), true)
        LIBAWT_XAWT_CFLAGS += -DDISABLE_XRENDER_BY_DEFAULT=true
      endif
    endif

    ifeq ($(MILESTONE), internal)
      LIBAWT_XAWT_CFLAGS += -DINTERNAL_BUILD
    endif

    ifneq ($(SHUFFLED), true)
      LIBAWT_XAWT_FILES := \
        XlibWrapper.c \
        XWindow.c \
        XToolkit.c \
        X11Color.c \
        X11SurfaceData.c \
        awt_GraphicsEnv.c \
        awt_InputMethod.c \
        robot_common.c \
        awt_Robot.c \
        list.c \
        multiVis.c \
        initIDs.c \
        awt_util.c \
        awt_Desktop.c \
        awt_UNIXToolkit.c \
        X11FontScaler_md.c \
        X11TextRenderer_md.c \
        fontpath.c \
        awt_Insets.c \
        awt_Event.c \
        X11Renderer.c \
        X11PMBlitLoops.c \
        OGLBlitLoops.c \
        OGLBufImgOps.c \
        OGLContext.c \
        OGLFuncs.c \
        OGLMaskBlit.c \
        OGLMaskFill.c \
        OGLPaints.c \
        OGLRenderQueue.c \
        OGLRenderer.c \
        OGLSurfaceData.c \
        OGLTextRenderer.c \
        OGLVertexCache.c \
        GLXGraphicsConfig.c \
        GLXSurfaceData.c \
        AccelGlyphCache.c \
        awt_Font.c \
        multi_font.c \
        awt_AWTEvent.c \
        awt_DrawingSurface.c \
        jawt.c \
        CUPSfuncs.c \
        debug_assert.c \
        debug_mem.c \
        debug_trace.c \
        debug_util.c \
        gnome_interface.c \
        gtk2_interface.c \
        swing_GTKEngine.c \
        swing_GTKStyle.c \
        rect.c \
        sun_awt_X11_GtkFileDialogPeer.c \
        XRSurfaceData.c \
        XRBackendNative.c
    endif

    LIBAWT_XAWT_LDFLAGS_SUFFIX := $(LIBM) -lawt -lXext -lX11 -lXrender $(LIBDL) -lXtst -lXi -ljava -ljvm -lc

    ifeq ($(OPENJDK_TARGET_OS), linux)
      # To match old build, add this to LDFLAGS instead of suffix.
      LIBAWT_XAWT_LDFLAGS += -lpthread
    endif

    $(eval $(call SetupNativeCompilation,BUILD_LIBAWT_XAWT, \
        LIBRARY := awt_xawt, \
        OUTPUT_DIR := $(INSTALL_LIBRARIES_HERE), \
        SRC := $(LIBAWT_XAWT_DIRS), \
        INCLUDE_FILES := $(LIBAWT_XAWT_FILES), \
        EXCLUDES := $(LIBAWT_XAWT_EXCLUDES), \
        LANG := C, \
        OPTIMIZATION := LOW, \
        CFLAGS := $(CFLAGS_JDKLIB) $(LIBAWT_XAWT_CFLAGS) \
            $(X_CFLAGS), \
        MAPFILE := $(JDK_TOPDIR)/make/mapfiles/libawt_xawt/mapfile-vers, \
        LDFLAGS := $(LDFLAGS_JDKLIB) \
            $(X_LIBS) $(LIBAWT_XAWT_LDFLAGS) \
            $(call SET_SHARED_LIBRARY_ORIGIN) \
            $(call SET_SHARED_LIBRARY_ORIGIN,/..), \
        LDFLAGS_SUFFIX := $(LIBAWT_XAWT_LDFLAGS_SUFFIX), \
        VERSIONINFO_RESOURCE := $(GLOBAL_VERSION_INFO_RESOURCE), \
        RC_FLAGS := $(RC_FLAGS) \
            -D "JDK_FNAME=xawt.dll" \
            -D "JDK_INTERNAL_NAME=xawt" \
            -D "JDK_FTYPE=0x2L", \
        OBJECT_DIR := $(JDK_OUTPUTDIR)/objs/libawt_xawt, \
        DEBUG_SYMBOLS := $(DEBUG_ALL_BINARIES)))

    $(BUILD_LIBAWT_XAWT): $(BUILD_LIBJAVA)

    $(BUILD_LIBAWT_XAWT): $(BUILD_LIBAWT)

    DESKTOP_LIBRARIES += $(BUILD_LIBAWT_XAWT)

  endif
endif

##########################################################################################

<<<<<<< HEAD
ifeq ($(SHUFFLED), true)
  LIBLCMS_SRC := $(JDK_TOPDIR)/$(SRC_SUBDIR)/java.desktop/share/native/liblcms
  LIBLCMS_CPPFLAGS := -I$(JDK_OUTPUTDIR)/gensrc_headers/java.desktop \
      -I$(JDK_TOPDIR)/$(SRC_SUBDIR)/java.desktop/share/native/libawt/sun/java2d \
      -I$(JDK_TOPDIR)/$(SRC_SUBDIR)/java.desktop/share/native/common/sun/awt/debug \
      $(addprefix -I, $(BUILD_LIBJAVA_SRC)) \
      #
else
  LIBLCMS_SRC := $(JDK_TOPDIR)/src/share/native/sun/java2d/cmm/lcms
  LIBLCMS_CPPFLAGS := -I$(JDK_TOPDIR)/src/share/native/sun/java2d \
      -I$(JDK_TOPDIR)/src/share/native/sun/awt/debug
endif

$(eval $(call SetupNativeCompilation,BUILD_LIBLCMS, \
    LIBRARY := lcms, \
    OUTPUT_DIR := $(INSTALL_LIBRARIES_HERE), \
    SRC := $(LIBLCMS_SRC), \
    LANG := C, \
    OPTIMIZATION := HIGHEST, \
    CFLAGS := $(filter-out -xc99=%none, $(CFLAGS_JDKLIB)) \
        $(SHARED_LIBRARY_FLAGS) $(LIBLCMS_CPPFLAGS), \
=======
LIBLCMS_DIR := $(JDK_TOPDIR)/src/share/native/sun/java2d/cmm/lcms

ifeq ($(USE_EXTERNAL_LCMS), true)
  # If we're using an external library, we'll just need the wrapper part.
  # By including it explicitely, all other files will be excluded.
  BUILD_LIBLCMS_INCLUDE_FILES := LCMS.c
  BUILD_LIBLCMS_HEADERS :=
else
  BUILD_LIBLCMS_INCLUDE_FILES :=
  # If we're using the bundled library, we'll need to include it in the
  # include path explicitly. Otherwise the system headers will be used.
  BUILD_LIBLCMS_HEADERS := -I$(LIBLCMS_DIR)
endif

# TODO: Update awt lib path when awt is converted
$(eval $(call SetupNativeCompilation,BUILD_LIBLCMS, \
    LIBRARY := lcms, \
    OUTPUT_DIR := $(INSTALL_LIBRARIES_HERE), \
    SRC := $(LIBLCMS_DIR), \
    INCLUDE_FILES := $(BUILD_LIBLCMS_INCLUDE_FILES), \
    LANG := C, \
    OPTIMIZATION := HIGHEST, \
    CFLAGS := $(filter-out -xc99=%none, $(CFLAGS_JDKLIB)) \
        $(SHARED_LIBRARY_FLAGS) \
        -I$(JDK_TOPDIR)/src/share/native/sun/java2d \
        -I$(JDK_TOPDIR)/src/share/native/sun/awt/debug \
        $(BUILD_LIBLCMS_HEADERS) \
        $(LCMS_CFLAGS), \
>>>>>>> 139a36d3
    CFLAGS_solaris := -xc99=no_lib, \
    CFLAGS_windows := -DCMS_IS_WINDOWS_, \
    MAPFILE := $(JDK_TOPDIR)/make/mapfiles/liblcms/mapfile-vers, \
    LDFLAGS := $(LDFLAGS_JDKLIB) \
        $(call SET_SHARED_LIBRARY_ORIGIN), \
    LDFLAGS_solaris := /usr/lib$(OPENJDK_TARGET_CPU_ISADIR)/libm.so.2, \
    LDFLAGS_windows := $(WIN_AWT_LIB) $(WIN_JAVA_LIB), \
<<<<<<< HEAD
    LDFLAGS_SUFFIX_solaris := -lawt -ljava -ljvm -lc, \
    LDFLAGS_SUFFIX_macosx := $(LIBM) -lawt -ljava -ljvm, \
    LDFLAGS_SUFFIX_linux := -lm -lawt -ljava -ljvm, \
    LDFLAGS_SUFFIX_aix := -lm -lawt -ljava -ljvm,\
    VERSIONINFO_RESOURCE := $(GLOBAL_VERSION_INFO_RESOURCE), \
=======
    LDFLAGS_SUFFIX_solaris := -lawt -ljava -ljvm -lc $(LCMS_LIBS), \
    LDFLAGS_SUFFIX_macosx := $(LIBM) -lawt -ljava -ljvm $(LCMS_LIBS), \
    LDFLAGS_SUFFIX_linux := -lm -lawt -ljava -ljvm $(LCMS_LIBS), \
    LDFLAGS_SUFFIX_aix := -lm -lawt -ljava -ljvm $(LCMS_LIBS),\
    VERSIONINFO_RESOURCE := $(JDK_TOPDIR)/src/windows/resource/version.rc, \
>>>>>>> 139a36d3
    RC_FLAGS := $(RC_FLAGS) \
        -D "JDK_FNAME=lcms.dll" \
        -D "JDK_INTERNAL_NAME=lcms" \
        -D "JDK_FTYPE=0x2L", \
    OBJECT_DIR := $(JDK_OUTPUTDIR)/objs/liblcms, \
    DEBUG_SYMBOLS := $(DEBUG_ALL_BINARIES)))

DESKTOP_LIBRARIES += $(BUILD_LIBLCMS)

$(BUILD_LIBLCMS): $(BUILD_LIBAWT)

##########################################################################################

ifeq ($(SHUFFLED), true)
  LIBJPEG_SRC := $(JDK_TOPDIR)/$(SRC_SUBDIR)/java.desktop/share/native/libjpeg
else
  LIBJPEG_SRC := $(JDK_TOPDIR)/src/share/native/sun/awt/image/jpeg
endif

ifdef OPENJDK
  BUILD_LIBJPEG_MAPFILE := $(JDK_TOPDIR)/make/mapfiles/libjpeg/mapfile-vers
else
  BUILD_LIBJPEG_MAPFILE := $(JDK_TOPDIR)/make/mapfiles/libjpeg/mapfile-vers-closed
  ifeq ($(SHUFFLED), true)
    LIBJPEG_SRC += $(JDK_TOPDIR)/$(SRC_SUBDIR)/closed/java.desktop/share/native/libjpeg
  else
    LIBJPEG_SRC += $(JDK_TOPDIR)/src/closed/share/native/sun/awt/image/jpeg
  endif
endif

BUILD_LIBJPEG_REORDER :=
ifeq ($(OPENJDK_TARGET_OS), solaris)
  ifneq ($(OPENJDK_TARGET_CPU), x86_64)
    BUILD_LIBJPEG_REORDER := $(JDK_TOPDIR)/make/mapfiles/libjpeg/reorder-$(OPENJDK_TARGET_CPU)
  endif
endif

# Suppress gcc warnings like "variable might be clobbered by 'longjmp'
# or 'vfork'": this warning indicates that some variable is placed to
# a register by optimized compiler and it's value might be lost on longjmp().
# Recommended way to avoid such warning is to declare the variable as
# volatile to prevent the optimization. However, this approach does not
# work because we have to declare all variables as volatile in result.
#ifndef CROSS_COMPILE_ARCH
#  CC_43_OR_NEWER := \
#      $(shell $(EXPR) $(CC_MAJORVER) \> 4 \| \
#          \( $(CC_MAJORVER) = 4 \& $(CC_MINORVER) \>= 3 \) )
#  ifeq ($(CC_43_OR_NEWER), 1)
#    BUILD_LIBJPEG_CFLAGS_linux += -Wno-clobbered
#  endif
#endif

$(eval $(call SetupNativeCompilation,BUILD_LIBJPEG, \
    LIBRARY := jpeg, \
    OUTPUT_DIR := $(INSTALL_LIBRARIES_HERE), \
    SRC := $(LIBJPEG_SRC), \
    LANG := C, \
    OPTIMIZATION := HIGHEST, \
    CFLAGS := $(CFLAGS_JDKLIB) $(addprefix -I, $(LIBJPEG_SRC) $(BUILD_LIBJAVA_SRC)) \
        -I$(JDK_OUTPUTDIR)/gensrc_headers/java.desktop, \
    MAPFILE := $(BUILD_LIBJPEG_MAPFILE), \
    LDFLAGS := $(LDFLAGS_JDKLIB) \
        $(call SET_SHARED_LIBRARY_ORIGIN), \
    LDFLAGS_windows := $(WIN_JAVA_LIB) jvm.lib, \
    LDFLAGS_SUFFIX := $(LDFLAGS_JDKLIB_SUFFIX), \
    VERSIONINFO_RESOURCE := $(GLOBAL_VERSION_INFO_RESOURCE), \
    RC_FLAGS := $(RC_FLAGS) \
        -D "JDK_FNAME=jpeg.dll" \
        -D "JDK_INTERNAL_NAME=jpeg" \
        -D "JDK_FTYPE=0x2L", \
    REORDER := $(BUILD_LIBJPEG_REORDER), \
    OBJECT_DIR := $(JDK_OUTPUTDIR)/objs/libjpeg, \
    DEBUG_SYMBOLS := $(DEBUG_ALL_BINARIES)))

$(BUILD_LIBJPEG): $(BUILD_LIBJAVA)

DESKTOP_LIBRARIES += $(BUILD_LIBJPEG)

##########################################################################################

ifeq ($(SHUFFLED), true)
  LIBFONTMANAGER_SRC := $(JDK_TOPDIR)/$(SRC_SUBDIR)/java.desktop/share/native/libfontmanager \
      $(JDK_TOPDIR)/$(SRC_SUBDIR)/java.desktop/$(OPENJDK_TARGET_OS_API_DIR)/native/libfontmanager
  LIBFONTMANAGER_CFLAGS := \
      $(addprefix -I, $(shell $(FIND) \
        $(LIBFONTMANAGER_SRC) \
        $(JDK_TOPDIR)/$(SRC_SUBDIR)/java.desktop/share/native/libawt \
        $(JDK_TOPDIR)/$(SRC_SUBDIR)/java.desktop/$(OPENJDK_TARGET_OS_API_DIR)/native/libawt \
        $(JDK_TOPDIR)/$(SRC_SUBDIR)/java.desktop/share/native/common \
        $(JDK_TOPDIR)/$(SRC_SUBDIR)/java.desktop/$(OPENJDK_TARGET_OS_API_DIR)/native/common -type d)) \
      -I$(JDK_OUTPUTDIR)/gensrc_headers/java.desktop \
      $(addprefix -I, $(BUILD_LIBJAVA_SRC)) \
      #
else
  LIBFONTMANAGER_SRC := $(JDK_TOPDIR)/src/share/native/sun/font \
      $(JDK_TOPDIR)/src/$(OPENJDK_TARGET_OS_API_DIR)/native/sun/font
  LIBFONTMANAGER_CFLAGS := \
      -I$(JDK_TOPDIR)/src/share/native/sun/font \
      -I$(JDK_TOPDIR)/src/share/native/sun/font/layout \
      -I$(JDK_TOPDIR)/src/share/native/sun/awt/image/cvutils \
      -I$(JDK_TOPDIR)/src/$(OPENJDK_TARGET_OS_API_DIR)/native/sun/awt \
      -I$(JDK_TOPDIR)/src/share/native/sun/awt/debug \
      -I$(JDK_TOPDIR)/src/share/native/sun/java2d/loops \
      -I$(JDK_TOPDIR)/src/share/native/sun/java2d/pipe \
      -I$(JDK_TOPDIR)/src/$(OPENJDK_TARGET_OS_API_DIR)/native/sun/java2d \
      -I$(JDK_TOPDIR)/src/share/native/sun/java2d \
      #
endif

ifndef OPENJDK
  ifeq ($(SHUFFLED), true)
    LIBFONTMANAGER_CFLAGS += -I$(JDK_TOPDIR)/$(SRC_SUBDIR)/closed/java.desktop/share/native/libt2k
  else
    LIBFONTMANAGER_CFLAGS += -I$(JDK_TOPDIR)/src/closed/share/native/sun/font/t2k
  endif
  BUILD_LIBFONTMANAGER_MAPFILE := $(JDK_TOPDIR)/make/mapfiles/libfontmanager/mapfile-vers
  LIBFONTMANAGER_EXCLUDE_FILES += freetypeScaler.c
else
  LIBFONTMANAGER_CFLAGS += $(FREETYPE_CFLAGS)
  BUILD_LIBFONTMANAGER_MAPFILE := $(JDK_TOPDIR)/make/mapfiles/libfontmanager/mapfile-vers.openjdk
  BUILD_LIBFONTMANAGER_FONTLIB := $(FREETYPE_LIBS)
endif

LIBFONTMANAGER_OPTIMIZATION := HIGH

ifeq ($(OPENJDK_TARGET_OS), windows)
  LIBFONTMANAGER_EXCLUDE_FILES += X11FontScaler.c \
      X11TextRenderer.c
  LIBFONTMANAGER_OPTIMIZATION := HIGHEST
  ifeq ($(SHUFFLED), true)
    LIBFONTMANAGER_CFLAGS += -I$(JDK_TOPDIR)/$(SRC_SUBDIR)/java.desktop/$(OPENJDK_TARGET_OS_API_DIR)/native/libawt/sun/windows
  else
    LIBFONTMANAGER_CFLAGS += -I$(JDK_TOPDIR)/src/$(OPENJDK_TARGET_OS_API_DIR)/native/sun/windows
  endif
else ifeq ($(OPENJDK_TARGET_OS), macosx)
  LIBFONTMANAGER_EXCLUDE_FILES += X11FontScaler.c \
      X11TextRenderer.c \
      fontpath.c \
      lcdglyph.c
else
  LIBFONTMANAGER_EXCLUDE_FILES += fontpath.c \
      lcdglyph.c
endif

LIBFONTMANAGER_CFLAGS += $(FONT_HEADERS) $(X_CFLAGS) -DLE_STANDALONE -DHEADLESS

# Turn off aliasing with GCC for ExtensionSubtables.cpp
ifeq ($(OPENJDK_TARGET_OS), linux)
  BUILD_LIBFONTMANAGER_ExtensionSubtables.cpp_CXXFLAGS := -fno-strict-aliasing
endif

# Libfontmanager doesn't actually need X_LIBS to link, but if building
# on a Solaris machine without X installed, using a devkit, linking
# to libawt_xawt will fail without the -L parameters from X_LIBS. Filter
# out the -R parameters since they aren't needed.
$(eval $(call SetupNativeCompilation,BUILD_LIBFONTMANAGER, \
    LIBRARY := fontmanager, \
    OUTPUT_DIR := $(INSTALL_LIBRARIES_HERE), \
    SRC := $(LIBFONTMANAGER_SRC), \
    EXCLUDE_FILES := $(LIBFONTMANAGER_EXCLUDE_FILES) \
        AccelGlyphCache.c, \
    LANG := C++, \
    CFLAGS := $(CFLAGS_JDKLIB) $(LIBFONTMANAGER_CFLAGS), \
    CXXFLAGS := $(CXXFLAGS_JDKLIB) $(LIBFONTMANAGER_CFLAGS), \
    OPTIMIZATION := $(LIBFONTMANAGER_OPTIMIZATION), \
    CFLAGS_windows = -DCC_NOEX, \
    MAPFILE := $(BUILD_LIBFONTMANAGER_MAPFILE), \
    LDFLAGS := $(subst -Xlinker -z -Xlinker defs,,$(LDFLAGS_JDKLIB)) $(LDFLAGS_CXX_JDK) \
        $(call SET_SHARED_LIBRARY_ORIGIN), \
    LDFLAGS_SUFFIX := $(BUILD_LIBFONTMANAGER_FONTLIB), \
    LDFLAGS_SUFFIX_linux := -lawt $(LIBM) $(LIBCXX) -ljava -ljvm -lc, \
    LDFLAGS_SUFFIX_solaris := $(filter-out -R%, $(X_LIBS)) \
        -lawt -lawt_xawt -lc $(LIBM) $(LIBCXX) -ljava -ljvm, \
    LDFLAGS_SUFFIX_aix := -lawt -lawt_xawt $(LIBM) $(LIBCXX) -ljava -ljvm,\
    LDFLAGS_SUFFIX_macosx := -lawt $(LIBM) $(LIBCXX) -undefined dynamic_lookup \
        -ljava -ljvm, \
    LDFLAGS_SUFFIX_windows := $(WIN_JAVA_LIB) advapi32.lib user32.lib gdi32.lib \
        $(WIN_AWT_LIB), \
    VERSIONINFO_RESOURCE := $(GLOBAL_VERSION_INFO_RESOURCE), \
    RC_FLAGS := $(RC_FLAGS) \
        -D "JDK_FNAME=fontmanager.dll" \
        -D "JDK_INTERNAL_NAME=fontmanager" \
        -D "JDK_FTYPE=0x2L", \
    OBJECT_DIR := $(JDK_OUTPUTDIR)/objs/libfontmanager, \
    DEBUG_SYMBOLS := $(DEBUG_ALL_BINARIES)))

$(BUILD_LIBFONTMANAGER): $(BUILD_LIBAWT)

ifneq (, $(findstring $(OPENJDK_TARGET_OS), solaris aix))
  $(BUILD_LIBFONTMANAGER): $(BUILD_LIBAWT_XAWT)
endif

DESKTOP_LIBRARIES += $(BUILD_LIBFONTMANAGER)

##########################################################################################

ifndef OPENJDK

  ifeq ($(SHUFFLED), true)
    LIBT2K_SRC := $(JDK_TOPDIR)/$(SRC_SUBDIR)/closed/java.desktop/share/native/libt2k
    LIBT2K_CFLAGS := $(addprefix -I, $(LIBT2K_SRC)) \
        -I$(JDK_TOPDIR)/$(SRC_SUBDIR)/closed/java.desktop/share/native/libt2k/t2k \
        -I$(JDK_TOPDIR)/$(SRC_SUBDIR)/java.desktop/share/native/libfontmanager \
        -I$(JDK_TOPDIR)/$(SRC_SUBDIR)/java.desktop/share/native/libawt/sun/java2d \
        -I$(JDK_TOPDIR)/$(SRC_SUBDIR)/java.desktop/share/native/libawt/sun/java2d/loops \
        -I$(JDK_TOPDIR)/$(SRC_SUBDIR)/java.desktop/share/native/common/sun/font \
        -I$(JDK_TOPDIR)/$(SRC_SUBDIR)/java.base/share/native/libjava \
        -I$(JDK_TOPDIR)/$(SRC_SUBDIR)/java.base/$(OPENJDK_TARGET_OS_API_DIR)/native/libjava \
        -I$(JDK_OUTPUTDIR)/gensrc_headers/java.desktop \
        #
  else
    LIBT2K_SRC := $(JDK_TOPDIR)/src/closed/share/native/sun/font
    LIBT2K_CFLAGS := -I$(JDK_TOPDIR)/src/share/native/sun/font \
      -I$(JDK_TOPDIR)/src/closed/share/native/sun/font/t2k \
      -I$(JDK_TOPDIR)/src/closed/share/native/sun/font \
      -I$(JDK_TOPDIR)/src/share/share/native/sun/font \
      -I$(JDK_TOPDIR)/src/$(OPENJDK_TARGET_OS_API_DIR)/native/sun/font \
      -I$(JDK_TOPDIR)/src/share/native/sun/java2d/loops \
      -I$(JDK_TOPDIR)/src/share/native/sun/java2d/pipe \
      -I$(JDK_TOPDIR)/src/$(OPENJDK_TARGET_OS_API_DIR)/native/sun/java2d \
      -I$(JDK_TOPDIR)/src/share/native/sun/java2d \
      #
  endif

  $(eval $(call SetupNativeCompilation,BUILD_LIBT2K, \
      LIBRARY := t2k, \
      OUTPUT_DIR := $(INSTALL_LIBRARIES_HERE), \
      SRC := $(LIBT2K_SRC), \
      EXCLUDE_FILES := orion.c, \
      LANG := C++, \
      OPTIMIZATION := HIGH, \
      CFLAGS := $(CFLAGS_JDKLIB) $(LIBT2K_CFLAGS), \
      CXXFLAGS := $(CXXFLAGS_JDKLIB) $(LIBT2K_CFLAGS), \
      CFLAGS_windows = -DCC_NOEX, \
      CXXFLAGS_windows = -DCC_NOEX, \
      MAPFILE := $(JDK_TOPDIR)/make/mapfiles/libt2k/mapfile-vers, \
      LDFLAGS := $(LDFLAGS_JDKLIB) $(LDFLAGS_CXX_JDK) \
          $(call SET_SHARED_LIBRARY_ORIGIN), \
      LDFLAGS_windows := user32.lib $(JDK_OUTPUTDIR)/objs/libfontmanager/fontmanager.lib, \
      LDFLAGS_SUFFIX_posix := $(LIBM) $(LIBCXX) -lfontmanager -ljava -ljvm -lc, \
      LDFLAGS_SUFFIX_solaris := -lawt -lawt_xawt, \
      VERSIONINFO_RESOURCE := $(GLOBAL_VERSION_INFO_RESOURCE), \
      RC_FLAGS := $(RC_FLAGS) \
          -D "JDK_FNAME=t2k.dll" \
          -D "JDK_INTERNAL_NAME=t2k" \
          -D "JDK_FTYPE=0x2L", \
      OBJECT_DIR := $(JDK_OUTPUTDIR)/objs/libt2k, \
      DEBUG_SYMBOLS := $(DEBUG_ALL_BINARIES)))

  # t2k is linked against fontmanager
  $(BUILD_LIBT2K): $(BUILD_LIBFONTMANAGER)

  DESKTOP_LIBRARIES += $(BUILD_LIBT2K)
endif

##########################################################################################

ifeq ($(OPENJDK_TARGET_OS), windows)
  ifeq ($(SHUFFLED), true)
    LIBJAWT_SRC := $(JDK_TOPDIR)/$(SRC_SUBDIR)/java.desktop/$(OPENJDK_TARGET_OS_API_DIR)/native/libjawt
    LIBJAWT_CFLAGS := -I$(JDK_TOPDIR)/$(SRC_SUBDIR)/java.desktop/$(OPENJDK_TARGET_OS_API_DIR)/native/libawt/sun/windows \
        -I$(JDK_TOPDIR)/$(SRC_SUBDIR)/java.desktop/share/native/common/sun/awt/debug \
        -I$(JDK_TOPDIR)/$(SRC_SUBDIR)/java.desktop/share/native/libawt/sun/java2d \
        -I$(JDK_TOPDIR)/$(SRC_SUBDIR)/java.desktop/share/native/libawt/sun/awt/image/cvutils \
        -I$(JDK_TOPDIR)/$(SRC_SUBDIR)/java.desktop/$(OPENJDK_TARGET_OS_API_DIR)/native/libawt/sun/java2d/windows \
        -I$(JDK_OUTPUTDIR)/gensrc_headers/java.desktop \
        -I$(JDK_TOPDIR)/$(SRC_SUBDIR)/java.desktop/windows/native/include \
        $(addprefix -I, $(BUILD_LIBJAVA_SRC)) \
        #
  else
    LIBJAWT_SRC := $(JDK_TOPDIR)/src/$(OPENJDK_TARGET_OS_API_DIR)/native/sun/windows
    LIBJAWT_INCLUDE_FILES := jawt.cpp
    LIBJAWT_CFLAGS := -I$(JDK_TOPDIR)/src/$(OPENJDK_TARGET_OS_API_DIR)/native/sun/windows \
        -I$(JDK_TOPDIR)/src/share/native/sun/awt/debug \
        -I$(JDK_TOPDIR)/src/share/native/sun/java2d \
        -I$(JDK_TOPDIR)/src/share/native/sun/awt/image/cvutils \
        -I$(JDK_TOPDIR)/src/$(OPENJDK_TARGET_OS_API_DIR)/native/sun/java2d/windows \
        #
  endif

  ifeq ($(OPENJDK_TARGET_CPU), x86)
    KERNEL32_LIB := kernel32.lib
  endif
  $(eval $(call SetupNativeCompilation,BUILD_LIBJAWT, \
      LIBRARY := jawt, \
      OUTPUT_DIR := $(INSTALL_LIBRARIES_HERE), \
      SRC := $(LIBJAWT_SRC), \
      INCLUDE_FILES := $(LIBJAWT_INCLUDE_FILES), \
      LANG := C++, \
      OPTIMIZATION := LOW, \
      CFLAGS := $(CXXFLAGS_JDKLIB) \
          -EHsc -DUNICODE -D_UNICODE \
          $(LIBJAWT_CFLAGS), \
      LDFLAGS := $(LDFLAGS_JDKLIB) $(KERNEL32_LIB) $(LDFLAGS_CXX_JDK) \
          advapi32.lib $(WIN_AWT_LIB), \
      LDFLAGS_SUFFIX := $(LDFLAGS_JDKLIB_SUFFIX), \
      VERSIONINFO_RESOURCE := $(GLOBAL_VERSION_INFO_RESOURCE), \
      RC_FLAGS := $(RC_FLAGS) \
          -D "JDK_FNAME=jawt.dll" \
          -D "JDK_INTERNAL_NAME=jawt" \
          -D "JDK_FTYPE=0x2L", \
      OBJECT_DIR := $(JDK_OUTPUTDIR)/objs/libjawt, \
      DEBUG_SYMBOLS := $(DEBUG_ALL_BINARIES)))

  $(BUILD_LIBJAWT): $(BUILD_LIBAWT)

  $(JDK_OUTPUTDIR)/lib/$(LIBRARY_PREFIX)jawt$(STATIC_LIBRARY_SUFFIX): $(BUILD_LIBJAWT)
	$(ECHO) Copying $(@F)
	$(CP) $(JDK_OUTPUTDIR)/objs/libjawt/$(LIBRARY_PREFIX)jawt$(STATIC_LIBRARY_SUFFIX) $@

  DESKTOP_LIBRARIES += $(JDK_OUTPUTDIR)/lib/$(LIBRARY_PREFIX)jawt$(STATIC_LIBRARY_SUFFIX)

else # OPENJDK_TARGET_OS not windows

  ifeq ($(SHUFFLED), true)
    ifeq ($(OPENJDK_TARGET_OS), macosx)
      LIBJAWT_SRC := $(JDK_TOPDIR)/$(SRC_SUBDIR)/java.desktop/macosx/native/libjawt
      LIBJAWT_CFLAGS := \
        -I$(JDK_TOPDIR)/$(SRC_SUBDIR)/java.desktop/$(OPENJDK_TARGET_OS_API_DIR)/native/common/sun/awt \
        -I$(JDK_TOPDIR)/$(SRC_SUBDIR)/java.desktop/macosx/native/include \
        $(addprefix -I, $(BUILD_LIBJAVA_SRC)) \
        #
    else
      LIBJAWT_SRC := $(JDK_TOPDIR)/$(SRC_SUBDIR)/java.desktop/$(OPENJDK_TARGET_OS_API_DIR)/native/libjawt
      LIBJAWT_CFLAGS := \
        -I$(JDK_TOPDIR)/$(SRC_SUBDIR)/java.desktop/$(OPENJDK_TARGET_OS_API_DIR)/native/common/sun/awt \
        $(addprefix -I, $(BUILD_LIBJAVA_SRC)) \
        #
    endif
  else
    LIBJAWT_SRC := $(JDK_TOPDIR)/src/$(OPENJDK_TARGET_OS_API_DIR)/native/sun/awt \
          $(JDK_TOPDIR)/src/macosx/native/sun/awt
    LIBJAWT_CFLAGS_macosx := -I$(JDK_TOPDIR)/src/solaris/native/sun/awt
    ifeq ($(OPENJDK_TARGET_OS), macosx)
      JAWT_FILES := jawt.m
    else
      JAWT_FILES := jawt.c
    endif
  endif

  ifeq ($(OPENJDK_TARGET_OS), macosx)
    JAWT_LIBS := -lawt_lwawt
  else
    JAWT_LIBS :=
    ifneq ($(OPENJDK_TARGET_OS), solaris)
      JAWT_LIBS += -lawt
    endif
    ifndef BUILD_HEADLESS_ONLY
      JAWT_LIBS += -lawt_xawt
    else
      JAWT_LIBS += -lawt_headless
      HEADLESS_CFLAG += -DHEADLESS
    endif
  endif

  $(eval $(call SetupNativeCompilation,BUILD_LIBJAWT, \
      LIBRARY := jawt, \
      OUTPUT_DIR := $(INSTALL_LIBRARIES_HERE), \
      SRC := $(LIBJAWT_SRC), \
      INCLUDE_FILES := $(JAWT_FILES), \
      LANG := C, \
      OPTIMIZATION := LOW, \
      CFLAGS := $(CFLAGS_JDKLIB) \
          $(LIBJAWT_CFLAGS), \
      CFLAGS_linux := $(HEADLESS_CFLAG), \
      CFLAGS_macosx := $(LIBJAWT_CFLAGS_macosx), \
      MAPFILE := $(JDK_TOPDIR)/make/mapfiles/libjawt/mapfile-vers, \
      LDFLAGS := $(LDFLAGS_JDKLIB) \
          $(call SET_SHARED_LIBRARY_ORIGIN), \
      LDFLAGS_solaris := $(X_LIBS), \
      LDFLAGS_SUFFIX_linux := $(JAWT_LIBS) $(LDFLAGS_JDKLIB_SUFFIX), \
      LDFLAGS_SUFFIX_aix := $(JAWT_LIBS) $(LDFLAGS_JDKLIB_SUFFIX),\
      LDFLAGS_SUFFIX_solaris := $(JAWT_LIBS) $(LDFLAGS_JDKLIB_SUFFIX) -lXrender, \
      LDFLAGS_SUFFIX_macosx := -Xlinker -rpath -Xlinker @loader_path $(JAWT_LIBS) \
          -framework Cocoa $(LDFLAGS_JDKLIB_SUFFIX), \
      OBJECT_DIR := $(JDK_OUTPUTDIR)/objs/libjawt, \
      DEBUG_SYMBOLS := $(DEBUG_ALL_BINARIES)))

  ifndef BUILD_HEADLESS_ONLY
    $(BUILD_LIBJAWT): $(BUILD_LIBAWT_XAWT)
  else
    $(BUILD_LIBJAWT): $(INSTALL_LIBRARIES_HERE)/$(LIBRARY_PREFIX)awt_headless$(SHARED_LIBRARY_SUFFIX)
  endif

  ifeq ($(OPENJDK_TARGET_OS), macosx)
    $(BUILD_LIBJAWT): $(INSTALL_LIBRARIES_HERE)/$(LIBRARY_PREFIX)awt_lwawt$(SHARED_LIBRARY_SUFFIX)
  endif

endif # OPENJDK_TARGET_OS

DESKTOP_LIBRARIES += $(BUILD_LIBJAWT)

##########################################################################################

ifndef OPENJDK

  ifeq ($(SHUFFLED), true)
    LIBKCMS_SRC := $(JDK_TOPDIR)/$(SRC_SUBDIR)/closed/java.desktop/share/native/libkcms \
        $(JDK_TOPDIR)/$(SRC_SUBDIR)/closed/java.desktop/$(OPENJDK_TARGET_OS_API_DIR)/native/libkcms \
        #
    LIBKCMS_CFLAGS += $(addprefix -I, $(LIBKCMS_SRC)) \
        -I$(JDK_TOPDIR)/$(SRC_SUBDIR)/java.base/share/native/libjava \
        -I$(JDK_TOPDIR)/$(SRC_SUBDIR)/java.base/$(OPENJDK_TARGET_OS_API_DIR)/native/libjava \
        -I$(JDK_OUTPUTDIR)/gensrc_headers/java.desktop \
        #
    LIBKCMS_VERSIONINFO_RESOURCE := $(JDK_TOPDIR)/$(SRC_SUBDIR)/closed/java.desktop/windows/native/libkcms/cmm.rc
  else
    LIBKCMS_SRC := $(JDK_TOPDIR)/src/closed/share/native/sun/java2d/cmm/kcms

    BUILD_LIBKCMS_EXCLUDE_FILES :=
    ifeq ($(OPENJDK_TARGET_OS), windows)
      BUILD_LIBKCMS_EXCLUDE_FILES += ukcpmgr.c unixmem.c
    else
      BUILD_LIBKCMS_EXCLUDE_FILES += cmmdll.c registry.c spxffile.c sysinfo.c winmem.c wkcpmgr.c
    endif
    LIBKCMS_VERSIONINFO_RESOURCE := $(JDK_TOPDIR)/src/closed/share/native/sun/java2d/cmm/kcms/cmm.rc
  endif

  LIBKCMS_CFLAGS += $(CFLAGS_JDKLIB)

  ifeq ($(OPENJDK_TARGET_OS), solaris)
    # This particular library uses a feature called PIC_CODE_SMALL (on solaris)
    # implement it like this...since it's only used here
    LIBKCMS_CFLAGS := $(patsubst -KPIC, -Kpic, $(LIBKCMS_CFLAGS))
  else ifeq ($(OPENJDK_TARGET_CPU_ARCH), ppc)
    LIBKCMS_CFLAGS := $(patsubst -fPIC, -fpic, $(LIBKCMS_CFLAGS))
  endif

  $(eval $(call SetupNativeCompilation,BUILD_LIBKCMS, \
      LIBRARY := kcms, \
      OUTPUT_DIR := $(INSTALL_LIBRARIES_HERE), \
      SRC := $(LIBKCMS_SRC), \
      LANG := C, \
      EXCLUDE_FILES := $(BUILD_LIBKCMS_EXCLUDE_FILES), \
      OPTIMIZATION := LOW, \
      CFLAGS := $(LIBKCMS_CFLAGS) \
          -DJAVACMM -DFUT_CALC_EX -DNO_FUT_GCONST, \
      CFLAGS_linux := -Wno-missing-field-initializers, \
      MAPFILE := $(JDK_TOPDIR)/make/mapfiles/libkcms/mapfile-vers, \
      LDFLAGS := $(LDFLAGS_JDKLIB) \
          $(call SET_SHARED_LIBRARY_ORIGIN), \
      LDFLAGS_SUFFIX_linux := -lc -lpthread, \
      LDFLAGS_SUFFIX_solaris := -lc, \
      LDFLAGS_SUFFIX_windows := $(WIN_JAVA_LIB) advapi32.lib user32.lib version.lib, \
      LDFLAGS_SUFFIX_posix := -lm -ljava -ljvm, \
      VERSIONINFO_RESOURCE := $(LIBKCMS_VERSIONINFO_RESOURCE), \
      RC_FLAGS := $(RC_FLAGS) \
          -D "JDK_FNAME=kcms.dll" \
          -D "JDK_INTERNAL_NAME=kcms" \
          -D "JDK_FTYPE=0x2L", \
      OBJECT_DIR := $(JDK_OUTPUTDIR)/objs/libkcms, \
      DEBUG_SYMBOLS := $(DEBUG_ALL_BINARIES)))

  $(BUILD_LIBKCMS): $(BUILD_LIBJAVA)

  DESKTOP_LIBRARIES += $(BUILD_LIBKCMS)

endif

##########################################################################################

ifndef OPENJDK
  ifeq ($(OPENJDK_TARGET_OS), solaris)
    ifneq ($(OPENJDK_TARGET_CPU), x86_64)

      ifeq ($(shell if test "$(OS_VERSION_MAJOR)" -eq 5 -a "$(OS_VERSION_MINOR)" -le 10; then $(ECHO) ok; fi), ok)

        ifeq ($(SHUFFLED), true)
          LIBSUNWJDGA_SRC := $(JDK_TOPDIR)/$(SRC_SUBDIR)/java.desktop/unix/native/libsunwjdga
        else
          LIBSUNWJDGA_SRC := $(JDK_TOPDIR)/src/solaris/native/sun/jdga
        endif

        SUNWJDGA_MAPFILE :=
        ifeq ($(OPENJDK_TARGET_CPU_ARCH), sparc)
          SUNWJDGA_MAPFILE := $(JDK_TOPDIR)/make/mapfiles/libjdga/mapfile-vers
        endif

        $(eval $(call SetupNativeCompilation,BUILD_LIBSUNWJDGA, \
            LIBRARY := sunwjdga, \
            OUTPUT_DIR := $(INSTALL_LIBRARIES_HERE), \
            SRC := $(LIBSUNWJDGA_SRC), \
            LANG := C, \
            OPTIMIZATION := LOW, \
            CFLAGS := $(CFLAGS_JDKLIB) \
                -I$(JDK_TOPDIR)/src/share/javavm/export \
                -I$(JDK_TOPDIR)/src/$(OPENJDK_TARGET_OS_API_DIR)/javavm/export \
                $(X_CFLAGS), \
            MAPFILE := $(SUNWJDGA_MAPFILE), \
            LDFLAGS := $(LDFLAGS_JDKLIB) \
                $(call SET_SHARED_LIBRARY_ORIGIN), \
            LDFLAGS_SUFFIX := $(X_LIBS) -ldga -lX11 $(LIBDL) -lc, \
            OBJECT_DIR := $(JDK_OUTPUTDIR)/objs/libsunwjdga, \
            DEBUG_SYMBOLS := $(DEBUG_ALL_BINARIES)))

        DESKTOP_LIBRARIES += $(BUILD_LIBSUNWJDGA)

      endif
    endif
  endif
endif

##########################################################################################

ifeq ($(BUILD_HEADLESS), true)
  # Mac and Windows only use the native AWT lib, do not build libawt_headless
  ifeq ($(findstring $(OPENJDK_TARGET_OS), windows macosx),)

    ifeq ($(SHUFFLED), true)
      LIBAWT_HEADLESS_DIRS := $(JDK_TOPDIR)/$(SRC_SUBDIR)/java.desktop/unix/native/libawt_headless/sun/awt \
          $(JDK_TOPDIR)/$(SRC_SUBDIR)/java.desktop/$(OPENJDK_TARGET_OS_API_DIR)/native/common/sun/awt \
          $(JDK_TOPDIR)/$(SRC_SUBDIR)/java.desktop/$(OPENJDK_TARGET_OS_API_DIR)/native/common/sun/java2d/opengl \
          $(JDK_TOPDIR)/$(SRC_SUBDIR)/java.desktop/$(OPENJDK_TARGET_OS_API_DIR)/native/common/sun/java2d/x11 \
          $(JDK_TOPDIR)/$(SRC_SUBDIR)/java.desktop/share/native/common/sun/java2d/opengl \
          $(JDK_TOPDIR)/$(SRC_SUBDIR)/java.desktop/share/native/common/sun/font \
          #

      LIBAWT_HEADLESS_EXCLUDES := medialib

      LIBAWT_HEADLESS_CFLAGS := -I$(JDK_OUTPUTDIR)/gensrc_headers/java.desktop \
          $(addprefix -I, $(LIBAWT_HEADLESS_DIRS)) \
          -I$(JDK_TOPDIR)/$(SRC_SUBDIR)/java.desktop/share/native/libawt/sun/java2d \
          -I$(JDK_TOPDIR)/$(SRC_SUBDIR)/java.desktop/share/native/libawt/sun/java2d/loops \
          -I$(JDK_TOPDIR)/$(SRC_SUBDIR)/java.desktop/share/native/libawt/sun/awt/image/cvutils \
          -I$(JDK_TOPDIR)/$(SRC_SUBDIR)/java.desktop/share/native/libawt/sun/java2d/pipe \
          -I$(JDK_TOPDIR)/$(SRC_SUBDIR)/java.desktop/share/native/libawt/sun/awt/image \
          -I$(JDK_TOPDIR)/$(SRC_SUBDIR)/java.desktop/$(OPENJDK_TARGET_OS_API_DIR)/native/libawt/sun/java2d \
          -I$(JDK_TOPDIR)/$(SRC_SUBDIR)/java.desktop/share/native/common/sun/font \
          -I$(JDK_TOPDIR)/$(SRC_SUBDIR)/java.desktop/share/native/common/sun/awt/debug \
          -I$(JDK_TOPDIR)/$(SRC_SUBDIR)/java.desktop/$(OPENJDK_TARGET_OS_API_DIR)/native/common/sun/font \
          -I$(JDK_TOPDIR)/$(SRC_SUBDIR)/java.desktop/$(OPENJDK_TARGET_OS_API_DIR)/native/libsunwjdga/ \
          $(addprefix -I, $(BUILD_LIBJAVA_SRC)) \
          #
      LIBAWT_HEADLESS_EXFILES := initIDs.c
    else
      LIBAWT_HEADLESS_DIRS := $(JDK_TOPDIR)/src/share/native/sun/font \
        $(JDK_TOPDIR)/src/share/native/sun/java2d/opengl \
        $(JDK_TOPDIR)/src/solaris/native/sun/font \
        $(JDK_TOPDIR)/src/solaris/native/sun/awt \
        $(JDK_TOPDIR)/src/solaris/native/sun/java2d/opengl \
        $(JDK_TOPDIR)/src/solaris/native/sun/java2d/x11

      ifeq ($(OPENJDK_TARGET_OS), macosx)
        LIBAWT_HEADLESS_DIRS += $(JDK_TOPDIR)/src/macosx/native/sun/font
      endif

      LIBAWT_HEADLESS_CFLAGS := \
        -I$(JDK_TOPDIR)/src/share/native/sun/java2d \
        -I$(JDK_TOPDIR)/src/$(OPENJDK_TARGET_OS_API_DIR)/native/sun/java2d \
        -I$(JDK_TOPDIR)/src/share/native/sun/java2d/loops \
        -I$(JDK_TOPDIR)/src/share/native/sun/java2d/pipe \
        -I$(JDK_TOPDIR)/src/share/native/sun/awt/image \
        -I$(JDK_TOPDIR)/src/share/native/sun/awt/image/cvutils \
        -I$(JDK_TOPDIR)/src/share/native/sun/awt/debug \
        -I$(JDK_TOPDIR)/src/$(OPENJDK_TARGET_OS_API_DIR)/native/sun/jdga \
        $(foreach dir, $(LIBAWT_HEADLESS_DIRS), -I$(dir))

      ifeq ($(OPENJDK_TARGET_OS), macosx)
        LIBAWT_HEADLESS_CFLAGS += \
            -F/System/Library/Frameworks/JavaVM.framework/Frameworks \
            -F/System/Library/Frameworks/ApplicationServices.framework/Frameworks
      endif

      LIBAWT_HEADLESS_FILES := \
        awt_Font.c \
        HeadlessToolkit.c \
        fontpath.c \
        VDrawingArea.c \
        X11Color.c \
        X11Renderer.c \
        X11PMBlitLoops.c \
        X11SurfaceData.c \
        X11FontScaler_md.c \
        X11TextRenderer_md.c \
        OGLBlitLoops.c \
        OGLBufImgOps.c \
        OGLContext.c \
        OGLFuncs.c \
        OGLMaskBlit.c \
        OGLMaskFill.c \
        OGLPaints.c \
        OGLRenderQueue.c \
        OGLRenderer.c \
        OGLSurfaceData.c \
        OGLTextRenderer.c \
        OGLVertexCache.c \
        GLXGraphicsConfig.c \
        GLXSurfaceData.c \
        AccelGlyphCache.c \
          CUPSfuncs.c \
          #
    endif # JIGSAW

    LIBAWT_HEADLESS_REORDER :=
    ifeq ($(OPENJDK_TARGET_OS), solaris)
      ifneq ($(OPENJDK_TARGET_CPU), x86_64)
        LIBAWT_HEADLESS_REORDER := $(JDK_TOPDIR)/make/mapfiles/libawt_headless/reorder-$(OPENJDK_TARGET_CPU)
      endif
    endif

    $(eval $(call SetupNativeCompilation,BUILD_LIBAWT_HEADLESS, \
        LIBRARY := awt_headless, \
        OUTPUT_DIR := $(INSTALL_LIBRARIES_HERE), \
        SRC := $(LIBAWT_HEADLESS_DIRS), \
        INCLUDE_FILES := $(LIBAWT_HEADLESS_FILES), \
        EXCLUDE_FILES := $(LIBAWT_HEADLESS_EXFILES), \
        EXCLUDES := $(LIBAWT_HEADLESS_EXCLUDES), \
        LANG := C, \
        OPTIMIZATION := LOW, \
        CFLAGS := $(CFLAGS_JDKLIB) \
            -DHEADLESS=true \
            -DPACKAGE_PATH=\"$(PACKAGE_PATH)\" \
            $(CUPS_CFLAGS) \
            $(X_CFLAGS) \
            $(LIBAWT_HEADLESS_CFLAGS), \
        MAPFILE := $(JDK_TOPDIR)/make/mapfiles/libawt_headless/mapfile-vers, \
        LDFLAGS := $(LDFLAGS_JDKLIB) \
            $(call SET_SHARED_LIBRARY_ORIGIN), \
        LDFLAGS_linux := $(call SET_SHARED_LIBRARY_ORIGIN,/..), \
        LDFLAGS_solaris := $(call SET_SHARED_LIBRARY_ORIGIN,/..), \
        LDFLAGS_macosx := $(call SET_SHARED_LIBRARY_ORIGIN)., \
        REORDER := $(LIBAWT_HEADLESS_REORDER), \
        LDFLAGS_SUFFIX_linux := -ljvm -lawt -lm $(LIBDL) -ljava, \
        LDFLAGS_SUFFIX_aix := -ljvm -lawt -ljava,\
        LDFLAGS_SUFFIX_solaris := $(LIBDL) -ljvm -lawt -lm -ljava $(LIBCXX) -lc, \
        OBJECT_DIR := $(JDK_OUTPUTDIR)/objs/libawt_headless, \
        DEBUG_SYMBOLS := $(DEBUG_ALL_BINARIES)))

    $(BUILD_LIBAWT_HEADLESS): $(BUILD_LIBAWT)

    DESKTOP_LIBRARIES += $(BUILD_LIBAWT_HEADLESS)

  endif
endif

##########################################################################################

ifndef BUILD_HEADLESS_ONLY

  ifeq ($(SHUFFLED), true)
    LIBSPLASHSCREEN_DIRS := \
      $(JDK_TOPDIR)/$(SRC_SUBDIR)/java.desktop/share/native/libjpeg \
      $(JDK_TOPDIR)/$(SRC_SUBDIR)/java.desktop/share/native/libsplashscreen \
      #
  else
    LIBSPLASHSCREEN_DIRS := \
      $(JDK_TOPDIR)/src/share/native/sun/awt/image/jpeg \
      $(JDK_TOPDIR)/src/share/native/sun/awt/splashscreen \
      #
  endif

  ifeq ($(USE_EXTERNAL_LIBGIF), true)
    GIFLIB_LDFLAGS := -lgif
    ifeq ($(SHUFFLED), true)
      LIBSPLASHSCREEN_EXCLUDES := giflib
    endif
  else
    ifeq ($(SHUFFLED), true)
      LIBSPLASHSCREEN_CFLAGS += -I$(JDK_TOPDIR)/$(SRC_SUBDIR)/java.desktop/share/native/libsplashscreen/giflib
    else
      LIBSPLASHSCREEN_DIRS += $(JDK_TOPDIR)/src/share/native/sun/awt/giflib
    endif
  endif

  ifeq ($(USE_EXTERNAL_LIBPNG), false)
    ifeq ($(SHUFFLED), true)
      LIBSPLASHSCREEN_DIRS += $(JDK_TOPDIR)/$(SRC_SUBDIR)/java.desktop/share/native/libsplashscreen/libpng
    else
      LIBSPLASHSCREEN_DIRS += $(JDK_TOPDIR)/src/share/native/sun/awt/libpng
    endif
  else
    LIBSPLASHSCREEN_EXCLUDES += libpng
  endif

  ifneq ($(OPENJDK_TARGET_OS), macosx)
    ifeq ($(SHUFFLED), true)
      LIBSPLASHSCREEN_DIRS += $(JDK_TOPDIR)/$(SRC_SUBDIR)/java.desktop/$(OPENJDK_TARGET_OS_API_DIR)/native/libsplashscreen
    else
      LIBSPLASHSCREEN_DIRS += $(JDK_TOPDIR)/src/$(OPENJDK_TARGET_OS_API_DIR)/native/sun/awt/splashscreen
    endif
  else
    ifeq ($(SHUFFLED), true)
      LIBSPLASHSCREEN_DIRS += $(JDK_TOPDIR)/$(SRC_SUBDIR)/java.desktop/macosx/native/libsplashscreen
    else
      LIBSPLASHSCREEN_DIRS += $(JDK_TOPDIR)/src/macosx/native/sun/awt/splashscreen
    endif
  endif

  LIBSPLASHSCREEN_CFLAGS += -DSPLASHSCREEN -DPNG_NO_MMX_CODE \
      $(addprefix -I, $(LIBSPLASHSCREEN_DIRS)) \
      $(addprefix -I, $(BUILD_LIBJAVA_SRC)) \
      #

  ifeq ($(OPENJDK_TARGET_OS), macosx)
    LIBSPLASHSCREEN_CFLAGS += -F/System/Library/Frameworks/JavaVM.framework/Frameworks
    LIBSPLASHSCREEN_CFLAGS += -DWITH_MACOSX
    ifeq ($(SHUFFLED), true)
      LIBSPLASHSCREEN_CFLAGS += -I$(JDK_TOPDIR)/$(SRC_SUBDIR)/java.desktop/macosx/native/libosxapp
    else
      LIBSPLASHSCREEN_CFLAGS += -I$(JDK_TOPDIR)/src/macosx/native/sun/osxapp
    endif

    BUILD_LIBSPLASHSCREEN_java_awt_SplashScreen.c_CFLAGS := -x objective-c -O0
    BUILD_LIBSPLASHSCREEN_splashscreen_gfx_impl.c_CFLAGS := -x objective-c -O0
    BUILD_LIBSPLASHSCREEN_splashscreen_gif.c_CFLAGS := -x objective-c -O0
    BUILD_LIBSPLASHSCREEN_splashscreen_impl.c_CFLAGS := -x objective-c -O0
    BUILD_LIBSPLASHSCREEN_splashscreen_jpeg.c_CFLAGS := -x objective-c -O0
    BUILD_LIBSPLASHSCREEN_splashscreen_png.c_CFLAGS := -x objective-c -O0
    BUILD_LIBSPLASHSCREEN_splashscreen_sys.m_CFLAGS := -O0

  else ifeq ($(OPENJDK_TARGET_OS), windows)
    LIBSPLASHSCREEN_CFLAGS += -DWITH_WIN32
  else
    LIBSPLASHSCREEN_CFLAGS += -DWITH_X11 $(X_CFLAGS)
  endif

  LIBSPLASHSCREEN_LDFLAGS_SUFFIX :=

  ifneq ($(USE_EXTERNAL_LIBZ), true)
    ifeq ($(SHUFFLED), true)
      LIBSPLASHSCREEN_DIRS += $(JDK_TOPDIR)/$(SRC_SUBDIR)/java.base/share/native/libzip/zlib-1.2.5
    else
      LIBSPLASHSCREEN_DIRS += $(JDK_TOPDIR)/src/share/native/java/util/zip/zlib-1.2.5
    endif
    LIBSPLASHSCREEN_CFLAGS += $(ZLIB_CPPFLAGS)
  endif

  ifeq ($(OPENJDK_TARGET_OS), macosx)
    LIBSPLASHSCREEN_LDFLAGS_SUFFIX += $(LIBM) -lpthread -liconv -losxapp \
        -framework ApplicationServices \
        -framework Foundation \
        -framework Cocoa \
        -F/System/Library/Frameworks/JavaVM.framework/Frameworks \
        -framework JavaNativeFoundation
  else ifeq ($(OPENJDK_TARGET_OS), windows)
    LIBSPLASHSCREEN_LDFLAGS_SUFFIX += kernel32.lib user32.lib gdi32.lib delayimp.lib -DELAYLOAD:user32.dll
  else
    LIBSPLASHSCREEN_LDFLAGS_SUFFIX += $(X_LIBS) -lX11 -lXext $(LIBM) -lpthread
  endif

  $(eval $(call SetupNativeCompilation,BUILD_LIBSPLASHSCREEN, \
      LIBRARY := splashscreen, \
      OUTPUT_DIR := $(INSTALL_LIBRARIES_HERE), \
      SRC := $(LIBSPLASHSCREEN_DIRS), \
      EXCLUDE_FILES := imageioJPEG.c jpegdecoder.c pngtest.c, \
      EXCLUDES := $(LIBSPLASHSCREEN_EXCLUDES), \
      LANG := C, \
      OPTIMIZATION := LOW, \
      CFLAGS := $(LIBSPLASHSCREEN_CFLAGS) $(CFLAGS_JDKLIB) \
                $(GIFLIB_CFLAGS) $(PNG_CFLAGS), \
      MAPFILE := $(JDK_TOPDIR)/make/mapfiles/libsplashscreen/mapfile-vers, \
      LDFLAGS := $(LDFLAGS_JDKLIB) \
          $(call SET_SHARED_LIBRARY_ORIGIN), \
      LDFLAGS_SUFFIX := $(LIBSPLASHSCREEN_LDFLAGS_SUFFIX) $(LIBZ) \
                        $(GIFLIB_LDFLAGS) $(PNG_LIBS), \
      LDFLAGS_SUFFIX_solaris := -lc, \
      VERSIONINFO_RESOURCE := $(GLOBAL_VERSION_INFO_RESOURCE), \
      RC_FLAGS := $(RC_FLAGS) \
          -D "JDK_FNAME=splashscreen.dll" \
          -D "JDK_INTERNAL_NAME=splashscreen" \
          -D "JDK_FTYPE=0x2L", \
      OBJECT_DIR := $(JDK_OUTPUTDIR)/objs/libsplashscreen, \
      DEBUG_SYMBOLS := $(DEBUG_ALL_BINARIES)))

  DESKTOP_LIBRARIES += $(BUILD_LIBSPLASHSCREEN)

  ifeq ($(OPENJDK_TARGET_OS), macosx)
    $(BUILD_LIBSPLASHSCREEN): $(INSTALL_LIBRARIES_HERE)/$(LIBRARY_PREFIX)osxapp$(SHARED_LIBRARY_SUFFIX)
  endif

endif

##########################################################################################

ifndef OPENJDK

  ifeq ($(SHUFFLED), true)
    LIBDCPR_SRC_DIRS := $(JDK_TOPDIR)/$(SRC_SUBDIR)/closed/java.desktop/share/native/libdcpr
    LIBDCPR_CFLAGS := $(addprefix -I, $(shell $(FIND) $(LIBDCPR_SRC_DIRS) -type d)) \
        -I$(JDK_TOPDIR)/$(SRC_SUBDIR)/java.desktop/share/native/libawt/sun/java2d/pipe \
        -I$(JDK_TOPDIR)/$(SRC_SUBDIR)/java.base/share/native/libjava \
        -I$(JDK_TOPDIR)/$(SRC_SUBDIR)/java.base/$(OPENJDK_TARGET_OS_API_DIR)/native/libjava \
        -I$(JDK_OUTPUTDIR)/gensrc_headers/java.desktop \
        #
  else

    LIBDCPR_SRC_DIRS := \
        $(JDK_TOPDIR)/src/closed/share/native/sun/dc/doe \
        $(JDK_TOPDIR)/src/closed/share/native/sun/dc/path \
        $(JDK_TOPDIR)/src/closed/share/native/sun/dc/pr \
        $(JDK_TOPDIR)/src/closed/share/native/sun/dc/util

    LIBDCPR_CFLAGS := $(foreach dir, $(LIBDCPR_SRC_DIRS), -I$(dir)) \
        -I$(JDK_TOPDIR)/src/share/native/sun/java2d/pipe
  endif

  $(eval $(call SetupNativeCompilation,BUILD_LIBDCPR, \
      LIBRARY := dcpr, \
      OUTPUT_DIR := $(INSTALL_LIBRARIES_HERE), \
      SRC := $(LIBDCPR_SRC_DIRS), \
      LANG := C, \
      OPTIMIZATION := LOW, \
      CFLAGS := $(CFLAGS_JDKLIB) \
          $(LIBDCPR_CFLAGS), \
      MAPFILE := $(JDK_TOPDIR)/make/mapfiles/libdcpr/mapfile-vers, \
      LDFLAGS := $(LDFLAGS_JDKLIB) \
          $(call SET_SHARED_LIBRARY_ORIGIN), \
      LDFLAGS_SUFFIX := $(LIBM) $(LDFLAGS_JDKLIB_SUFFIX), \
      LDFLAGS_SUFFIX_windows := $(WIN_JAVA_LIB), \
      LDFLAGS_SUFFIX_posix := -lm, \
      VERSIONINFO_RESOURCE := $(GLOBAL_VERSION_INFO_RESOURCE), \
      RC_FLAGS := $(RC_FLAGS) \
          -D "JDK_FNAME=dcpr.dll" \
          -D "JDK_INTERNAL_NAME=dcpr" \
          -D "JDK_FTYPE=0x2L", \
      OBJECT_DIR := $(JDK_OUTPUTDIR)/objs/libdcpr, \
      DEBUG_SYMBOLS := $(DEBUG_ALL_BINARIES)))

  $(BUILD_LIBDCPR): $(BUILD_LIBJAVA)

  DESKTOP_LIBRARIES += $(BUILD_LIBDCPR)

endif

##########################################################################################

ifeq ($(OPENJDK_TARGET_OS), macosx)

  ifeq ($(SHUFFLED), true)
    LIBAWT_LWAWT_DIRS := \
        $(JDK_TOPDIR)/$(SRC_SUBDIR)/java.desktop/macosx/native/libawt_lwawt \
        $(JDK_TOPDIR)/$(SRC_SUBDIR)/java.desktop/unix/native/common/sun/awt \
        $(JDK_TOPDIR)/$(SRC_SUBDIR)/java.desktop/share/native/common/sun/font \
        $(JDK_TOPDIR)/$(SRC_SUBDIR)/java.desktop/share/native/common/sun/java2d/opengl \
        #

    LIBAWT_LWAWT_CFLAGS := \
        $(addprefix -I, $(LIBAWT_LWAWT_DIRS)) \
        -I$(JDK_OUTPUTDIR)/gensrc_headers/java.desktop \
        -I$(JDK_TOPDIR)/$(SRC_SUBDIR)/java.desktop/macosx/native/include \
        -I$(JDK_TOPDIR)/$(SRC_SUBDIR)/java.desktop/macosx/native/libawt_lwawt/sun/java2d/opengl \
        -I$(JDK_TOPDIR)/$(SRC_SUBDIR)/java.desktop/macosx/native/libawt_lwawt/sun/awt \
        -I$(JDK_TOPDIR)/$(SRC_SUBDIR)/java.desktop/unix/native/libawt_xawt/sun/awt \
        -I$(JDK_TOPDIR)/$(SRC_SUBDIR)/java.desktop/macosx/native/libawt_lwawt/sun/font \
        -I$(JDK_TOPDIR)/$(SRC_SUBDIR)/java.desktop/share/native/libawt/sun/awt/image \
        -I$(JDK_TOPDIR)/$(SRC_SUBDIR)/java.desktop/share/native/libawt/sun/java2d \
        -I$(JDK_TOPDIR)/$(SRC_SUBDIR)/java.desktop/unix/native/libawt/sun/java2d \
        -I$(JDK_TOPDIR)/$(SRC_SUBDIR)/java.desktop/share/native/libmlib_image/ \
        -I$(JDK_TOPDIR)/$(SRC_SUBDIR)/java.desktop/share/native/libawt/sun/awt/image/cvutils \
        -I$(JDK_TOPDIR)/$(SRC_SUBDIR)/java.desktop/share/native/libawt/sun/java2d/loops \
        -I$(JDK_TOPDIR)/$(SRC_SUBDIR)/java.desktop/share/native/libawt/sun/java2d/pipe \
        -I$(JDK_TOPDIR)/$(SRC_SUBDIR)/java.desktop/share/native/common/sun/awt/debug \
        -I$(JDK_TOPDIR)/$(SRC_SUBDIR)/java.desktop/macosx/native/libosxapp \
        $(addprefix -I, $(BUILD_LIBJAVA_SRC)) \
        #

    LIBAWT_LWAWT_EXFILES := fontpath.c awt_Font.c X11Color.c initIDs.c
    LIBAWT_LWAWT_EXCLUDES := $(JDK_TOPDIR)/$(SRC_SUBDIR)/java.desktop/unix/native/common/sun/awt/medialib
  else
    LIBAWT_LWAWT_FILES := \
      awt.m \
      ApplicationDelegate.m \
      CFRetainedResource.m \
      CGLGraphicsConfig.m \
      CGLSurfaceData.m \
      CGLLayer.m \
      CGraphicsConfig.m \
      CGraphicsDevice.m \
      CGraphicsEnv.m \
      CCharToGlyphMapper.m \
      CSystemColors.m \
      AWTFont.m \
      CGGlyphOutlines.m \
      CGGlyphImages.m \
      CoreTextSupport.m \
      AWTStrike.m \
      InitIDs.m \
      AWTEvent.m \
      AWTView.m \
      AWTWindow.m \
      AWTSurfaceLayers.m \
      CCursorManager.m \
      CClipboard.m \
      CDataTransferer.m \
      CDragSource.m \
      CDragSourceContextPeer.m \
      CDropTarget.m \
      CDropTargetContextPeer.m \
      CInputMethod.m \
      CDesktopPeer.m \
      OSVersion.m \
      DnDUtilities.m \
      CFileDialog.m \
      CImage.m \
      CMenu.m \
      CMenuBar.m \
      CMenuComponent.m \
      CMenuItem.m \
      CPopupMenu.m \
      CRobot.m \
      CTrayIcon.m \
      CWrapper.m \
      JavaAccessibilityAction.m \
      JavaAccessibilityUtilities.m \
      JavaComponentAccessibility.m \
      JavaTextAccessibility.m \
      LWCToolkit.m \
      GeomUtilities.m \
      CPrinterJob.m \
      PrintModel.m \
      PrinterSurfaceData.m \
      PrinterView.m \
      QuartzSurfaceData.m \
      QuartzRenderer.m \
      CTextPipe.m \
      ImageSurfaceData.m \
      awt_DrawingSurface.m \
      \
      OGLBlitLoops.c \
      OGLBufImgOps.c \
      OGLContext.c \
      OGLFuncs.c \
      OGLMaskBlit.c \
      OGLMaskFill.c \
      OGLPaints.c \
      OGLRenderQueue.c \
      OGLRenderer.c \
      OGLSurfaceData.c \
      OGLTextRenderer.c \
      OGLVertexCache.c \
      AccelGlyphCache.c \
      CUPSfuncs.c


    LIBAWT_LWAWT_DIRS := \
      $(JDK_TOPDIR)/src/macosx/native/sun/awt \
      $(JDK_TOPDIR)/src/macosx/native/sun/font \
      $(JDK_TOPDIR)/src/macosx/native/sun/java2d/opengl \
      $(JDK_TOPDIR)/src/solaris/native/sun/awt \
      $(JDK_TOPDIR)/src/share/native/sun/font \
      $(JDK_TOPDIR)/src/share/native/sun/java2d/opengl \
        #

    LIBAWT_LWAWT_CFLAGS := \
        $(foreach dir, $(LIBAWT_LWAWT_DIRS), -I$(dir)) \
        -I$(JDK_TOPDIR)/src/macosx/native/sun/osxapp \
        -I$(JDK_TOPDIR)/src/share/native/sun/java2d \
        -I$(JDK_TOPDIR)/src/solaris/native/sun/java2d \
        -I$(JDK_TOPDIR)/src/share/native/sun/awt/image \
        -I$(JDK_TOPDIR)/src/share/native/sun/awt/image/cvutils \
        -I$(JDK_TOPDIR)/src/share/native/sun/java2d/loops \
        -I$(JDK_TOPDIR)/src/share/native/sun/java2d/pipe \
        -I$(JDK_TOPDIR)/src/share/native/sun/awt/debug \
        #
  endif

  $(eval $(call SetupNativeCompilation,BUILD_LIBAWT_LWAWT, \
      LIBRARY := awt_lwawt, \
      OUTPUT_DIR := $(INSTALL_LIBRARIES_HERE), \
      SRC := $(LIBAWT_LWAWT_DIRS), \
      LANG := C, \
      INCLUDE_FILES := $(LIBAWT_LWAWT_FILES), \
      EXCLUDE_FILES := $(LIBAWT_LWAWT_EXFILES), \
      EXCLUDES := $(LIBAWT_LWAWT_EXCLUDES), \
      OPTIMIZATION := LOW, \
      CFLAGS := $(CFLAGS_JDKLIB) \
          $(X_CFLAGS) \
          $(X_LIBS) \
          $(LIBAWT_LWAWT_CFLAGS) \
          -F/System/Library/Frameworks/JavaVM.framework/Frameworks \
          -F/System/Library/Frameworks/ApplicationServices.framework/Frameworks, \
      LDFLAGS := $(LDFLAGS_JDKLIB) \
          $(call SET_SHARED_LIBRARY_ORIGIN), \
      LDFLAGS_SUFFIX_macosx := -lawt -lmlib_image -losxapp -ljvm $(LIBM) \
          -framework Accelerate \
          -framework ApplicationServices \
          -framework AudioToolbox \
          -framework Carbon \
          -framework Cocoa \
          -framework Security \
          -framework ExceptionHandling \
          -F/System/Library/Frameworks/JavaVM.framework/Frameworks \
          -framework JavaNativeFoundation \
          -framework JavaRuntimeSupport \
          -framework OpenGL \
          -framework QuartzCore -ljava, \
      OBJECT_DIR := $(JDK_OUTPUTDIR)/objs/libawt_lwawt, \
      DEBUG_SYMBOLS := $(DEBUG_ALL_BINARIES)))

  DESKTOP_LIBRARIES += $(BUILD_LIBAWT_LWAWT)

  $(BUILD_LIBAWT_LWAWT): $(BUILD_LIBAWT)

  $(BUILD_LIBAWT_LWAWT): $(BUILD_LIBMLIB_IMAGE)

  $(BUILD_LIBAWT_LWAWT): $(BUILD_LIBOSXAPP)

  $(BUILD_LIBAWT_LWAWT): $(BUILD_LIBJAVA)

endif

##########################################################################################

ifeq ($(OPENJDK_TARGET_OS), macosx)

  ifeq ($(SHUFFLED), true)
    LIBOSXUI_SRC := $(JDK_TOPDIR)/$(SRC_SUBDIR)/java.desktop/macosx/native/libosxui
    LIBOSXUI_CFLAGS := -I$(JDK_TOPDIR)/$(SRC_SUBDIR)/java.desktop/macosx/native/libosxui \
        -I$(JDK_TOPDIR)/$(SRC_SUBDIR)/java.desktop/macosx/native/libawt_lwawt/sun/awt \
        -I$(JDK_TOPDIR)/$(SRC_SUBDIR)/java.desktop/macosx/native/libosxapp \
        -I$(JDK_TOPDIR)/$(SRC_SUBDIR)/java.base/share/native/libjava \
        -I$(JDK_TOPDIR)/$(SRC_SUBDIR)/java.base/$(OPENJDK_TARGET_OS_API_DIR)/native/libjava \
        -I$(JDK_OUTPUTDIR)/gensrc_headers/java.desktop \
        #
  else
    LIBOSXUI_SRC := $(JDK_TOPDIR)/src/macosx/native/com/apple/laf
    LIBOSXUI_CFLAGS := -I$(JDK_TOPDIR)/src/macosx/native/com/apple/laf \
        -I$(JDK_TOPDIR)/src/macosx/native/sun/osxapp \
        -I$(JDK_TOPDIR)/src/macosx/native/sun/awt \
        #
  endif

  $(eval $(call SetupNativeCompilation,BUILD_LIBOSXUI, \
      LIBRARY := osxui, \
      OUTPUT_DIR := $(INSTALL_LIBRARIES_HERE), \
      SRC := $(LIBOSXUI_SRC), \
      LANG := C, \
      OPTIMIZATION := LOW, \
      CFLAGS := $(CFLAGS_JDKLIB) \
          $(LIBOSXUI_CFLAGS) \
          -F/System/Library/Frameworks/JavaVM.framework/Frameworks, \
      LDFLAGS := $(LDFLAGS_JDKLIB) \
          $(call SET_SHARED_LIBRARY_ORIGIN) \
          -Xlinker -rpath -Xlinker @loader_path, \
      LDFLAGS_SUFFIX_macosx := -lawt -losxapp -lawt_lwawt \
          -framework Cocoa \
          -framework Carbon \
          -framework ApplicationServices \
          -F/System/Library/Frameworks/JavaVM.framework/Frameworks \
          -framework JavaNativeFoundation \
          -framework JavaRuntimeSupport \
          -ljava -ljvm, \
      OBJECT_DIR := $(JDK_OUTPUTDIR)/objs/libosxui, \
      DEBUG_SYMBOLS := $(DEBUG_ALL_BINARIES)))

  DESKTOP_LIBRARIES += $(BUILD_LIBOSXUI)

  $(BUILD_LIBOSXUI): $(BUILD_LIBAWT)

  $(BUILD_LIBOSXUI): $(BUILD_LIBOSXAPP)

  $(BUILD_LIBOSXUI): $(BUILD_LIBAWT_LWAWT)

  #$(BUILD_LIBOSXUI): $(BUILD_LIBJAVA)

endif<|MERGE_RESOLUTION|>--- conflicted
+++ resolved
@@ -37,8 +37,8 @@
       $(addprefix -I, $(BUILD_LIBMLIB_SRC)) \
       -I$(JDK_TOPDIR)/$(SRC_SUBDIR)/java.desktop/$(OPENJDK_TARGET_OS_API_DIR)/native/libmlib_image
 else
-  BUILD_LIBMLIB_SRC := $(JDK_TOPDIR)/src/share/native/sun/awt/medialib
-  BUILD_LIBMLIB_CFLAGS := -D__USE_J2D_NAMES -D__MEDIALIB_OLD_NAMES \
+BUILD_LIBMLIB_SRC := $(JDK_TOPDIR)/src/share/native/sun/awt/medialib
+BUILD_LIBMLIB_CFLAGS := -D__USE_J2D_NAMES -D__MEDIALIB_OLD_NAMES \
     -I$(BUILD_LIBMLIB_SRC) \
     -I$(JDK_TOPDIR)/src/$(OPENJDK_TARGET_OS_API_DIR)/native/sun/awt/medialib
   LIBMLIB_EXFILES := awt_ImagingLib.c mlib_c_ImageBlendTable.c
@@ -187,7 +187,7 @@
       $(addprefix -I, $(BUILD_LIBJAVA_SRC) $(BUILD_LIBMLIB_IMAGE_SRC)) \
       #
 else
-  LIBAWT_DIRS := \
+LIBAWT_DIRS := \
     $(JDK_TOPDIR)/src/share/native/sun/awt \
     $(JDK_TOPDIR)/src/$(OPENJDK_TARGET_OS_API_DIR)/native/sun/awt \
     $(JDK_TOPDIR)/src/share/native/sun/awt/image \
@@ -204,19 +204,19 @@
     $(JDK_TOPDIR)/src/$(OPENJDK_TARGET_OS_API_DIR)/native/sun/java2d/opengl \
       #
 
-  ifeq ($(OPENJDK_TARGET_OS), windows)
-    LIBAWT_DIRS += \
-        $(JDK_TOPDIR)/src/$(OPENJDK_TARGET_OS_API_DIR)/native/sun/windows \
-        $(JDK_TOPDIR)/src/$(OPENJDK_TARGET_OS_API_DIR)/native/sun/java2d/windows \
-        $(JDK_TOPDIR)/src/$(OPENJDK_TARGET_OS_API_DIR)/native/sun/java2d/d3d
-  else ifneq ($(OPENJDK_TARGET_OS), macosx)
-    LIBAWT_DIRS += \
-        $(JDK_TOPDIR)/src/$(OPENJDK_TARGET_OS_API_DIR)/native/sun/java2d/x11
-  endif
-
-  ifeq ($(OPENJDK_TARGET_OS), aix)
-    LIBAWT_DIRS += $(JDK_TOPDIR)/src/aix/porting
-  endif
+ifeq ($(OPENJDK_TARGET_OS), windows)
+  LIBAWT_DIRS += \
+      $(JDK_TOPDIR)/src/$(OPENJDK_TARGET_OS_API_DIR)/native/sun/windows \
+      $(JDK_TOPDIR)/src/$(OPENJDK_TARGET_OS_API_DIR)/native/sun/java2d/windows \
+      $(JDK_TOPDIR)/src/$(OPENJDK_TARGET_OS_API_DIR)/native/sun/java2d/d3d
+else ifneq ($(OPENJDK_TARGET_OS), macosx)
+  LIBAWT_DIRS += \
+      $(JDK_TOPDIR)/src/$(OPENJDK_TARGET_OS_API_DIR)/native/sun/java2d/x11
+endif
+
+ifeq ($(OPENJDK_TARGET_OS), aix)
+  LIBAWT_DIRS += $(JDK_TOPDIR)/src/aix/porting
+endif
 endif
 
 LIBAWT_CFLAGS += -D__MEDIALIB_OLD_NAMES -D__USE_J2D_NAMES \
@@ -224,7 +224,7 @@
     $(foreach dir, $(LIBAWT_DIRS), -I$(dir))
 
 ifneq ($(SHUFFLED), true)
-  LIBAWT_FILES := \
+LIBAWT_FILES := \
     gifdecoder.c \
     imageInitIDs.c \
     img_globals.c \
@@ -294,23 +294,19 @@
     debug_trace.c \
     debug_util.c
 
-  ifneq (, $(filter $(OPENJDK_TARGET_OS), solaris linux aix))
-    LIBAWT_FILES += awt_LoadLibrary.c initIDs.c img_colors.c
-  endif
-
-  ifeq ($(OPENJDK_TARGET_OS), aix)
-    LIBAWT_FILES += porting_aix.c
-  endif
+ifneq (, $(filter $(OPENJDK_TARGET_OS), solaris linux aix))
+  LIBAWT_FILES += awt_LoadLibrary.c initIDs.c img_colors.c
+endif
+
+ifeq ($(OPENJDK_TARGET_OS), aix)
+  LIBAWT_FILES += porting_aix.c
+endif
 endif
 
 ifeq ($(OPENJDK_TARGET_OS), macosx)
-<<<<<<< HEAD
   ifneq ($(SHUFFLED), true)
-    LIBAWT_FILES += awt_LoadLibrary.c img_colors.c
-  endif
-=======
-  LIBAWT_FILES += awt_LoadLibrary.c
->>>>>>> 139a36d3
+    LIBAWT_FILES += awt_LoadLibrary.c
+  endif
   LIBAWT_CFLAGS += -F/System/Library/Frameworks/JavaVM.framework/Frameworks
 endif
 
@@ -323,16 +319,16 @@
     LIBAWT_DIRS += $(JDK_TOPDIR)/$(SRC_SUBDIR)/java.desktop/share/native/common/sun/awt/medialib
     LIBAWT_EXFILES += sun/java2d/loops/MapAccelFunc.c
   else
-    LIBAWT_CFLAGS += $(JDK_TOPDIR)/src/solaris/native/sun/awt/medialib/vis_$(OPENJDK_TARGET_CPU_BITS).il
-    LIBAWT_CFLAGS += \
+  LIBAWT_CFLAGS += $(JDK_TOPDIR)/src/solaris/native/sun/awt/medialib/vis_$(OPENJDK_TARGET_CPU_BITS).il
+  LIBAWT_CFLAGS += \
       -I$(JDK_TOPDIR)/src/solaris/native/sun/awt/medialib \
       -I$(JDK_TOPDIR)/src/solaris/native/sun/java2d/medialib \
       -I$(JDK_TOPDIR)/src/solaris/native/sun/java2d/loops
 
-    LIBAWT_DIRS += $(JDK_TOPDIR)/src/solaris/native/sun/awt/medialib \
+  LIBAWT_DIRS += $(JDK_TOPDIR)/src/solaris/native/sun/awt/medialib \
       $(JDK_TOPDIR)/src/solaris/native/sun/java2d/loops
 
-    LIBAWT_FILES += \
+  LIBAWT_FILES += \
       vis_FuncArray.c \
       java2d_Mlib.c \
       mlib_ImageCreate.c \
@@ -389,8 +385,8 @@
         $(JDK_TOPDIR)/$(SRC_SUBDIR)/java.desktop/unix/native/common/sun/awt/medialib \
         #
   else
-    LIBAWT_FILES += MapAccelFunc.c
-  endif
+  LIBAWT_FILES += MapAccelFunc.c
+endif
 endif
 
 ifneq ($(OPENJDK_TARGET_OS), solaris)
@@ -480,7 +476,7 @@
   endif
 
   ifeq ($(SHUFFLED), true)
-    ifdef OPENJDK
+  ifdef OPENJDK
       LIBAWT_RC_FLAGS := -i "$(JDK_TOPDIR)/$(SRC_SUBDIR)/java.base/windows/native/launcher/icons"
     else
       LIBAWT_RC_FLAGS := -i "$(JDK_TOPDIR)/$(SRC_SUBDIR)/closed/java.base/windows/native/launcher/icons"
@@ -488,12 +484,12 @@
     LIBAWT_VERSIONINFO_RESOURCE := $(JDK_TOPDIR)/$(SRC_SUBDIR)/java.desktop/windows/native/libawt/sun/windows/awt.rc
   else
     ifdef OPENJDK
-      LIBAWT_RC_FLAGS := -i "$(JDK_TOPDIR)/src/windows/resource/icons"
-    else
-      LIBAWT_RC_FLAGS := -i "$(JDK_TOPDIR)/src/closed/windows/native/sun/windows"
-    endif
-    LIBAWT_VERSIONINFO_RESOURCE := $(JDK_TOPDIR)/src/windows/native/sun/windows/awt.rc
-  endif
+    LIBAWT_RC_FLAGS := -i "$(JDK_TOPDIR)/src/windows/resource/icons"
+  else
+    LIBAWT_RC_FLAGS := -i "$(JDK_TOPDIR)/src/closed/windows/native/sun/windows"
+  endif
+  LIBAWT_VERSIONINFO_RESOURCE := $(JDK_TOPDIR)/src/windows/native/sun/windows/awt.rc
+endif
 endif
 
 ifeq ($(MILESTONE), internal)
@@ -561,7 +557,7 @@
   ifndef BUILD_HEADLESS_ONLY
 
     ifeq ($(SHUFFLED), true)
-      LIBAWT_XAWT_DIRS := \
+    LIBAWT_XAWT_DIRS := \
           $(JDK_TOPDIR)/$(SRC_SUBDIR)/java.desktop/$(OPENJDK_TARGET_OS_API_DIR)/native/libawt_xawt \
           $(JDK_TOPDIR)/$(SRC_SUBDIR)/java.desktop/$(OPENJDK_TARGET_OS_API_DIR)/native/libjawt \
           $(JDK_TOPDIR)/$(SRC_SUBDIR)/java.desktop/share/native/common/sun/awt/debug \
@@ -631,7 +627,7 @@
     endif
 
     ifneq ($(SHUFFLED), true)
-      LIBAWT_XAWT_FILES := \
+    LIBAWT_XAWT_FILES := \
         XlibWrapper.c \
         XWindow.c \
         XToolkit.c \
@@ -731,58 +727,40 @@
 
 ##########################################################################################
 
-<<<<<<< HEAD
 ifeq ($(SHUFFLED), true)
   LIBLCMS_SRC := $(JDK_TOPDIR)/$(SRC_SUBDIR)/java.desktop/share/native/liblcms
-  LIBLCMS_CPPFLAGS := -I$(JDK_OUTPUTDIR)/gensrc_headers/java.desktop \
+  LIBLCMS_CPPFLAGS += -I$(JDK_OUTPUTDIR)/gensrc_headers/java.desktop \
       -I$(JDK_TOPDIR)/$(SRC_SUBDIR)/java.desktop/share/native/libawt/sun/java2d \
       -I$(JDK_TOPDIR)/$(SRC_SUBDIR)/java.desktop/share/native/common/sun/awt/debug \
       $(addprefix -I, $(BUILD_LIBJAVA_SRC)) \
       #
 else
   LIBLCMS_SRC := $(JDK_TOPDIR)/src/share/native/sun/java2d/cmm/lcms
-  LIBLCMS_CPPFLAGS := -I$(JDK_TOPDIR)/src/share/native/sun/java2d \
+  LIBLCMS_CPPFLAGS += -I$(JDK_TOPDIR)/src/share/native/sun/java2d \
       -I$(JDK_TOPDIR)/src/share/native/sun/awt/debug
+endif
+
+ifeq ($(USE_EXTERNAL_LCMS), true)
+  # If we're using an external library, we'll just need the wrapper part.
+  # By including it explicitely, all other files will be excluded.
+  BUILD_LIBLCMS_INCLUDE_FILES := LCMS.c
+else
+  BUILD_LIBLCMS_INCLUDE_FILES :=
+  # If we're using the bundled library, we'll need to include it in the
+  # include path explicitly. Otherwise the system headers will be used.
+  LIBLCMS_CPPFLAGS += $(addprefix -I, $(LIBLCMS_SRC))
 endif
 
 $(eval $(call SetupNativeCompilation,BUILD_LIBLCMS, \
     LIBRARY := lcms, \
     OUTPUT_DIR := $(INSTALL_LIBRARIES_HERE), \
     SRC := $(LIBLCMS_SRC), \
-    LANG := C, \
-    OPTIMIZATION := HIGHEST, \
-    CFLAGS := $(filter-out -xc99=%none, $(CFLAGS_JDKLIB)) \
-        $(SHARED_LIBRARY_FLAGS) $(LIBLCMS_CPPFLAGS), \
-=======
-LIBLCMS_DIR := $(JDK_TOPDIR)/src/share/native/sun/java2d/cmm/lcms
-
-ifeq ($(USE_EXTERNAL_LCMS), true)
-  # If we're using an external library, we'll just need the wrapper part.
-  # By including it explicitely, all other files will be excluded.
-  BUILD_LIBLCMS_INCLUDE_FILES := LCMS.c
-  BUILD_LIBLCMS_HEADERS :=
-else
-  BUILD_LIBLCMS_INCLUDE_FILES :=
-  # If we're using the bundled library, we'll need to include it in the
-  # include path explicitly. Otherwise the system headers will be used.
-  BUILD_LIBLCMS_HEADERS := -I$(LIBLCMS_DIR)
-endif
-
-# TODO: Update awt lib path when awt is converted
-$(eval $(call SetupNativeCompilation,BUILD_LIBLCMS, \
-    LIBRARY := lcms, \
-    OUTPUT_DIR := $(INSTALL_LIBRARIES_HERE), \
-    SRC := $(LIBLCMS_DIR), \
     INCLUDE_FILES := $(BUILD_LIBLCMS_INCLUDE_FILES), \
     LANG := C, \
     OPTIMIZATION := HIGHEST, \
     CFLAGS := $(filter-out -xc99=%none, $(CFLAGS_JDKLIB)) \
-        $(SHARED_LIBRARY_FLAGS) \
-        -I$(JDK_TOPDIR)/src/share/native/sun/java2d \
-        -I$(JDK_TOPDIR)/src/share/native/sun/awt/debug \
-        $(BUILD_LIBLCMS_HEADERS) \
+        $(SHARED_LIBRARY_FLAGS) $(LIBLCMS_CPPFLAGS) \
         $(LCMS_CFLAGS), \
->>>>>>> 139a36d3
     CFLAGS_solaris := -xc99=no_lib, \
     CFLAGS_windows := -DCMS_IS_WINDOWS_, \
     MAPFILE := $(JDK_TOPDIR)/make/mapfiles/liblcms/mapfile-vers, \
@@ -790,19 +768,11 @@
         $(call SET_SHARED_LIBRARY_ORIGIN), \
     LDFLAGS_solaris := /usr/lib$(OPENJDK_TARGET_CPU_ISADIR)/libm.so.2, \
     LDFLAGS_windows := $(WIN_AWT_LIB) $(WIN_JAVA_LIB), \
-<<<<<<< HEAD
-    LDFLAGS_SUFFIX_solaris := -lawt -ljava -ljvm -lc, \
-    LDFLAGS_SUFFIX_macosx := $(LIBM) -lawt -ljava -ljvm, \
-    LDFLAGS_SUFFIX_linux := -lm -lawt -ljava -ljvm, \
-    LDFLAGS_SUFFIX_aix := -lm -lawt -ljava -ljvm,\
-    VERSIONINFO_RESOURCE := $(GLOBAL_VERSION_INFO_RESOURCE), \
-=======
     LDFLAGS_SUFFIX_solaris := -lawt -ljava -ljvm -lc $(LCMS_LIBS), \
     LDFLAGS_SUFFIX_macosx := $(LIBM) -lawt -ljava -ljvm $(LCMS_LIBS), \
     LDFLAGS_SUFFIX_linux := -lm -lawt -ljava -ljvm $(LCMS_LIBS), \
     LDFLAGS_SUFFIX_aix := -lm -lawt -ljava -ljvm $(LCMS_LIBS),\
-    VERSIONINFO_RESOURCE := $(JDK_TOPDIR)/src/windows/resource/version.rc, \
->>>>>>> 139a36d3
+    VERSIONINFO_RESOURCE := $(GLOBAL_VERSION_INFO_RESOURCE), \
     RC_FLAGS := $(RC_FLAGS) \
         -D "JDK_FNAME=lcms.dll" \
         -D "JDK_INTERNAL_NAME=lcms" \
@@ -1012,7 +982,7 @@
         -I$(JDK_TOPDIR)/$(SRC_SUBDIR)/java.base/share/native/libjava \
         -I$(JDK_TOPDIR)/$(SRC_SUBDIR)/java.base/$(OPENJDK_TARGET_OS_API_DIR)/native/libjava \
         -I$(JDK_OUTPUTDIR)/gensrc_headers/java.desktop \
-        #
+  #
   else
     LIBT2K_SRC := $(JDK_TOPDIR)/src/closed/share/native/sun/font
     LIBT2K_CFLAGS := -I$(JDK_TOPDIR)/src/share/native/sun/font \
@@ -1118,7 +1088,7 @@
 else # OPENJDK_TARGET_OS not windows
 
   ifeq ($(SHUFFLED), true)
-    ifeq ($(OPENJDK_TARGET_OS), macosx)
+  ifeq ($(OPENJDK_TARGET_OS), macosx)
       LIBJAWT_SRC := $(JDK_TOPDIR)/$(SRC_SUBDIR)/java.desktop/macosx/native/libjawt
       LIBJAWT_CFLAGS := \
         -I$(JDK_TOPDIR)/$(SRC_SUBDIR)/java.desktop/$(OPENJDK_TARGET_OS_API_DIR)/native/common/sun/awt \
@@ -1137,7 +1107,7 @@
           $(JDK_TOPDIR)/src/macosx/native/sun/awt
     LIBJAWT_CFLAGS_macosx := -I$(JDK_TOPDIR)/src/solaris/native/sun/awt
     ifeq ($(OPENJDK_TARGET_OS), macosx)
-      JAWT_FILES := jawt.m
+    JAWT_FILES := jawt.m
     else
       JAWT_FILES := jawt.c
     endif
@@ -1212,12 +1182,12 @@
   else
     LIBKCMS_SRC := $(JDK_TOPDIR)/src/closed/share/native/sun/java2d/cmm/kcms
 
-    BUILD_LIBKCMS_EXCLUDE_FILES :=
-    ifeq ($(OPENJDK_TARGET_OS), windows)
-      BUILD_LIBKCMS_EXCLUDE_FILES += ukcpmgr.c unixmem.c
-    else
-      BUILD_LIBKCMS_EXCLUDE_FILES += cmmdll.c registry.c spxffile.c sysinfo.c winmem.c wkcpmgr.c
-    endif
+  BUILD_LIBKCMS_EXCLUDE_FILES :=
+  ifeq ($(OPENJDK_TARGET_OS), windows)
+    BUILD_LIBKCMS_EXCLUDE_FILES += ukcpmgr.c unixmem.c
+  else
+    BUILD_LIBKCMS_EXCLUDE_FILES += cmmdll.c registry.c spxffile.c sysinfo.c winmem.c wkcpmgr.c
+  endif
     LIBKCMS_VERSIONINFO_RESOURCE := $(JDK_TOPDIR)/src/closed/share/native/sun/java2d/cmm/kcms/cmm.rc
   endif
 
@@ -1338,16 +1308,16 @@
           #
       LIBAWT_HEADLESS_EXFILES := initIDs.c
     else
-      LIBAWT_HEADLESS_DIRS := $(JDK_TOPDIR)/src/share/native/sun/font \
+    LIBAWT_HEADLESS_DIRS := $(JDK_TOPDIR)/src/share/native/sun/font \
         $(JDK_TOPDIR)/src/share/native/sun/java2d/opengl \
         $(JDK_TOPDIR)/src/solaris/native/sun/font \
         $(JDK_TOPDIR)/src/solaris/native/sun/awt \
         $(JDK_TOPDIR)/src/solaris/native/sun/java2d/opengl \
         $(JDK_TOPDIR)/src/solaris/native/sun/java2d/x11
 
-      ifeq ($(OPENJDK_TARGET_OS), macosx)
-        LIBAWT_HEADLESS_DIRS += $(JDK_TOPDIR)/src/macosx/native/sun/font
-      endif
+    ifeq ($(OPENJDK_TARGET_OS), macosx)
+      LIBAWT_HEADLESS_DIRS += $(JDK_TOPDIR)/src/macosx/native/sun/font
+    endif
 
       LIBAWT_HEADLESS_CFLAGS := \
         -I$(JDK_TOPDIR)/src/share/native/sun/java2d \
@@ -1360,13 +1330,13 @@
         -I$(JDK_TOPDIR)/src/$(OPENJDK_TARGET_OS_API_DIR)/native/sun/jdga \
         $(foreach dir, $(LIBAWT_HEADLESS_DIRS), -I$(dir))
 
-      ifeq ($(OPENJDK_TARGET_OS), macosx)
-        LIBAWT_HEADLESS_CFLAGS += \
-            -F/System/Library/Frameworks/JavaVM.framework/Frameworks \
-            -F/System/Library/Frameworks/ApplicationServices.framework/Frameworks
-      endif
-
-      LIBAWT_HEADLESS_FILES := \
+    ifeq ($(OPENJDK_TARGET_OS), macosx)
+      LIBAWT_HEADLESS_CFLAGS += \
+          -F/System/Library/Frameworks/JavaVM.framework/Frameworks \
+          -F/System/Library/Frameworks/ApplicationServices.framework/Frameworks
+    endif
+
+    LIBAWT_HEADLESS_FILES := \
         awt_Font.c \
         HeadlessToolkit.c \
         fontpath.c \
@@ -1443,13 +1413,13 @@
 ifndef BUILD_HEADLESS_ONLY
 
   ifeq ($(SHUFFLED), true)
-    LIBSPLASHSCREEN_DIRS := \
+  LIBSPLASHSCREEN_DIRS := \
       $(JDK_TOPDIR)/$(SRC_SUBDIR)/java.desktop/share/native/libjpeg \
       $(JDK_TOPDIR)/$(SRC_SUBDIR)/java.desktop/share/native/libsplashscreen \
       #
   else
     LIBSPLASHSCREEN_DIRS := \
-      $(JDK_TOPDIR)/src/share/native/sun/awt/image/jpeg \
+    $(JDK_TOPDIR)/src/share/native/sun/awt/image/jpeg \
       $(JDK_TOPDIR)/src/share/native/sun/awt/splashscreen \
       #
   endif
@@ -1462,17 +1432,17 @@
   else
     ifeq ($(SHUFFLED), true)
       LIBSPLASHSCREEN_CFLAGS += -I$(JDK_TOPDIR)/$(SRC_SUBDIR)/java.desktop/share/native/libsplashscreen/giflib
-    else
-      LIBSPLASHSCREEN_DIRS += $(JDK_TOPDIR)/src/share/native/sun/awt/giflib
-    endif
+  else
+    LIBSPLASHSCREEN_DIRS += $(JDK_TOPDIR)/src/share/native/sun/awt/giflib
+  endif
   endif
 
   ifeq ($(USE_EXTERNAL_LIBPNG), false)
     ifeq ($(SHUFFLED), true)
       LIBSPLASHSCREEN_DIRS += $(JDK_TOPDIR)/$(SRC_SUBDIR)/java.desktop/share/native/libsplashscreen/libpng
     else
-      LIBSPLASHSCREEN_DIRS += $(JDK_TOPDIR)/src/share/native/sun/awt/libpng
-    endif
+    LIBSPLASHSCREEN_DIRS += $(JDK_TOPDIR)/src/share/native/sun/awt/libpng
+  endif
   else
     LIBSPLASHSCREEN_EXCLUDES += libpng
   endif
@@ -1481,14 +1451,14 @@
     ifeq ($(SHUFFLED), true)
       LIBSPLASHSCREEN_DIRS += $(JDK_TOPDIR)/$(SRC_SUBDIR)/java.desktop/$(OPENJDK_TARGET_OS_API_DIR)/native/libsplashscreen
     else
-      LIBSPLASHSCREEN_DIRS += $(JDK_TOPDIR)/src/$(OPENJDK_TARGET_OS_API_DIR)/native/sun/awt/splashscreen
+    LIBSPLASHSCREEN_DIRS += $(JDK_TOPDIR)/src/$(OPENJDK_TARGET_OS_API_DIR)/native/sun/awt/splashscreen
     endif
   else
     ifeq ($(SHUFFLED), true)
       LIBSPLASHSCREEN_DIRS += $(JDK_TOPDIR)/$(SRC_SUBDIR)/java.desktop/macosx/native/libsplashscreen
     else
-      LIBSPLASHSCREEN_DIRS += $(JDK_TOPDIR)/src/macosx/native/sun/awt/splashscreen
-    endif
+    LIBSPLASHSCREEN_DIRS += $(JDK_TOPDIR)/src/macosx/native/sun/awt/splashscreen
+  endif
   endif
 
   LIBSPLASHSCREEN_CFLAGS += -DSPLASHSCREEN -DPNG_NO_MMX_CODE \
@@ -1502,7 +1472,7 @@
     ifeq ($(SHUFFLED), true)
       LIBSPLASHSCREEN_CFLAGS += -I$(JDK_TOPDIR)/$(SRC_SUBDIR)/java.desktop/macosx/native/libosxapp
     else
-      LIBSPLASHSCREEN_CFLAGS += -I$(JDK_TOPDIR)/src/macosx/native/sun/osxapp
+    LIBSPLASHSCREEN_CFLAGS += -I$(JDK_TOPDIR)/src/macosx/native/sun/osxapp
     endif
 
     BUILD_LIBSPLASHSCREEN_java_awt_SplashScreen.c_CFLAGS := -x objective-c -O0
@@ -1525,7 +1495,7 @@
     ifeq ($(SHUFFLED), true)
       LIBSPLASHSCREEN_DIRS += $(JDK_TOPDIR)/$(SRC_SUBDIR)/java.base/share/native/libzip/zlib-1.2.5
     else
-      LIBSPLASHSCREEN_DIRS += $(JDK_TOPDIR)/src/share/native/java/util/zip/zlib-1.2.5
+    LIBSPLASHSCREEN_DIRS += $(JDK_TOPDIR)/src/share/native/java/util/zip/zlib-1.2.5
     endif
     LIBSPLASHSCREEN_CFLAGS += $(ZLIB_CPPFLAGS)
   endif
@@ -1589,14 +1559,14 @@
         #
   else
 
-    LIBDCPR_SRC_DIRS := \
-        $(JDK_TOPDIR)/src/closed/share/native/sun/dc/doe \
-        $(JDK_TOPDIR)/src/closed/share/native/sun/dc/path \
-        $(JDK_TOPDIR)/src/closed/share/native/sun/dc/pr \
-        $(JDK_TOPDIR)/src/closed/share/native/sun/dc/util
-
-    LIBDCPR_CFLAGS := $(foreach dir, $(LIBDCPR_SRC_DIRS), -I$(dir)) \
-        -I$(JDK_TOPDIR)/src/share/native/sun/java2d/pipe
+  LIBDCPR_SRC_DIRS := \
+      $(JDK_TOPDIR)/src/closed/share/native/sun/dc/doe \
+      $(JDK_TOPDIR)/src/closed/share/native/sun/dc/path \
+      $(JDK_TOPDIR)/src/closed/share/native/sun/dc/pr \
+      $(JDK_TOPDIR)/src/closed/share/native/sun/dc/util
+
+  LIBDCPR_CFLAGS := $(foreach dir, $(LIBDCPR_SRC_DIRS), -I$(dir)) \
+      -I$(JDK_TOPDIR)/src/share/native/sun/java2d/pipe
   endif
 
   $(eval $(call SetupNativeCompilation,BUILD_LIBDCPR, \
@@ -1662,7 +1632,7 @@
     LIBAWT_LWAWT_EXFILES := fontpath.c awt_Font.c X11Color.c initIDs.c
     LIBAWT_LWAWT_EXCLUDES := $(JDK_TOPDIR)/$(SRC_SUBDIR)/java.desktop/unix/native/common/sun/awt/medialib
   else
-    LIBAWT_LWAWT_FILES := \
+  LIBAWT_LWAWT_FILES := \
       awt.m \
       ApplicationDelegate.m \
       CFRetainedResource.m \
@@ -1737,7 +1707,7 @@
       CUPSfuncs.c
 
 
-    LIBAWT_LWAWT_DIRS := \
+  LIBAWT_LWAWT_DIRS := \
       $(JDK_TOPDIR)/src/macosx/native/sun/awt \
       $(JDK_TOPDIR)/src/macosx/native/sun/font \
       $(JDK_TOPDIR)/src/macosx/native/sun/java2d/opengl \
