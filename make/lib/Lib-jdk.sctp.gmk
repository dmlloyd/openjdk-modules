--- conflicted
+++ resolved
@@ -49,18 +49,10 @@
         MAPFILE := $(JDK_TOPDIR)/make/mapfiles/libsctp/mapfile-vers, \
         LDFLAGS := $(LDFLAGS_JDKLIB) \
             $(call SET_SHARED_LIBRARY_ORIGIN), \
-<<<<<<< HEAD
         LIBS_unix := -lnio -lnet -ljava -ljvm, \
         LIBS_linux := -lpthread $(LIBDL), \
         LIBS_solaris := -lsocket -lc, \
-        OBJECT_DIR := $(SUPPORT_OUTPUTDIR)/native/$(MODULE)/libsctp, \
-=======
-        LDFLAGS_SUFFIX_linux := -lpthread $(LIBDL) -ljava -ljvm, \
-        LDFLAGS_SUFFIX_unix := -lnio -lnet, \
-        LDFLAGS_SUFFIX_solaris := -lsocket -ljava -ljvm -lc, \
-        LDFLAGS_SUFFIX_macosx := -ljava -ljvm, \
         OBJECT_DIR := $(NATIVE_OUTPUTDIR)/$(MODULE)/libsctp, \
->>>>>>> 2cfb11f6
         DEBUG_SYMBOLS := $(DEBUG_ALL_BINARIES)))
 
     TARGETS += $(BUILD_LIBSCTP)
