--- conflicted
+++ resolved
@@ -26,9 +26,6 @@
 # Define public interface.
                 _JVM_handle_bsd_signal
 
-<<<<<<< HEAD
-		# miscellaneous functions
-=======
                 # Modules
                 _JVM_DefineModule
                 _JVM_AddReadsModule
@@ -39,7 +36,6 @@
                 _JVM_IsExportedToModule
                 _JVM_AddModulePackage
 
->>>>>>> f8d6ac37
                 _jio_fprintf
                 _jio_printf
                 _jio_snprintf
