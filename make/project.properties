#
# Copyright (c) 2010, 2014, Oracle and/or its affiliates. All rights reserved.
# DO NOT ALTER OR REMOVE COPYRIGHT NOTICES OR THIS FILE HEADER.
#
# This code is free software; you can redistribute it and/or modify it
# under the terms of the GNU General Public License version 2 only, as
# published by the Free Software Foundation.
#
# This code is distributed in the hope that it will be useful, but WITHOUT
# ANY WARRANTY; without even the implied warranty of MERCHANTABILITY or
# FITNESS FOR A PARTICULAR PURPOSE.  See the GNU General Public License
# version 2 for more details (a copy is included in the LICENSE file that
# accompanied this code).
#
# You should have received a copy of the GNU General Public License version
# 2 along with this work; if not, write to the Free Software Foundation,
# Inc., 51 Franklin St, Fifth Floor, Boston, MA 02110-1301 USA.
#
# Please contact Oracle, 500 Oracle Parkway, Redwood Shores, CA 94065 USA
# or visit www.oracle.com if you need additional information or have any
# questions.
#

application.title=nashorn

# location of JDK embedded ASM sources
jdk.asm.src.dir=../jdk/src/java.base/share/classes/jdk/internal/org/objectweb/asm

# source and target levels
build.compiler=modern
javac.source=1.9
javac.target=1.9

# nashorn version information
nashorn.version=0.1
nashorn.fullversion=0.1
nashorn.product.name=Oracle Nashorn

# This directory is removed when the project is cleaned:
build.dir=build
build.classes.dir=${build.dir}/jdk.scripting.nashorn
build.zip=${build.dir}/nashorn.zip
build.gzip=${build.dir}/nashorn.tar.gz

nashorn.module.imports=java.base/sun.misc

# nashorn Shell tool
nashorn.shell.tool=jdk.nashorn.tools.Shell

# nasgen tool
nasgen.tool=jdk.nashorn.internal.tools.nasgen.Main

nasgen.module.imports=jdk.scripting.nashorn/jdk.nashorn.internal.objects,\
    jdk.scripting.nashorn/jdk.nashorn.internal.objects.annotations,\
    jdk.scripting.nashorn/jdk.nashorn.internal.runtime,\
    java.base/jdk.internal.org.objectweb.asm

# parallel test runner tool
parallel.test.runner=jdk.nashorn.internal.test.framework.ParallelTestRunner

# test classes directory
build.test.classes.dir=${build.dir}/test/classes

# nashorn test jar - internal tests jar and api tests jar
nashorn.internal.tests.jar=${build.dir}/nashorn-internal-tests.jar
nashorn.api.tests.jar=${build.dir}/nashorn-api-tests.jar

# test results directory
build.test.results.dir=${build.dir}/test/reports
build.nosecurity.test.results.dir=${build.dir}/test/nosecurity/reports
build.nooptimistic.test.results.dir=${build.dir}/test/nooptimistic/reports

# This directory is removed when the project is cleaned:
dist.dir=dist
dist.jar=${dist.dir}/nashorn.jar
dist.javadoc.dir=${dist.dir}/javadoc

# nashorn javafx shell
fxshell.tool = jdk.nashorn.tools.FXShell
fxshell.classes.dir = ${build.dir}/fxshell/classes
fxshell.dir = tools/fxshell
fxshell.jar = ${dist.dir}/nashornfx.jar

# configuration for java flight recorder
run.test.jvmargs.jfr=-XX:+UnlockCommercialFeatures -XX:+FlightRecorder -XX:FlightRecorderOptions=defaultrecording=true,disk=true,dumponexit=true,dumponexitpath=${build.dir},stackdepth=128

# jars refererred
file.reference.testng.jar=test/lib/testng.jar

# Set testng verbose level
# From TestNG docs: "the verbosity level (0 to 10 where 10 is most detailed)
# Actually, this is a lie: you can specify -1 and this will put TestNG in
# debug mode (no longer slicing off stack traces and all)."

testng.verbose=2

# TestNG listeners - we want to replace TestNG's own JUnit
# reporter, but want everything else provided by default
# Unfortunately, we've to clone the other default reporters here.

testng.listeners=\
 org.testng.reporters.SuiteHTMLReporter, \
 org.testng.reporters.TestHTMLReporter, \
 org.testng.reporters.jq.Main, \
 org.testng.reporters.FailedReporter, \
 org.testng.reporters.XMLReporter \
 org.testng.reporters.EmailableReporter, \
 jdk.nashorn.internal.test.framework.JSJUnitReportReporter

javac.debug=true
javac.encoding=ascii
javac.classpath=\
    ${build.classes.dir}
javac.test.classpath=\
<<<<<<< HEAD
    ${build.test.classes.dir}:\
=======
    ${build.classes.dir}${path.separator}\
    ${build.test.classes.dir}${path.separator}\
>>>>>>> 2e5a40fe
    ${file.reference.testng.jar}

test.module.imports=\
    jdk.scripting.nashorn/jdk.nashorn.internal.ir,\
    jdk.scripting.nashorn/jdk.nashorn.internal.codegen,\
    jdk.scripting.nashorn/jdk.nashorn.internal.parser,\
    jdk.scripting.nashorn/jdk.nashorn.internal.objects,\
    jdk.scripting.nashorn/jdk.nashorn.internal.runtime,\
    jdk.scripting.nashorn/jdk.nashorn.internal.runtime.events,\
    jdk.scripting.nashorn/jdk.nashorn.internal.runtime.options,\
    jdk.scripting.nashorn/jdk.nashorn.internal.runtime.regexp,\
    jdk.scripting.nashorn/jdk.nashorn.internal.runtime.regexp.joni,\
    jdk.scripting.nashorn/jdk.nashorn.tools,\
    jdk.scripting.nashorn/jdk.internal.dynalink.beans,\
    java.base/jdk.internal.org.objectweb.asm

meta.inf.dir=${src.dir}/META-INF

run.classpath=\
    ${build.classes.dir}

# test scripts to run
test.dir=test
test.nosecurity.dir=test/script/nosecurity
test.script.dir=test/script
test.basic.dir=test/script/basic
test.maptests.dir=test/script/maptests
test.error.dir=test/script/error
test.sandbox.dir=test/script/sandbox
test.trusted.dir=test/script/trusted
test.external.dir=test/script/external
test262.dir=${test.external.dir}/test262
test262.suite.dir=${test262.dir}/test/suite
testjfx.dir=${test.script.dir}/jfx
testmarkdown.dir=${test.script.dir}/markdown

test-sys-prop.test.dir=${test.dir}
test-sys-prop.test.js.roots=${test.basic.dir} ${test.maptests.dir} ${test.error.dir} ${test.sandbox.dir} ${test.trusted.dir}
test-sys-prop.test262.suite.dir=${test262.suite.dir}
test-sys-prop.es5conform.testcases.dir=${test.external.dir}/ES5Conform/TestCases
test-sys-prop.test.basic.dir=${test.basic.dir}
test-sys-prop.test.external.dir=${test.external.dir}
test-sys-prop.test.maptests.dir=${test.maptests.dir}
test-sys-prop.test.sandbox.dir=${test.sandbox.dir}
test-sys-prop.test.trusted.dir=${test.trusted.dir}

test-sys-prop-no-security.test.dir=${test.dir}
test-sys-prop-no-security.test.js.roots=${test.nosecurity.dir}

# framework root for our script tests
test-sys-prop.test.js.framework=${test.script.dir}/assert.js
test-sys-prop-no-security.test.js.framework=${test.script.dir}/assert.js

# Control the verbosity of ParserTest
test-sys-prop.parsertest.verbose=false

# turn on/off scripting mode for parser tests
test-sys-prop.parsertest.scripting=true
test-sys-prop.parserapitest.verbose=false

# turn on/off test262 scripts for parser tests
test-sys-prop.parsertest.test262=false
test-sys-prop.parserapitest.test262=false

# Control the verbosity of the CompilerTest
test-sys-prop.compilertest.verbose=false

# turn on/off scripting mode for compiler tests
test-sys-prop.compilertest.scripting=true

# turn on/off test262 scripts for compiler tests
test-sys-prop.compilertest.test262=false

# test directory to be excluded.
test-sys-prop.test.js.exclude.dir=${test.script.dir}/currently-failing ${test.external.dir}

# run everything that's js in here, without checking file headers for test annotations
test-sys-prop.test.js.unchecked.dir=${test262.dir}

# test root for octane
octane-test-sys-prop.test.js.roots=${test.external.dir}/octane/

# run octane benchmars in separate processes? (recommended)
octane-test-sys-prop.separate.process=true

# framework root for octane
octane-test-sys-prop.test.js.framework=${test.basic.dir}/run-octane.js

# test root for sunspider
sunspider-test-sys-prop.test.js.roots=${test.external.dir}/sunspider/tests/sunspider-1.0.2/

# framework root for sunspider
sunspider-test-sys-prop.test.js.framework=${test.basic.dir}/runsunspider.js

# list of tests to be excluded
sunspider-test-sys-prop.test.js.exclude.list=

# execute our script tests in shared nashorn context or not?
test-sys-prop.test.js.shared.context=false

# execute test262 tests in shared nashorn context or not?
test262-test-sys-prop.test.js.shared.context=true

# test262 test root
test262-test-sys-prop.test.js.roots=${test262.suite.dir}

# test262 enable/disable strict mode tests
test262-test-sys-prop.test.js.enable.strict.mode=true

# file containing test262 tests to be excluded
# test262-test-sys-prop.test.js.excludes.file=${test262.dir}/test/config/excludelist.xml

# list of test262 test dirs to be excluded
test262-test-sys-prop.test.js.exclude.dir=\
    ${test262.suite.dir}/intl402/ \
    ${test262.suite.dir}/bestPractice/

test262-test-sys-prop.test.failed.list.file=${build.dir}/test/failedTests

# test262 test frameworks
test262-test-sys-prop.test.js.framework=\
    --class-cache-size=10 \
    --no-java \
    --no-typed-arrays \
    -timezone=PST \
    ${test.script.dir}/test262.js \
    ${test262.dir}/test/harness/framework.js \
    ${test262.dir}/test/harness/sta.js

# testmarkdown test root
testmarkdown-test-sys-prop.test.js.roots=${testmarkdown.dir}

# execute testmarkdown tests in shared nashorn context or not?
testmarkdown-test-sys-prop.test.js.shared.context=false

# framework root for markdown script tests
testmarkdown-test-sys-prop.test.js.framework=\
    ${test.script.dir}${file.separator}markdown.js

# testjfx test root
testjfx-test-sys-prop.test.js.roots=${testjfx.dir}

# execute testjfx tests in shared nashorn context or not?
testjfx-test-sys-prop.test.js.shared.context=false

# framework root for our script tests
testjfx-test-sys-prop.test.js.framework=\
    -fx \
    ${test.script.dir}${file.separator}jfx.js

file.reference.jemmyfx.jar=test${file.separator}lib${file.separator}JemmyFX.jar
file.reference.jemmycore.jar=test${file.separator}lib${file.separator}JemmyCore.jar
file.reference.jemmyawtinput.jar=test${file.separator}lib${file.separator}JemmyAWTInput.jar
file.reference.jfxrt.jar=${java.home}${file.separator}lib${file.separator}ext${file.separator}jfxrt.jar
testjfx.run.test.classpath=\
    ${file.reference.jemmyfx.jar}${path.separator}\
    ${file.reference.jemmycore.jar}${path.separator}\
    ${file.reference.jemmyawtinput.jar}${path.separator}\
    ${file.reference.testng.jar}${path.separator}\
    ${nashorn.internal.tests.jar}${path.separator}\
    ${nashorn.api.tests.jar}

# testjfx VM options for script tests with @fork option
testjfx-test-sys-prop.test.fork.jvm.options=${run.test.jvmargs.main} -Xmx${run.test.xmx} -cp ${testjfx.run.test.classpath}

run.test.classpath=\
    ${file.reference.testng.jar}${path.separator}\
    ${nashorn.internal.tests.jar}${path.separator}\
    ${nashorn.api.tests.jar}

src.dir=src/jdk.scripting.nashorn/share/classes
test.src.dir=test/src

# -Xmx is used for all tests, -Xms only for octane benchmark
run.test.xmx=2G
run.test.xms=2G

# uncomment this jfr.args to enable light recordings. the stack needs to be cranked up to 1024 frames,
# or everything will as of the now drown in lambda forms and be cut off.
#
#jfr.args=-XX:+UnlockCommercialFeatures -XX:+FlightRecorder -XX:FlightRecorderOptions=defaultrecording=true,disk=true,dumponexit=true,dumponexitpath="test_suite.jfr",stackdepth=1024 \

jfr.args=

run.test.user.language=tr
run.test.user.country=TR

run.test.jvmargs.common=\
  -server \
  -XX:AddModuleExports=${test.module.imports} \
  -Xoverride:${build.classes.dir} \
  -Dfile.encoding=UTF-8 \
  -Duser.language=${run.test.user.language} \
  -Duser.country=${run.test.user.country} \
  -Dnashorn.typeInfo.cacheDir=${build.dir}${file.separator}test${file.separator}type_info_cache \
  ${jfr.args} \
  -XX:+HeapDumpOnOutOfMemoryError

# turn on assertions for tests
run.test.jvmargs.main=${run.test.jvmargs.common} -esa -ea

# Extra jvmargs that might be useful for debugging
# and performance improvements/monitoring
#
# -XX:+UnlockDiagnosticVMOptions
#
# turn off compressed class pointers in metaspace
# -XX:-UseCompressedKlassPointers
#
# dump the heap after every GC
# -XX:+PrintHeapAtGC
#
# manually set a metaspace size for class data
# -XX:ClassMetaspaceSize=300M
#
# print out methods compiled
# -XX:+PrintCompilation
#
# print all compiled nmethods with oopmaps and lots of other info
# -XX:+PrintNMethods
#
# activate the generic "UseNewCode" flag to test whatever functionality
# lies behind it. This is the preferred way to test a, yet flagless,
# feature in HotSpot - for example, the uncommon trap placement fix
# was hidden behind this flag before it became the default
#
# -XX:+UnlockDiagnosticVMOptions -XX:+UseNewCode
#
# Crank up the type profile level to 222, which has some warmup
# penalties, but produces much better code for JavaScript, where better
# and more intrusive type profiling is required to get rid of
# a large amount of unnecessary guard code, that could not otherwise
# be eliminated
#
# -XX:TypeProfileLevel=222
#

# Use best known performance options for octane
run.test.jvmargs.octane.main=${run.test.jvmargs.common} -XX:TypeProfileLevel=222

# Security manager args - make sure that we run with the nashorn.policy that the build creates
run.test.jvmsecurityargs=-Xverify:all -Djava.security.manager -Djava.security.policy=${build.dir}/nashorn.policy

# VM options for script tests with @fork option
test-sys-prop.test.fork.jvm.options=${run.test.jvmargs.main} -Xmx${run.test.xmx} ${run.test.jvmsecurityargs} -cp ${run.test.classpath}
# VM options for no-security script tests with @fork option - same as above but without jvmsecurityargs
test-sys-prop-no-security.test.fork.jvm.options=${run.test.jvmargs.main} -Xmx${run.test.xmx} -cp ${run.test.classpath}

# path of rhino.jar for benchmarks
rhino.dir=
rhino.jar=${rhino.dir}/js.jar

v8.shell=d8

# How many iterations should 'ant octane' run for each
# benchmark
octane.iterations=25

# List of octane tests to run, as properties prefixed with
# "octane.benchmark." mapping to the benchmark name in
# the test harness
#
# Octane tests that are disabled should have their entire line
# commented out  Tests may be disabled for functionality reasons when
# they have bugs or when the runtime doesn't handle them (yet)
octane.benchmark.box2d=box2d
#octane.benchmark.code-load=code-load
octane.benchmark.crypto=crypto
octane.benchmark.deltablue=deltablue
octane.benchmark.earley-boyer=earley-boyer
octane.benchmark.gbemu=gbemu
octane.benchmark.navier-stokes=navier-stokes
octane.benchmark.mandreel=mandreel
octane.benchmark.pdfjs=pdfjs
octane.benchmark.raytrace=raytrace
octane.benchmark.regexp=regexp
octane.benchmark.richards=richards
octane.benchmark.splay=splay
#octane.benchmark.typescript=typescript
#octane.benchmark.zlib=zlib

#path to rhino jar file
octaneperf-sys-prop.rhino.jar=${rhino.jar}

#timeout for performance tests in minutes
octaneperf-sys-prop.timeout.value=10

#how many iterations to run sunspider after warmup
sunspider.iterations=3000

#################
# code coverage #
#################

#enable/disable code coverage; please redifine in the ${user.home}/.nashorn.project.local.properties
make.code.coverage=false

#type of codecoverage; one of static or dynamic. Now only dynamic is supported
jcov=dynamic

#naming of CC results
#NB directory specified in the cc.dir will be cleaned up!!!
cc.dir=${basedir}/../Codecoverage_Nashorn
cc.result.file.name=CC_${jcov}_nashorn.xml

#dynamic CC parameters; please redefine in the ${user.home}/.nashorn.project.local.properties
jcov2.lib.dir=${basedir}/../jcov2/lib
jcov.jar=${jcov2.lib.dir}/jcov.jar
cc.include=jdk\.nashorn\.*
cc.exclude=jdk\.nashorn\.internal\.scripts\.*
cc.dynamic.genereate.template=true
cc.template=${cc.dir}/CC_template.xml
cc.dynamic.args=-javaagent:${jcov.jar}=include=${cc.include},exclude=${cc.exclude},type=all,verbose=0,file=${cc.dir}/${cc.result.file.name}<|MERGE_RESOLUTION|>--- conflicted
+++ resolved
@@ -112,12 +112,7 @@
 javac.classpath=\
     ${build.classes.dir}
 javac.test.classpath=\
-<<<<<<< HEAD
-    ${build.test.classes.dir}:\
-=======
-    ${build.classes.dir}${path.separator}\
     ${build.test.classes.dir}${path.separator}\
->>>>>>> 2e5a40fe
     ${file.reference.testng.jar}
 
 test.module.imports=\
