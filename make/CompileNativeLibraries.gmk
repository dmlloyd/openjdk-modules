--- conflicted
+++ resolved
@@ -33,28 +33,20 @@
 # Setup the java compilers for the JDK build.
 include Setup.gmk
 
-<<<<<<< HEAD
-# Prepare the find cache. Only used if running on windows.
+# Prepare the find cache.
 ifeq ($(JIGSAW), true)
   $(eval $(call FillCacheFind, $(JDK_TOPDIR)/src_shuffled))
 else
   $(eval $(call FillCacheFind, $(JDK_TOPDIR)/src))
 endif
-=======
-# Copy files (can now depend on $(COPY_FILES))
-include CopyFiles.gmk
-
-# Prepare the find cache.
-$(eval $(call FillCacheFind, $(JDK_TOPDIR)/src))
->>>>>>> 042a3a2c
 
 # Build tools
 include Tools.gmk
 
 # Include the javah generated headers.
 ifneq ($(JIGSAW), true)
-  CFLAGS_JDKLIB += -I$(JDK_OUTPUTDIR)/gensrc_headers
-  CXXFLAGS_JDKLIB += -I$(JDK_OUTPUTDIR)/gensrc_headers
+CFLAGS_JDKLIB += -I$(JDK_OUTPUTDIR)/gensrc_headers
+CXXFLAGS_JDKLIB += -I$(JDK_OUTPUTDIR)/gensrc_headers
 endif
 
 # Put the libraries here. Different locations for different target apis.
