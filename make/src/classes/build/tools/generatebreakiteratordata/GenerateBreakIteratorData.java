/*
 * Copyright (c) 2003, 2013, Oracle and/or its affiliates. All rights reserved.
 * DO NOT ALTER OR REMOVE COPYRIGHT NOTICES OR THIS FILE HEADER.
 *
 * This code is free software; you can redistribute it and/or modify it
 * under the terms of the GNU General Public License version 2 only, as
 * published by the Free Software Foundation.  Oracle designates this
 * particular file as subject to the "Classpath" exception as provided
 * by Oracle in the LICENSE file that accompanied this code.
 *
 * This code is distributed in the hope that it will be useful, but WITHOUT
 * ANY WARRANTY; without even the implied warranty of MERCHANTABILITY or
 * FITNESS FOR A PARTICULAR PURPOSE.  See the GNU General Public License
 * version 2 for more details (a copy is included in the LICENSE file that
 * accompanied this code).
 *
 * You should have received a copy of the GNU General Public License version
 * 2 along with this work; if not, write to the Free Software Foundation,
 * Inc., 51 Franklin St, Fifth Floor, Boston, MA 02110-1301 USA.
 *
 * Please contact Oracle, 500 Oracle Parkway, Redwood Shores, CA 94065 USA
 * or visit www.oracle.com if you need additional information or have any
 * questions.
 */

package build.tools.generatebreakiteratordata;

import java.util.Enumeration;
import java.util.ListResourceBundle;
import java.util.Locale;
import java.util.ResourceBundle;

/**
 * Generates datafile for BreakIterator.
 */
public class GenerateBreakIteratorData {

    /**
     * Directory where generated data files are put in.
     */
    private static String outputDir = "" ;

    /**
     * Unicode data file
     */
    private static String unicodeData = "UnicodeData.txt";

    /**
     * Locale data
     */
    private static String language = "";
    private static String country = "";
    private static String valiant = "";
    private static String localeName = "";  /* _language_country_valiant */


    public static void main(String[] args) {
        /* Parse command-line options */
        processArgs(args);

        /* Make categoryMap from Unicode data */
        CharacterCategory.makeCategoryMap(unicodeData);

        /* Generate files */
        try {
            generateFiles();
        } catch (Exception e) {
            e.printStackTrace();
            System.exit(1);
        }
    }

    private static String localizedBundleName(String pkg, String clazz) {
        if (language.length() > 0) {
            return pkg + ".ext." + clazz + '_' + language;
        } else {
            return pkg + '.' + clazz;
        }
    }

    /**
     * Generate data files whose names are included in
     * sun.text.resources.BreakIteratorInfo+<localeName>
     */
    private static void generateFiles() throws Exception {
        String[] classNames;
        ResourceBundle rules, info;

<<<<<<< HEAD
        String pkgName = "sun.text.resources" + (language.length() > 0 ? ".ext" : "");

        info =  ResourceBundle.getBundle(pkgName + ".BreakIteratorInfo",
                                         new Locale(language, country, valiant));
        classNames = info.getStringArray("BreakIteratorClasses");

        rules = ResourceBundle.getBundle(pkgName + ".BreakIteratorRules",
                                         new Locale(language, country, valiant));
=======
        info = (ResourceBundle) Class.forName(
            localizedBundleName("sun.text.resources", "BreakIteratorInfo")).newInstance();

        classNames = info.getStringArray("BreakIteratorClasses");

        rules = (ResourceBundle) Class.forName(
            localizedBundleName("sun.text.resources", "BreakIteratorRules")).newInstance();
>>>>>>> 595ff754

        if (info.containsKey("CharacterData")) {
            generateDataFile(info.getString("CharacterData"),
                             rules.getString("CharacterBreakRules"),
                             classNames[0]);
        }
        if (info.containsKey("WordData")) {
            generateDataFile(info.getString("WordData"),
                             rules.getString("WordBreakRules"),
                             classNames[1]);
        }
        if (info.containsKey("LineData")) {
            generateDataFile(info.getString("LineData"),
                             rules.getString("LineBreakRules"),
                             classNames[2]);
        }
        if (info.containsKey("SentenceData")) {
            generateDataFile(info.getString("SentenceData"),
                             rules.getString("SentenceBreakRules"),
                             classNames[3]);
        }
    }

    /**
     * Generate a data file for break-iterator
     */
    private static void generateDataFile(String datafile, String rule, String builder) {
        RuleBasedBreakIteratorBuilder bld;
        if (builder.equals("RuleBasedBreakIterator")) {
            bld = new RuleBasedBreakIteratorBuilder(rule);
        } else if (builder.equals("DictionaryBasedBreakIterator")) {
            bld = new DictionaryBasedBreakIteratorBuilder(rule);
        } else {
            throw new IllegalArgumentException("Invalid break iterator class \"" + builder + "\"");
        }

        bld.makeFile(datafile);
    }

    /**
     * Parses the specified arguments and sets up the variables.
     */
    private static void processArgs(String[] args) {
        for (int i = 0; i < args.length; i++) {
            String arg = args[i];
            if (arg.equals("-o")) {
                outputDir = args[++i];
            } else if (arg.equals("-spec")) {
                unicodeData = args[++i];
            } else if (arg.equals("-language")) {
                language = args[++i];
            } else if (arg.equals("-country")) {
                country = args[++i];
            } else if (arg.equals("-valiant")) {
                valiant = args[++i];
            } else {
                usage();
            }
        }

        // Set locale name
        localeName = getLocaleName();
    }

    /**
     * Make locale name ("_language_country_valiant")
     */
    private static String getLocaleName() {
        if (language.equals("")) {
            if (!country.equals("") || !valiant.equals("")) {
                language = "en";
            } else {
                return "";
            }
        }

        StringBuffer sb = new StringBuffer();
        sb.append('_');
        sb.append(language);
        if (!country.equals("") || !valiant.equals("")) {
            sb.append('_');
            sb.append(country);
            if (!valiant.equals("")) {
                sb.append('_');
                sb.append(valiant);
            }
        }

        return sb.toString();
    }

    /**
     * Usage: Displayed when an invalid command-line option is specified.
     */
    private static void usage() {
        System.err.println("Usage: GenerateBreakIteratorData [options]\n" +
        "    -o outputDir                 output directory name\n" +
        "    -spec specname               unicode text filename\n" +
        "  and locale data:\n" +
        "    -lang language               target language name\n" +
        "    -country country             target country name\n" +
        "    -valiant valiant             target valiant name\n"
        );
    }

    /**
     * Return the path of output directory
     */
    static String getOutputDirectory() {
        return outputDir;
    }
}<|MERGE_RESOLUTION|>--- conflicted
+++ resolved
@@ -86,16 +86,6 @@
         String[] classNames;
         ResourceBundle rules, info;
 
-<<<<<<< HEAD
-        String pkgName = "sun.text.resources" + (language.length() > 0 ? ".ext" : "");
-
-        info =  ResourceBundle.getBundle(pkgName + ".BreakIteratorInfo",
-                                         new Locale(language, country, valiant));
-        classNames = info.getStringArray("BreakIteratorClasses");
-
-        rules = ResourceBundle.getBundle(pkgName + ".BreakIteratorRules",
-                                         new Locale(language, country, valiant));
-=======
         info = (ResourceBundle) Class.forName(
             localizedBundleName("sun.text.resources", "BreakIteratorInfo")).newInstance();
 
@@ -103,7 +93,6 @@
 
         rules = (ResourceBundle) Class.forName(
             localizedBundleName("sun.text.resources", "BreakIteratorRules")).newInstance();
->>>>>>> 595ff754
 
         if (info.containsKey("CharacterData")) {
             generateDataFile(info.getString("CharacterData"),
