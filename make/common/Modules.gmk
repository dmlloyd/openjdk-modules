#
# Copyright (c) 2014, Oracle and/or its affiliates. All rights reserved.
# DO NOT ALTER OR REMOVE COPYRIGHT NOTICES OR THIS FILE HEADER.
#
# This code is free software; you can redistribute it and/or modify it
# under the terms of the GNU General Public License version 2 only, as
# published by the Free Software Foundation.  Oracle designates this
# particular file as subject to the "Classpath" exception as provided
# by Oracle in the LICENSE file that accompanied this code.
#
# This code is distributed in the hope that it will be useful, but WITHOUT
# ANY WARRANTY; without even the implied warranty of MERCHANTABILITY or
# FITNESS FOR A PARTICULAR PURPOSE.  See the GNU General Public License
# version 2 for more details (a copy is included in the LICENSE file that
# accompanied this code).
#
# You should have received a copy of the GNU General Public License version
# 2 along with this work; if not, write to the Free Software Foundation,
# Inc., 51 Franklin St, Fifth Floor, Boston, MA 02110-1301 USA.
#
# Please contact Oracle, 500 Oracle Parkway, Redwood Shores, CA 94065 USA
# or visit www.oracle.com if you need additional information or have any
# questions.
#

ifndef _MODULES_GMK
_MODULES_GMK := 1

include JavaCompilation.gmk
include SetupJavaCompilers.gmk

# Hook to include the corresponding custom file, if present.
$(eval $(call IncludeCustomExtension, , common/Modules.gmk))

################################################################################
# Module list macros

# Use append so that the custom extension may add to this variable
ALL_TOP_SRC_DIRS += \
    $(JDK_TOPDIR)/src \
    $(LANGTOOLS_TOPDIR)/src \
    $(CORBA_TOPDIR)/src \
    $(JAXP_TOPDIR)/src \
    $(JAXWS_TOPDIR)/src \
    $(NASHORN_TOPDIR)/src \
    #

<<<<<<< HEAD
# Find all modules with java sources by looking in the source dirs
define FindJavaModules
  $(filter-out $(MODULES_FILTER), $(sort $(notdir \
      $(patsubst %/,%, $(dir $(patsubst %/,%, $(dir $(patsubst %/,%, $(dir \
      $(wildcard $(patsubst %,%/*/share/classes/*, $(ALL_TOP_SRC_DIRS)) \
          $(patsubst %,%/*/$(OPENJDK_TARGET_OS)/classes/*, $(ALL_TOP_SRC_DIRS)) \
          $(patsubst %,%/*/$(OPENJDK_TARGET_OS_TYPE)/classes/*, $(ALL_TOP_SRC_DIRS))))))))))))
endef

# Find all modules with source for the target platform.
define FindAllModules
  $(sort $(filter-out $(MODULES_FILTER) closed demo sample, \
      $(notdir $(patsubst %/,%, $(dir \
      $(wildcard $(patsubst %, %/*/share, $(ALL_TOP_SRC_DIRS)) \
      $(patsubst %, %/*/$(OPENJDK_TARGET_OS), $(ALL_TOP_SRC_DIRS)) \
      $(patsubst %, %/*/$(OPENJDK_TARGET_OS_TYPE), $(ALL_TOP_SRC_DIRS))))))))
endef
=======
# Find all module-info.java files for the current build target platform and
# configuration.
# Param 1 - Module to find for, set to * for finding all
FindAllModuleInfos = \
    $(wildcard \
        $(patsubst %,%/$(strip $1)/$(OPENJDK_TARGET_OS)/classes/module-info.java, $(ALL_TOP_SRC_DIRS)) \
        $(patsubst %,%/$(strip $1)/$(OPENJDK_TARGET_OS_TYPE)/classes/module-info.java, $(ALL_TOP_SRC_DIRS)) \
        $(patsubst %,%/$(strip $1)/share/classes/module-info.java, $(ALL_TOP_SRC_DIRS))) \

# Extract the module names from the paths of module-info.java files
GetModuleNameFromModuleInfo = \
    $(notdir $(patsubst %/,%, $(dir $(patsubst %/,%, $(dir $(patsubst %/,%, $(dir $1)))))))

# Find all modules by looking for module-info.java files and looking at parent
# directories.
FindAllModules = \
    $(sort $(filter-out $(MODULES_FILTER), \
    $(call GetModuleNameFromModuleInfo, $(call FindAllModuleInfos, *))))
>>>>>>> 72c828df

################################################################################
# Extract module dependencies from module-info.java files.

MODULE_DEPS_MAKEFILE := $(MAKESUPPORT_OUTPUTDIR)/module-deps.gmk

MODULE_INFOS := $(call FindAllModuleInfos, *)

$(MODULE_DEPS_MAKEFILE): $(MODULE_INFOS)
	$(MKDIR) -p $(@D)
	$(RM) $@
	$(foreach m, $(MODULE_INFOS), \
	    ( $(PRINTF) "DEPS_$(call GetModuleNameFromModuleInfo, $m) :=" && \
	      $(NAWK) -v MODULE=$(call GetModuleNameFromModuleInfo, $m) '\
                  BEGIN      { if (MODULE != "java.base") printf(" java.base"); } \
	          /requires/ { sub(/;/, ""); \
	                       sub(/requires/, ""); \
	                       sub(/public/, ""); \
	                       gsub(/ /, ""); \
	                       printf(" %s", $$0) } \
	          END        { printf("\n") }' $m \
	    ) >> $@ $(NEWLINE))

-include $(MODULE_DEPS_MAKEFILE)

# Param 1: Module to find deps for
FindDepsForModule = \
    $(DEPS_$(strip $1))

# Finds transitive dependencies in 3 levels.
# Param 1: Module to find transitive deps for
FindTransitiveDepsForModule = \
    $(sort $(call FindDepsForModule, $1) \
        $(foreach m, $(call FindDepsForModule, $1), \
            $(call FindDepsForModule, $m) \
            $(foreach n, $(call FindDepsForModule, $m), \
                 $(call FindDepsForModule, $n))))

################################################################################

endif # _MODULES_GMK<|MERGE_RESOLUTION|>--- conflicted
+++ resolved
@@ -45,25 +45,6 @@
     $(NASHORN_TOPDIR)/src \
     #
 
-<<<<<<< HEAD
-# Find all modules with java sources by looking in the source dirs
-define FindJavaModules
-  $(filter-out $(MODULES_FILTER), $(sort $(notdir \
-      $(patsubst %/,%, $(dir $(patsubst %/,%, $(dir $(patsubst %/,%, $(dir \
-      $(wildcard $(patsubst %,%/*/share/classes/*, $(ALL_TOP_SRC_DIRS)) \
-          $(patsubst %,%/*/$(OPENJDK_TARGET_OS)/classes/*, $(ALL_TOP_SRC_DIRS)) \
-          $(patsubst %,%/*/$(OPENJDK_TARGET_OS_TYPE)/classes/*, $(ALL_TOP_SRC_DIRS))))))))))))
-endef
-
-# Find all modules with source for the target platform.
-define FindAllModules
-  $(sort $(filter-out $(MODULES_FILTER) closed demo sample, \
-      $(notdir $(patsubst %/,%, $(dir \
-      $(wildcard $(patsubst %, %/*/share, $(ALL_TOP_SRC_DIRS)) \
-      $(patsubst %, %/*/$(OPENJDK_TARGET_OS), $(ALL_TOP_SRC_DIRS)) \
-      $(patsubst %, %/*/$(OPENJDK_TARGET_OS_TYPE), $(ALL_TOP_SRC_DIRS))))))))
-endef
-=======
 # Find all module-info.java files for the current build target platform and
 # configuration.
 # Param 1 - Module to find for, set to * for finding all
@@ -82,7 +63,6 @@
 FindAllModules = \
     $(sort $(filter-out $(MODULES_FILTER), \
     $(call GetModuleNameFromModuleInfo, $(call FindAllModuleInfos, *))))
->>>>>>> 72c828df
 
 ################################################################################
 # Extract module dependencies from module-info.java files.
