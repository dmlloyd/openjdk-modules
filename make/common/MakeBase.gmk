--- conflicted
+++ resolved
@@ -432,12 +432,9 @@
 # Convenience functions for working around make's limitations with $(filter ).
 containing = $(strip $(foreach v,$(strip $2),$(if $(findstring $(strip $1),$v),$v)))
 not-containing = $(strip $(foreach v,$(strip $2),$(if $(findstring $(strip $1),$v),,$v)))
-<<<<<<< HEAD
-=======
 
 # Filter out duplicate sub strings while preserving order. Keeps the first occurance.
 uniq = $(if $1,$(firstword $1) $(call uniq,$(filter-out $(firstword $1),$1)))
->>>>>>> 53cba96b
 
 ifneq ($(DISABLE_CACHE_FIND), true)
   ################################################################################
@@ -539,26 +536,6 @@
 # Module list macros
 
 ALL_TOP_SRC_DIRS := \
-<<<<<<< HEAD
-    $(JDK_TOPDIR)/$(SRC_SUBDIR) \
-    $(LANGTOOLS_TOPDIR)/$(SRC_SUBDIR) \
-    $(CORBA_TOPDIR)/$(SRC_SUBDIR) \
-    $(JAXP_TOPDIR)/$(SRC_SUBDIR) \
-    $(JAXWS_TOPDIR)/$(SRC_SUBDIR) \
-    $(NASHORN_TOPDIR)/$(SRC_SUBDIR) \
-    #
-
-ifndef OPENJDK
-  ALL_TOP_SRC_DIRS += $(JDK_TOPDIR)/$(SRC_SUBDIR)/closed
-endif
-
-# There are snmp classes in the open but they are not included in OpenJDK
-ifdef OPENJDK
-  JAVA_MODULES_FILTER := jdk.snmp
-else 
-  JAVA_MODULES_FILTER := oracle.jrecreate
-endif
-=======
     $(JDK_TOPDIR)/src \
     $(LANGTOOLS_TOPDIR)/src \
     $(CORBA_TOPDIR)/src \
@@ -569,7 +546,6 @@
 
 # There are snmp classes in the open but they are not included in OpenJDK
 JAVA_MODULES_FILTER := jdk.snmp
->>>>>>> 53cba96b
 
 # Find all modules with java sources by looking in the source dirs
 define FindJavaModules
@@ -580,18 +556,7 @@
           $(patsubst %,%/*/$(OPENJDK_TARGET_OS)/classes/*, $(ALL_TOP_SRC_DIRS))))))))))))
 endef
 
-<<<<<<< HEAD
-define FindNativeModules
-  $(sort $(notdir $(patsubst %/,%, $(dir $(patsubst %/,%, $(dir \
-  $(wildcard $(JDK_TOPDIR)/$(SRC_SUBDIR)/*/share/native \
-      $(JDK_TOPDIR)/$(SRC_SUBDIR)/*/$(OPENJDK_TARGET_OS_API_DIR)/native \
-      $(JDK_TOPDIR)/$(SRC_SUBDIR)/*/$(OPENJDK_TARGET_OS)/native)))))))
-endef
-
-MODULES_LIST_FILE := $(OUTPUT_ROOT)/jdk/genmodules/classlist/modules.list
-=======
 MODULES_LIST_FILE := $(SRC_ROOT)/make/common/modules.list
->>>>>>> 53cba96b
 
 # Param 1: Module to find deps for
 define FindDepsForModule
@@ -608,8 +573,6 @@
 
 ################################################################################
 
-<<<<<<< HEAD
-=======
 MAKE_DIR_LIST := $(JDK_TOPDIR)/make
 
 # Find all modules that has a makefile for a certain build phase
@@ -639,5 +602,4 @@
 # Hook to include the corresponding custom file, if present.
 $(eval $(call IncludeCustomExtension, , common/MakeBase.gmk))
 
->>>>>>> 53cba96b
 endif # _MAKEBASE_GMK