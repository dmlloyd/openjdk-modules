--- conflicted
+++ resolved
@@ -215,8 +215,4 @@
   $(ECHO) "Skipping binary file verification for cross-compile build" \
 )
 endef
-<<<<<<< HEAD
-endif
-=======
-endif
->>>>>>> c2475764
+endif
