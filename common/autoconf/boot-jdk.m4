--- conflicted
+++ resolved
@@ -331,8 +331,7 @@
     ADD_JVM_ARG_IF_OK([-XX:-PrintVMOptions -XX:-UnlockDiagnosticVMOptions -XX:-LogVMOutput],boot_jdk_jvmargs,[$JAVA])
   fi
 
-<<<<<<< HEAD
-AC_SUBST(BOOT_JDK_JVMARGS, $boot_jdk_jvmargs)
+  AC_SUBST(BOOT_JDK_JVMARGS, $boot_jdk_jvmargs)
 ])
 
 # BUILD_JDK: the location of the latest JDK that can run
@@ -352,7 +351,3 @@
   fi
   AC_SUBST(BUILD_JDK)
 ])
-=======
-  AC_SUBST(BOOT_JDK_JVMARGS, $boot_jdk_jvmargs)
-])
->>>>>>> f7f6853f
